## WLED changelog

### Builds after release 0.12.0

<<<<<<< HEAD
=======
#### Build 2104210

-   Added `tb` to JSON state, allowing setting the timebase (set tb=0 to start e.g. wipe effect from the beginning). Receive only.
-   Slightly raised Solid mode refresh rate to work with LEDs (TM1814) that require refresh rates of at least 2fps
-   Added sunrise and sunset calculation to the backup JSON time source

>>>>>>> ff083daf
#### Build 2104151

-   `NUM_STRIPS` no longer required with compile-time strip defaults
-   Further optimizations in wled_math.h

#### Build 2104150

-   Added ability to add multiple busses as compile time defaults using the esp32_multistrip usermod define syntax

#### Build 2104141

-   Reduced memory usage by 540b by switching to a different trigonometric approximation

#### Build 2104140

-   Added dynamic location-based Sunrise/Sunset macros (PR #1889)
-   Improved seasonal background handling (PR #1890)
-   Fixed instance discovery not working if MQTT not compiled in
-   Fixed Button, IR, Relay pin not assigned by default (resolves #1891)

#### Build 2104120

-   Added switch support (button macro is switch closing action, long press macro switch opening)
-   Replaced Circus effect with new Running Dual effect (Circus is Tricolor Chase with Red/White/Black)
-   Fixed ledmap with multiple segments (PR #1864)

#### Build 2104030

-   Fixed ESP32 crash on Drip effect with reversed segment (#1854)
-   Added flag `WLED_DISABLE_BROWNOUT_DET` to disable ESP32 brownout detector (off by default)

### WLED release 0.12.0

#### Build 2104020

-   Allow clearing button/IR/relay pin on platforms that don't support negative numbers
-   Removed AUX pin
-   Hid some easter eggs, only to be found at easter

### Development versions between 0.11.1 and 0.12.0 releases

#### Build 2103310

-   Version bump to 0.12.0 "Hikari"
-   Fixed LED settings submission in iOS app

#### Build 2103300

-   Version bump to 0.12.0-b5 "Hikari"
-   Update to core espressif32@3.2
-   Fixed IR pin not configurable

#### Build 2103290

-   Version bump to 0.12.0-b4 "Hikari"
-   Experimental use of espressif32@3.1.1
-   Fixed RGBW mode disabled after LED settings saved
-   Fixed infrared support not compiled in if IRPIN is not defined

#### Build 2103230

-   Fixed current estimation

#### Build 2103220

-   Version bump to 0.12.0-b2 "Hikari"
-   Worked around an issue causing a critical decrease in framerate (wled.cpp l.240 block)
-   Bump to Espalexa v2.7.0, fixing discovery

#### Build 2103210

-   Version bump to 0.12.0-b1 "Hikari"
-   More colors visible on Palette preview
-   Fixed chevron icon not included
-   Fixed color order override
-   Cleanup

#### Build 2103200

-   Version bump to 0.12.0-b0 "Hikari"
-   Added palette preview and search (PR #1637)
-   Added Reverse checkbox for PWM busses - reverses logic level for on
-   Fixed various problems with the Playlist feature (PR #1724)
-   Replaced "Layer" icon with "i" icon for Info button
-   Chunchun effect more fitting for various segment lengths (PR #1804)
-   Removed global reverse (in favor of individual bus reverse)
-   Removed some unused icons from UI icon font

#### Build 2103130

-   Added options for Auto Node discovery
-   Optimized strings (no string both F() and raw)

#### Build 2103090

-   Added Auto Node discovery (PR #1683)
-   Added tooltips to quick color selectors for accessibility

#### Build 2103060

-   Auto start field population in bus config

#### Build 2103050

-   Fixed incorrect over-memory indication in LED settings on ESP32

#### Build 2103041

-   Added destructor for BusPwm (fixes #1789)

#### Build 2103040

-   Fixed relay mode inverted when upgrading from 0.11.0
-   Fixed no more than 2 pins per bus configurable in UI
-   Changed to non-linear IR brightness steps (PR #1742)
-   Fixed various warnings (PR #1744)
-   Added UDP DNRGBW Mode (PR #1704)
-   Added dynamic LED mapping with ledmap.json file (PR #1738)
-   Added support for QuinLED-ESP32-Ethernet board
-   Added support for WESP32 ethernet board (PR #1764)
-   Added Caching for main UI (PR #1704)
-   Added Tetrix mode (PR #1729)
-   Added memory check on Bus creation

#### Build 2102050

-   Version bump to 0.12.0-a0 "Hikari"
-   Added FPS indication in info
-   Bumped max outputs from 7 to 10 busses for ESP32

#### Build 2101310

-   First alpha configurable multipin

#### Build 2101130

-   Added color transitions for all segments and slots and for segment brightness
-   Fixed bug that prevented setting a boot preset higher than 25

#### Build 2101040

-   Replaced Red & Blue effect with Aurora effect (PR #1589)
-   Fixed HTTP changing segments uncommanded (#1618)
-   Updated copyright year and contributor page link

#### Build 2012311

-   Fixed Countdown mode

#### Build 2012310

-   (Hopefully actually) fixed display of usermod values in info screen

#### Build 2012240

-   Fixed display of usermod values in info screen
-   4 more effects now use FRAMETIME
-   Remove unsupported environments from platformio.ini

#### Build 2012210

-   Split index.htm in separate CSS + JS files (PR #1542)
-   Minify UI HTML, saving >1.5kB flash
-   Fixed JShint warnings

#### Build 2012180

-   Boot brightness 0 will now use the brightness from preset
-   Add iOS scrolling momentum (from PR #1528)

### WLED release 0.11.1

#### Build 2012180

-   Release of WLED 0.11.1 "Mirai"
-   Fixed AP hide not saving (fixes #1520)
-   Fixed MQTT password re-transmitted to HTML
-   Hide Update buttons while uploading, accept .bin
-   Make sure AP password is at least 8 characters long

### Development versions after 0.11.0 release

#### Build 2012160

-   Bump Espalexa to 2.5.0, fixing discovery (PR Espalexa/#152, originally PR #1497)

#### Build 2012150

-   Added Blends FX (PR #1491)
-   Fixed an issue that made it impossible to deactivate timed presets

#### Build 2012140

-   Added Preset ID quick display option (PR #1462)
-   Fixed LEDs not turning on when using gamma correct brightness and LEDPIN 2 (default)
-   Fixed notifier applying main segment to selected segments on notification with FX/Col disabled 

#### Build 2012130

-   Fixed RGBW mode not saved between reboots (fixes #1457)
-   Added brightness scaling in palette function for default (PR #1484)

#### Build 2012101

-   Fixed preset cycle default duration rounded down to nearest 10sec interval (#1458)
-   Enabled E1.31/DDP/Art-Net in AP mode

#### Build 2012100

-   Fixed multi-segment preset cycle
-   Fixed EEPROM (pre-0.11 settings) not cleared on factory reset
-   Fixed an issue with intermittent crashes on FX change (PR #1465)
-   Added function to know if strip is updating (PR #1466)
-   Fixed using colorwheel sliding the UI (PR #1459)
-   Fixed analog clock settings not saving (PR #1448)
-   Added Temperature palette (PR #1430)
-   Added Candy cane FX (PR #1445)

#### Build 2012020

-   UDP `parsePacket()` with sync disabled (#1390)
-   Added Multi RGBW DMX mode (PR #1383)

#### Build 2012010

-   Fixed compilation for analog (PWM) LEDs

### WLED version 0.11.0

#### Build 2011290

-   Release of WLED 0.11.0 "Mirai"
-   Workaround for weird empty %f Espalexa issue
-   Fixed crash on saving preset with HTTP API `PS`
-   Improved performance for color changes in non-main segment

#### Build 2011270

-   Added tooltips for speed and intensity sliders (PR #1378)
-   Moved color order to NpbWrapper.h
-   Added compile time define to override the color order for a specific range

#### Build 2011260

-   Add `live` property to state, allowing toggling of realtime (not incl. in state resp.)
-   PIO environment changes

#### Build 2011230

-   Version bump to 0.11.0 "Mirai"
-   Improved preset name sorting
-   Fixed Preset cycle not working beyond preset 16

### Development versions between 0.10.2 and 0.11.0 releases

#### Build 2011220

-   Fixed invalid save when modifying preset before refresh (might be related to #1361)
-   Fixed brightness factor ignored on realtime timeout (fixes #1363)
-   Fixed Phase and Chase effects with LED counts >256 (PR #1366)

#### Build 2011210

-   Fixed Brightness slider beneath color wheel not working (fixes #1360)
-   Fixed invalid UI state after saving modified preset

#### Build 2011200

-   Added HEX color receiving to JSON API with `"col":["RRGGBBWW"]` format
-   Moved Kelvin color receiving in JSON API from `"col":[[val]]` to `"col":[val]` format
    _Notice:_ This is technically a breaking change. Since no release was made since the introduction and the Kelvin property was not previously documented in the wiki,
    impact should be minimal. 
-   BTNPIN can now be disabled by setting to -1 (fixes #1237)

#### Build 2011180

-   Platformio.ini updates and streamlining (PR #1266)
-   my_config.h custom compile settings system (not yet used for much, adapted from PR #1266)
-   Added Hawaii timezone (HST)
-   Linebreak after 5 quick select buttons

#### Build 2011154

-   Fixed RGBW saved incorrectly
-   Fixed pmt caching requesting /presets.json too often
-   Fixed deEEP not copying the first segment of EEPROM preset 16

#### Build 2011153

-   Fixed an ESP32 end-of-file issue
-   Fixed strip.isRgbw not read from cfg.json

#### Build 2011152

-   Version bump to 0.11.0p "Mirai"
-   Increased max. num of segments to 12 (ESP8266) / 16 (ESP32)
-   Up to 250 presets stored in the `presets.json` file in filesystem
-   Complete overhaul of the Presets UI tab
-   Updated iro.js to v5 (fixes black color wheel)
-   Added white temperature slider to color wheel
-   Add JSON settings serialization/deserialization to cfg.json and wsec.json
-   Added deEEP to convert the EEPROM settings and presets to files
-   Playlist support - JSON only for now
-   New v2 usermod methods `addToConfig()` and `readFromConfig()` (see EXAMPLE_v2 for doc)
-   Added Ethernet support for ESP32 (PR #1316)
-   IP addresses are now handled by the `Network` class
-   New `esp32_poe` PIO environment
-   Use EspAsyncWebserver Aircoookie fork v.2.0.0 (hiding wsec.json)
-   Removed `WLED_DISABLE_FILESYSTEM` and `WLED_ENABLE_FS_SERVING` defines as they are now required
-   Added pin manager
-   UI performance improvements (no drop shadows)
-   More explanatory error messages in UI
-   Improved candle brightness
-   Return remaining nightlight time `nl.rem` in JSON API (PR #1302)
-   UI sends timestamp with every command, allowing for timed presets without using NTP
-   Added gamma calculation (yet unused)
-   Added LED type definitions to const.h (yet unused)
-   Added nicer 404 page
-   Removed `NP` and `MS=` macro HTTP API commands
-   Removed macros from Time settings

#### Build 2011120

-   Added the ability for the /api MQTT topic to receive JSON API payloads

#### Build 2011040

-   Inversed Rain direction (fixes #1147)

#### Build 2011010

-   Re-added previous C9 palette
-   Renamed new C9 palette

#### Build 2010290

-   Colorful effect now supports palettes
-   Added C9 2 palette (#1291)
-   Improved C9 palette brightness by 12%
-   Disable onboard LED if LEDs are off (PR #1245)
-   Added optional status LED (PR #1264)
-   Realtime max. brightness now honors brightness factor (fixes #1271)
-   Updated ArduinoJSON to 6.17.0

#### Build 2010020

-   Fixed interaction of `T` and `NL` HTTP API commands (#1214)
-   Fixed an issue where Sunrise mode nightlight does not activate if toggled on simultaneously 

#### Build 2009291

-   Fixed MQTT bootloop (no F() macro, #1199)

#### Build 2009290

-   Added basic DDP protocol support
-   Added Washing Machine effect (PR #1208)

#### Build 2009260

-   Added Loxone parser (PR #1185)
-   Added support for kelvin input via `K=` HTTP and `"col":[[val]]` JSON API calls
    _Notice:_ `"col":[[val]]` removed in build 2011200, use `"col":[val]`
-   Added supplementary UDP socket (#1205)
-   TMP2.net receivable by default
-   UDP sockets accept HTTP and JSON API commands
-   Fixed missing timezones (#1201)

#### Build 2009202

-   Fixed LPD8806 compilation

#### Build 2009201

-   Added support for preset cycle toggling using CY=2
-   Added ESP32 touch pin support (#1190)
-   Fixed modem sleep on ESP8266 (#1184)

#### Build 2009200

-   Increased available heap memory by 4kB
-   Use F() macro for the majority of strings
-   Restructure timezone code
-   Restructured settings saved code
-   Updated ArduinoJSON to 6.16.1

#### Build 2009170

-   New WLED logo on Welcome screen (#1164)
-   Fixed 170th pixel dark in E1.31

#### Build 2009100

-   Fixed sunrise mode not reinitializing
-   Fixed passwords not clearable

#### Build 2009070

-   New Segments are now initialized with default speed and intensity

#### Build 2009030

-   Fixed bootloop if mDNS is used on builds without OTA support

### WLED version 0.10.2

#### Build 2008310

-   Added new logo
-   Maximum GZIP compression (#1126)
-   Enable WebSockets by default

### Development versions between 0.10.0 and 0.10.2 releases

#### Build 2008300

-   Added new UI customization options to UI settings
-   Added Dancing Shadows effect (#1108)
-   Preset cycle is now paused if lights turned off or nightlight active
-   Removed `esp01` and `esp01_ota` envs from travis build (need too much flash)

#### Build 2008290

-   Added individual LED control support to JSON API
-   Added internal Segment Freeze/Pause option

#### Build 2008250

-   Made `platformio_override.ini` example easier to use by including the `default_envs` property
-   FastLED uses `now` as timer, so effects using e.g. `beatsin88()` will sync correctly
-   Extended the speed range of Pacifica effect
-   Improved TPM2.net receiving (#1100)
-   Fixed exception on empty MQTT payload (#1101)

#### Build 2008200

-   Added segment mirroring to web UI
-   Fixed segment mirroring when in reverse mode

#### Build 2008140

-   Removed verbose live mode info from `<ds>` in HTTP API response

#### Build 2008100

-   Fixed Auto White mode setting (fixes #1088)

#### Build 2008070

-   Added segment mirroring (`mi` property) (#1017)
-   Fixed DMX settings page not displayed (#1070)
-   Fixed ArtNet multi universe and improve code style (#1076)
-   Renamed global var `local` to `localTime` (#1078)

#### Build 2007190

-   Fixed hostname containing illegal characters (#1035)

#### Build 2006251

-   Added `SV=2` to HTTP API, allow selecting single segment only

#### Build 2006250

-   Fix Alexa not turning off white channel (fixes #1012)

#### Build 2006220

-   Added Sunrise nightlight mode
-   Added Chunchun effect
-   Added `LO` (live override) command to HTTP API
-   Added `mode` to `nl` object of JSON state API, deprecating `fade`
-   Added light color scheme support to web UI (click sun next to brightness slider)
-   Added option to hide labels in web UI (click flame icon next to intensity slider)
-   Added hex color input (click palette icon next to palette select) (resolves #506)
-   Added support for RGB sliders (need to set in localstorage)
-   Added support for custom background color or image (need to set in localstorage)
-   Added option to hide bottom tab bar in PC mode (need to set in localstorage)
-   Fixed transition lag with multiple segments (fixes #985)
-   Changed Nightlight wording (resolves #940)

#### Build 2006060

-   Added five effects by Andrew Tuline (Phased, Phased Noise, Sine, Noise Pal and Twinkleup)
-   Added two new effects by Aircoookie (Sunrise and Flow)
-   Added US-style sequence to traffic light effect
-   Merged pull request #964 adding 9 key IR remote

#### Build 2005280

-   Added v2 usermod API
-   Added v2 example usermod `usermod_v2_example` in the usermods folder as prelimary documentation
-   Added DS18B20 Temperature usermod with Info page support
-   Disabled MQTT on ESP01 build to make room in flash

#### Build 2005230

-   Fixed TPM2

#### Build 2005220

-   Added TPM2.NET protocol support (need to set WLED broadcast UDP port to 65506)
-   Added TPM2 protocol support via Serial
-   Support up to 6553 seconds preset cycle durations (backend, NOT yet in UI)
-   Merged pull request #591 fixing WS2801 color order
-   Merged pull request #858 adding fully featured travis builds
-   Merged pull request #862 adding DMX proxy feature

#### Build 2005100

-   Update to Espalexa v2.4.6 (+1.6kB free heap memory)
-   Added `m5atom` PlatformIO environment

#### Build 2005090

-   Default to ESP8266 Arduino core v2.7.1 in PlatformIO
-   Fixed Preset Slot 16 always indicating as empty (#891)
-   Disabled Alexa emulation by default (causes bootloop for some users)
-   Added BWLT11 and SHOJO_PCB defines to NpbWrapper
-   Merged pull request #898 adding Solid Glitter effect

### WLED version 0.10.0

#### Build 2005030

-   DMX Single RGW and Single DRGB modes now support an additional white channel
-   Improved palettes derived from set colors and changed their names

### Development versions between 0.9.1 and 0.10.0 release

#### Build 2005020

-   Added ACST and ACST/ACDT timezones

#### Build 2005010

-   Added module info page to web UI
-   Added realtime override functionality to web UI
-   Added individial segment power and brightness to web UI
-   Added feature to one-click select single segment only by tapping segment name
-   Removed palette jumping to default if color is changed

#### Build 2004300

-   Added realtime override option and `lor` JSON property
-   Added `lm` (live mode) and `lip` (live IP) properties to info in JSON API
-   Added reset commands to APIs
-   Added `json/si`, returning state and info, but no FX or Palette lists
-   Added rollover detection to millis(). Can track uptimes longer than 49 days
-   Attempted to fix Wifi issues with Unifi brand APs

#### Build 2004230

-   Added brightness and power for individual segments
-   Added `on` and `bri` properties to Segment object in JSON API
-   Added `C3` an `SB` commands to HTTP get API
-   Merged pull request #865 for 5CH_Shojo_PCB environment

#### Build 2004220

-   Added Candle Multi effect
-   Added Palette capability to Pacifica effect

#### Build 2004190

-   Added TM1814 type LED defines

#### Build 2004120

-   Added Art-Net support
-   Added OTA platform to platformio.ini

#### Build 2004100

-   Fixed DMX output compilation
-   Added DMX start LED setting

#### Build 2004061

-   Fixed RBG and BGR getPixelColor (#825)
-   Improved formatting

#### Build 2004060

-   Consolidated global variables in wled.h

#### Build 2003300

-   Major change of project structure from .ino to .cpp and func_declare.h

#### Build 2003262

-   Fixed compilation for Analog LEDs
-   Fixed sync settings network port fields too small

#### Build 2003261

-   Fixed live preview not displaying whole light if over 255 LEDs

#### Build 2003251

-   Added Pacifica effect (tentative, doesn't yet support other colors)
-   Added Atlantica palette
-   Fixed ESP32 build of Espalexa

#### Build 2003222

-   Fixed Alexa Whites on non-RGBW lights (bump Espalexa to 2.4.5)

#### Build 2003221

-   Moved Cronixie driver from FX library to drawOverlay handler

#### Build 2003211

-   Added custom mapping compile define to FX_fcn.h
-   Merged pull request #784 by @TravisDean: Fixed initialization bug when toggling skip first
-   Added link to youtube videos by Room31 to readme

#### Build 2003141

-   Fixed color of main segment returned in JSON API during transition not being target color (closes #765)
-   Fixed arlsLock() being called after pixels set in E1.31 (closes #772)
-   Fixed HTTP API calls not having an effect if no segment selected (now applies to main segment)

#### Build 2003121

-   Created changelog.md - make tracking changes to code easier
-   Merged pull request #766 by @pille: Fix E1.31 out-of sequence detection
<|MERGE_RESOLUTION|>--- conflicted
+++ resolved
@@ -2,15 +2,12 @@
 
 ### Builds after release 0.12.0
 
-<<<<<<< HEAD
-=======
 #### Build 2104210
 
 -   Added `tb` to JSON state, allowing setting the timebase (set tb=0 to start e.g. wipe effect from the beginning). Receive only.
 -   Slightly raised Solid mode refresh rate to work with LEDs (TM1814) that require refresh rates of at least 2fps
 -   Added sunrise and sunset calculation to the backup JSON time source
 
->>>>>>> ff083daf
 #### Build 2104151
 
 -   `NUM_STRIPS` no longer required with compile-time strip defaults
