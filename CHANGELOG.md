## WLED changelog

<<<<<<< HEAD
#### Build 2404050
-   Blending styles (with help from @tkadauke)
=======
#### Build 2404120
-   v0.15.0-b3
-   fix for #3896 & WS2815 current saving
-   conditional compile for AA setPixelColor()

#### Build 2404100
-   Internals: #3859, #3862, #3873, #3875
-   Prefer I2S1 over RMT on ESP32
-   usermod for Adafruit MAX17048 (#3667 by @ccruz09)
-   Runtime detection of ESP32 PICO, general PSRAM support
-   Extend JSON API "info" object
    - add "clock" - CPU clock in MHz
    - add "flash" - flash size in MB
-   Fix for #3879
-   Analog PWM fix for ESP8266 (#3887 by @gaaat98)
-   Fix for #3870 (#3880 by @DedeHai)
-   ESP32 S3/S2 touch fix (#3798 by @DedeHai)
-   PIO env. PSRAM fix for S3 & S3 with 4M flash
    - audioreactive always included for S3 & S2
-   Fix for #3889
-   BREAKING: Effect: modified KITT (Scanner) (#3763)
>>>>>>> 94cdd884

#### Build 2403280
-   Individual color channel control for JSON API (fixes #3860)
    - "col":[int|string|object|array, int|string|object|array, int|string|object|array]
        int = Kelvin temperature or 0 for black
        string = hex representation of [WW]RRGGBB
        object = individual channel control {"r":0,"g":127,"b":255,"w":255}, each being optional (valid to send {})
        array = direct channel values [r,g,b,w] (w element being optional)
-   runtime selection for CCT IC (Athom 15W bulb)
-   #3850 (by @w00000dy)
-   Rotary encoder palette count bugfix
-   bugfixes and optimisations

#### Build 2403240
-   v0.15.0-b2
-   WS2805 support (RGB + WW + CW, 600kbps)
-   Unified PSRAM use
-   NeoPixelBus v2.7.9
-   Ubiquitous PSRAM mode for all variants of ESP32
-   SSD1309_64 I2C Support for FLD Usermod (#3836 by @THATDONFC)
-   Palette cycling fix (add support for `{"seg":[{"pal":"X~Y~"}]}` or `{"seg":[{"pal":"X~Yr"}]}`)
-   FW1906 Support (#3810 by @deece and @Robert-github-com)
-   ESPAsyncWebServer 2.2.0 (#3828 by @willmmiles)
-   Bugfixes: #3843, #3844

#### Build 2403190
-   limit max PWM frequency (fix incorrect PWM resolution)
-   Segment UI bugfix
-   Updated AsyncWebServer (by @wlillmmiles)
-   Simpler boot preset (fix for #3806)
-   Effect: Fix for 2D Drift animation (#3816 by @BaptisteHudyma)
-   Effect: Add twin option to 2D Drift
-   MQTT cleanup
-   DDP: Support sources that don't push (#3833 by @willmmiles)
-   Usermod: Tetris AI usermod (#3711 by @muebau)

#### Build 2403171
-   merge 0.14.2 changes into 0.15

#### Build 2403070
-   Add additional segment options when controlling over e1.31 (#3616 by @demophoon)
-   LockedJsonResponse: Release early if possible (#3760 by @willmmiles)
-   Update setup-node and cache usermods in wled-ci.yml (#3737 by @WoodyLetsCode)
-   Fix preset sorting (#3790 by @WoodyLetsCode)
-   compile time button configuration #3792
-   remove IR config if not compiled
-   additional string optimisations
-   Better low brightness level PWM handling (fixes #2767, #2868)

#### Build 2402290
-   Multiple analog button fix for #3549
-   Preset caching on chips with PSRAM (credit @akaricchi)
-   Fixing stairway usermod and adding buildflags (by @lost-hope)
-   ESP-NOW packet modification
-   JSON buffer lock error messages / Reduce wait time for lock to 100ms
-   Reduce string RAM usage for ESP8266
-   Fixing a potential array bounds violation in ESPDMX
-   Move timezone table to PROGMEM (#3766 by @willmmiles)
-   Reposition upload warning message. (fixes #3778)
-   ABL display fix & optimisation
-   Add virtual Art-Net RGBW option (#3783 by @shammy642)

#### Build 2402090
-   Added new Ethernet controller RGB2Go Tetra (duplicate of ESP3DEUXQuattro)
-   Usermod: httpPullLightControl (#3560 by @roelbroersma)
-   DMX: S2 & C3 support via modified ESPDMX
-   Bugfix: prevent cleaning of JSON buffer after a failed lock attempt (BufferGuard)
-   Product/Brand override (API & AP SSID) (#3750 by @moustachauve)

#### Build 2402060
-   WLED version 0.15.0-b1
-   Harmonic Random Cycle palette (#3729 by @dedehai)
-   Multi PIR sensor usermod (added support for attaching multiple PIR sensors)
-   Removed obsolete (and nonfunctional) usermods

#### Build 2309120 till build 2402010
-   WLED version 0.15.0-a0
-   Multi-WiFi support. Add up to 3 (or more via cusom compile) WiFis to connect to (with help from @JPZV)
-   Temporary AP. Use your WLED in public with temporary AP.
-   Github CI build system enhancements (#3718 by @WoodyLetsCode)
-   Accessibility: Node list ( #3715 by @WoodyLetsCode)
-   Analog clock overlay enhancement (#3489 by @WoodyLetsCode)
-   ESP32-POE-WROVER from Olimex ethernet support (#3625 by @m-wachter)
-   APA106 support (#3580 by @itstefanjanos)
-   BREAKING: Effect: updated Palette effect to support 2D (#3683 by @TripleWhy)
-   "SuperSync" from WLED MM (by @MoonModules)
-   Effect: DNA Spiral Effect Speed Fix (#3723 by @Derek4aty1)
-   Fix for #3693
-   Orange flash fix (#3196) for transitions
-   Add own background image upload (#3596 by @WoodyLetsCode)
-   WLED time overrides (`WLED_NTP_ENABLED`, `WLED_TIMEZONE`, `WLED_UTC_OFFSET`, `WLED_LAT` and `WLED_LON`)
-   Better sorting and naming of static palettes (by @WoodyLetsCode)
-   ANIMartRIX usermod and effects (#3673 by @netmindz)
-   Use canvas instead of CSS gradient for liveview (#3621 by @zanhecht)
-   Fix for #3672
-   ColoOrderMap W channel swap (color order overrides now have W swap)
-   En-/disable LED maps when receiving realtime data (#3554 by @ezcGman)
-   Added PWM frequency selection to UI (Settings)
-   Automatically build UI before compiling (#3598, #3666 by @WoodyLetsCode)
-   Internal: Added *suspend* API to `strip` (`WS2812FX class`)
-   Possible fix for #3589 & partial fix for #3605
-   MPU6050 upgrade (#3654 by @willmmiles)
-   UI internals (#3656 by @WoodyLetsCode)
-   ColorPicker fix (#3658 by @WoodyLetsCode)
-   Global JSON buffer guarding (#3648 by @willmmiles, resolves #3641, #3312, #3367, #3637, #3646, #3447)
-   Effect: Fireworks 1D (fix for matrix trailing strip)
-   BREAKING: Reduced number of segments (12) on ESP8266 due to less available RAM
-   Increased available effect data buffer (increases more if board has PSRAM)
-   Custom palette editor mobile UI enhancement (by @imeszaros)
-   Per port Auto Brightness Limiter (ABL)
-   Use PSRAM for JSON buffer (double size, larger ledmaps, up to 2k)
-   Reduced heap fragmentation by allocating ledmap array only once and not deallocating effect buffer
-   HTTP retries on failed UI load
-   UI Search: scroll to top (#3587 by @WoodyLetsCode)
-   Return to inline iro.js and rangetouch.js (#3597 by @WoodyLetsCode)
-   Better caching (#3591 by @WoodyLetsCode)
-   Do not send 404 for missing `skin.css` (#3590 by @WoodyLetsCode)
-   Simplified UI rework (#3511 by @WoodyLetsCode)
-   Domoticz device ID for PIR and Temperature usermods
-   Bugfix for UCS8904 `hasWhite()`
-   Better search in UI (#3540 by @WoodyLetsCode)
-   Seeding FastLED PRNG (#3552 by @TripleWhy)
-   WIZ Smart Button support (#3547 by @micw)
-   New button type (button switch, fix for #3537)
-   Pixel Magic Tool update (#3483 by @ajotanc)
-   Effect: 2D Matrix fix for gaps
-   Bugfix #3526, #3533, #3561
-   Spookier Halloween Eyes (#3501)
-   Compile time options for Multi Relay usermod (#3498)
-   Effect: Fix for Dissolve (#3502)
-   Better reverse proxy support (nested paths)
-   Implement global JSON API boolean toggle (i.e. instead of "var":true or "var":false -> "var":"t").
-   Sort presets by ID
-   Fix for #3641, #3312, #3367, #3637, #3646, #3447, #3632, #3496, #2922, #3593, #3514, #3522, #3578 (partial), #3606 (@WoodyLetsCode)
-   Improved random bg image and added random bg image options (@WoodyLetsCode, #3481)
-   Audio palettes (Audioreactive usermod, credit @netmindz)
-   Better UI tooltips (@ajotnac, #3464)
-   Better effect filters (filter dropdown)
-   UDP sync fix (for #3487)
-   Power button override (solves #3431)
-   Additional HTTP request throttling (ESP8266)
-   Additional UI/UX improvements
-   Segment class optimisations (internal)
-   ESP-NOW sync
-   ESP-NOW Wiz remote JSON overrides (similar to IR JSON) & bugfixes
-   Gamma correction for custom palettes (#3399).
-   Restore presets from browser local storage
-   Optional effect blending
-   Restructured UDP Sync (internal)
    -   Remove sync receive
    -   Sync clarification
-   Disallow 2D effects on non-2D segments
-   Return of 2 audio simulations
-   Bugfix in sync #3344 (internal)
    -   remove excessive segments
    -   ignore inactive segments if not syncing bounds
    -   send UDP/WS on segment change
    -   pop_back() when removing last segment

#### Build 2403170
-   WLED 0.14.2 release

#### Build 2403110
-   Beta WLED 0.14.2-b2
-   New AsyncWebServer (improved performance and reduced memory use)
-   New builds for ESP8266 with 160MHz CPU clock
-   Fixing stairway usermod and adding buildflags (#3758 by @lost-hope)
-   Fixing a potential array bounds violation in ESPDMX
-   Reduced RAM usage (moved strings and TZ data (by @willmmiles) to PROGMEM)
-   LockedJsonResponse: Release early if possible (by @willmmiles)

#### Build 2402120
-   Beta WLED 0.14.2-b1
-   Possible fix for #3589 & partial fix for #3605
-   Prevent JSON buffer clear after failed lock attempt
-   Multiple analog button fix for #3549
-   UM Audioreactive: add two compiler options (#3732 by @wled-install)
-   Fix for #3693

#### Build 2401141
-   Official release of WLED 0.14.1
-   Fix for #3566, #3665, #3672
-   Sorting of palettes in custom palette editor (#3674 by @WoodyLetsCode)

#### Build 2401060
-   Version bump: 0.14.1-b3
-   Global JSON buffer guarding (#3648 by @willmmiles, resolves #3641, #3312, #3367, #3637, #3646, #3447)
-   Fix for #3632
-   Custom palette editor mobile UI enhancement (#3617 by @imeszaros)
-   changelog update

#### Build 2312290
-   Fix for #3622, #3613, #3609
-   Various tweaks and fixes
-   changelog update

#### Build 2312230
-   Version bump: 0.14.1-b2
-   Fix for Pixel Magic button
-   Fix for #2922 (option to force WiFi PHY mode to G on ESP8266)
-   Fix for #3601, #3400 (incorrect sunrise/sunset, #3612 by @softhack007)

#### Build 2312180
-   Bugfixes (#3593, #3490, #3573, #3517, #3561, #3555, #3541, #3536, #3515, #3522, #3533, #3508)
-   Various other internal cleanups and optimisations

#### Build 2311160
-   Version bump: 0.14.1-b1
-   Bugfixes (#3526, #3502, #3496, #3484, #3487, #3445, #3466, #3296, #3382, #3312)
-   New feature: Sort presets by ID
-   New usermod: LDR sensor (#3490 by @JeffWDH)
-   Effect: Twinklefox & Tinklecat metadata fix
-   Effect: separate #HH and #MM for Scrolling Text (#3480)
-   SSDR usermod enhancements (#3368)
-   PWM fan usermod enhancements (#3414)

#### Build 2310010, build 2310130
-   Release of WLED version 0.14.0 "Hoshi"
-   Bugfixes for #3400, #3403, #3405
-   minor HTML optimizations
-   audioreactive: bugfix for UDP sound sync (partly initialized packets)

#### Build 2309240
-   Release of WLED beta version 0.14.0-b6 "Hoshi"
-   Effect bugfixes and improvements (Meteor, Meteor Smooth, Scrolling Text)
-   audioreactive: bugfixes for ES8388 and ES7243 init; minor improvements for analog inputs

#### Build 2309100
-   Release of WLED beta version 0.14.0-b5 "Hoshi"
-   New standard esp32 build with audioreactive
-   Effect blending bugfixes, and minor optimizations

#### Build 2309050
-   Effect blending (#3311) (finally effect transitions!)
    *WARNING*: May not work well with ESP8266, with plenty of segments or usermods (low RAM condition)!!!
-   Added receive and send sync groups to JSON API (#3317) (you can change sync groups using preset)
-   Internal temperature usermod (#3246)
-   MQTT server and topic length overrides (#3354) (new build flags)
-   Animated Staircase usermod enhancement (#3348) (on/off toggle/relay control)
-   Added local time info to Info page (#3351)
-   New effect: Rolling Balls (a.k.a. linear bounce) (#1039)
-   Various bug fixes and enhancements.

#### Build 2308110
-   Release of WLED beta version 0.14.0-b4 "Hoshi"
-   Reset effect data immediately upon mode change

#### Build 2308030
-   Improved random palette handling and blending
-   Soap bugfix
-   Fix ESP-NOW crash with AP mode Always

#### Build 2307180
-   Bus-level global buffering (#3280)
-   Removed per-segment LED buffer (SEGMENT.leds)
-   various fixes and improvements (ESP variants platform 5.3.0, effect optimizations, /json/cfg pin allocation)

#### Build 2307130
-   larger `oappend()` stack buffer (3.5k) for ESP32
-   Preset cycle bugfix (#3262)
-   Rotary encoder ALT fix for large LED count (#3276)
-   effect updates (2D Plasmaball), `blur()` speedup
-   On/Off toggle from nodes view (may show unknown device type on older versions) (#3291)
-   various fixes and improvements (ABL, crashes when changing presets with different segments)

#### Build 2306270
-   ESP-NOW remote support (#3237)
-   Pixel Magic tool (display pixel art) (#3249)
-   Websocket (peek) fallback when connection cannot be established, WS retries (#3267)
-   Add WiFi network scan RPC command to Improv Serial (#3271)
-   Longer (custom option available) segment name for ESP32
-   various fixes and improvements

#### Build 2306210
-   0.14.0-b3 release
-   respect global I2C in all usermods (no local initialization of I2C bus)
-   Multi relay usermod compile-time enabled option (-D MULTI_RELAY_ENABLED=true|false)

#### Build 2306180
-   Added client-side option for applying effect defaults from metadata
-   Improved ESP8266 stability by reducing WebSocket response resends
-   Updated ESP8266 core to 3.1.2

#### Build 2306141
-   Lissajous improvements
-   Scrolling Text improvements (leading 0)

#### Build 2306140
-   Add settings PIN (un)locking to JSON post API

#### Build 2306130
-   Bumped version to 0.14-b3 (beta 3)
-   added pin dropdowns in LED preferences (not for LED pins) and usermods
-   introduced (unused ATM) NeoGammaWLEDMethod class
-   Reverse proxy support
-   PCF8754 support for Rotary encoder (requires wiring INT pin to ESP GPIO)
-   Rely on global I2C pins for usermods (breaking change)
-   various fixes and enhancements

#### Build 2306020
-   Support for segment sets (PR #3171)
-   Reduce sound simulation modes to 2 to facilitate segment sets
-   Trigger button immediately on press if all configured presets are the same (PR #3226)
-   Changes for allowing Alexa to change light color to White when auto-calculating from RGB (PR #3211)

#### Build 2305280
-   DDP protocol update (#3193)
-   added PCF8574 I2C port expander support for Multi relay usermod
-   MQTT multipacket (fragmented) message fix
-   added option to retain MQTT brightness and color messages
-   new ethernet board: @srg74 Ethernet Shield
-   new 2D effects: Soap (#3184) & Octopus & Waving cell (credit @St3P40 https://github.com/80Stepko08)
-   various fixes and enhancements

#### Build 2305090
-   new ethernet board: @Wladi ABC! WLED Eth
-   Battery usermod voltage calculation (#3116)
-   custom palette editor (#3164)
-   improvements in Dancing Shadows and Tartan effects
-   UCS389x support
-   switched to NeoPixelBus 2.7.5 (replaced NeoPixelBrightnessBus with NeoPixelBusLg)
-   SPI bus clock selection (for LEDs) (#3173)
-   DMX mode preset fix (#3134)
-   iOS fix for scroll (#3182)
-   Wordclock "Norddeutsch" fix (#3161)
-   various fixes and enhancements

#### Build 2304090
-   updated Arduino ESP8266 core to 4.1.0 (newer compiler)
-   updated NeoPixelBus to 2.7.3 (with support for UCS890x chipset)
-   better support for ESP32-C3, ESP32-S2 and ESP32-S3 (Arduino ESP32 core 5.2.0)
-   iPad/tablet with 1024 pixels width in landscape orientation PC mode support (#3153)
-   fix for Pixel Art Converter (#3155)

#### Build 2303240
-   Peek scaling of large 2D matrices
-   Added 0D (1 pixel) metadata for effects & enhance 0D (analog strip) UI handling
-   Added ability to disable ADAlight (-D WLED_DISABLE_ADALIGHT)
-   Fixed APA102 output on Ethernet enabled controllers
-   Added ArtNet virtual/network output (#3121)
-   Klipper usermod (#3106)
-   Remove DST from CST timezone
-   various fixes and enhancements

#### Build 2302180

-   Removed Blynk support (servers shut down on 31st Dec 2022)
-   Added `ledgap.json` to complement ledmaps for 2D matrices
-   Added support for white addressable strips (#3073)
-   Ability to use SHT temperature usermod with PWM fan usermod
-   Added `onStateChange()` callback to usermods (#3081)
-   Refactored `bus_manager` [internal]
-   Dual 1D & 2D mode (add 1D strip after the matrix)
-   Removed 1D -> 2D mapping for individual pixel control
-   effect tweak: Fireworks 1D
-   various bugfixes

#### Build 2301240

-   Version bump to v0.14.0-b2 "Hoshi"
-   PixelArt converter (convert any image to pixel art and display it on a matrix) (PR #3042)
-   various effect updates and optimisations
    -   added Overlay option to some effects (allows overlapping segments)
    -   added gradient text on Scrolling Text
    -   added #DDMM, #MMDD & #HHMM date and time options for Scrolling Text effect (PR #2990)
    -   deprecated: Dynamic Smooth, Dissolve Rnd, Solid Glitter
    -   optimised & enhanced loading of default values
    -   new effect: Distortion Waves (2D)
    -   2D support for Ripple effect
    -   slower minimum speed for Railway effect
-   DMX effect mode & segment controls (PR #2891)
-   Optimisations for conditional compiles (further reduction of code size)
-   better UX with effect sliders (PR #3012)
-   enhanced support for ESP32 variants: C3, S2 & S3
-   usermod enhancements (PIR, Temperature, Battery (PR #2975), Analog Clock (PR #2993))
-   new usermod SHT (PR #2963)
-   2D matrix set up with gaps or irregular panels (breaking change!) (PR #2892)
-   palette blending/transitions
-   random palette smooth changes
-   hex color notations in custom palettes
-   allow more virtual buses
-   plethora of bugfixes

### WLED release 0.14.0-b1

#### Build 2212222

-   Version bump to v0.14.0-b1 "Hoshi"
-   2D matrix support (including mapping 1D effects to 2D and 2D peek)
-   [internal] completely rewritten Segment & WS2812FX handling code
-   [internal] ability to add custom effects via usermods
-   [internal] set of 2D drawing functions
-   transitions on every segment (including ESP8266)
-   enhanced old and new 2D effects (metadata: default values)
-   custom palettes (up to 10; upload palette0.json, palette1.json, ...)
-   custom effect sliders and options, quick filters
-   global I2C and SPI GPIO allocation (for usermods)
-   usermod settings page enhancements (dropdown & info)
-   asynchronous preset loading (and added "pd" JSON API call for direct preset apply)
-   new usermod Boblight (PR #2917)
-   new usermod PWM Outputs (PR #2912)
-   new usermod Audioreactive
-   new usermod Word Clock Matrix (PR #2743)
-   new usermod Ping Pong Clock (PR #2746)
-   new usermod ADS1115 (PR #2752)
-   new usermod Analog Clock (PR #2736)
-   various usermod enhancements and updates
-   allow disabling pull-up resistors on buttons
-   SD card support (PR #2877)
-   enhanced HTTP API to support custom effect sliders & options (X1, X2, X3, M1, M2, M3)
-   multiple UDP sync message retries (PR #2830)
-   network debug printer (PR #2870)
-   automatic UI PC mode on large displays
-   removed support for upgrading from pre-0.10 (EEPROM)
-   support for setting GPIO level when LEDs are off (RMT idle level, ESP32 only) (PR #2478)
-   Pakistan time-zone (PKT)
-   ArtPoll support
-   TM1829 LED support
-   experimental support for ESP32 S2, S3 and C3
-   general improvements and bugfixes

### WLED release 0.13.3

-   Version bump to v0.13.3 "Toki"
-   Disable ESP watchdog by default (fixes flickering and boot issues on a fresh install)
-   Added support for LPD6803

### WLED release 0.13.2

#### Build 2208140

-   Version bump to v0.13.2 "Toki"
-   Added option to receive live data on the main segment only (PR #2601)
-   Enable ESP watchdog by default (PR #2657)
-   Fixed race condition when saving bus config
-   Better potentiometer filtering (PR #2693)
-   More suitable DMX libraries (PR #2652)
-   Fixed outgoing serial TPM2 message length (PR #2628)
-   Fixed next universe overflow and Art-Net DMX start address (PR #2607)
-   Fixed relative segment brightness (PR #2665)

### Builds between releases 0.13.1 and 0.13.2

#### Build 2203191

-   Fixed sunrise/set calculation (once again)

#### Build 2203190

-   Fixed `/json/cfg` unable to set busses (#2589)
-   Fixed Peek with odd LED counts > 255 (#2586)

#### Build 2203160

-   Version bump to v0.13.2-a0 "Toki"
-   Add ability to skip up to 255 LEDs
-   Dependency version bumps

### WLED release 0.13.1

#### Build 2203150

-   Version bump to v0.13.1 "Toki"
-   Fix persistent preset bug, preventing save of new presets

### WLED release 0.13.0

#### Build 2203142

-   Release of WLED v0.13.0 "Toki"
-   Reduce APA102 hardware SPI frequency to 5Mhz
-   Remove `persistent` parameter in `savePreset()`

### Builds between releases 0.12.0 and 0.13.0

#### Build 2203140

-   Added factory reset by pressing button 0 for >10 seconds
-   Added ability to set presets from DMX Effect mode
-   Simplified label hiding JS in user interface
-   Fixed JSON `{"live":true}` indefinite realtime mode

#### Build 2203080

-   Disabled auto white mode in segments with no RGB bus
-   Fixed hostname string not 0-terminated 
-   Fixed Popcorn mode not lighting first LED on pop

#### Build 2203060

-   Dynamic hiding of unused color controls in UI (PR #2567)
-   Removed native Cronixie support and added Cronixie usermod
-   Fixed disabled timed preset expanding calendar
-   Fixed Color Order setting shown for analog busses
-   Fixed incorrect operator (#2566)

#### Build 2203011

-   IR rewrite (PR #2561), supports CCT
-   Added locate button to Time settings
-   CSS fixes and adjustments
-   Consistent Tab indentation in index JS and CSS
-   Added initial contribution style guideline

#### Build 2202222

-   Version bump to 0.13.0-b7 "Toki"
-   Fixed HTTP API commands not applying to all selected segments in some conditions
-   Blynk support is not compiled in by default on ESP32 builds

#### Build 2202210

-   Fixed HTTP API commands not applying to all selected segments if called from JSON
-   Improved Stream effects, no longer rely on LED state and won't fade out at low brightness

#### Build 2202200

-   Added `info.leds.seglc` per-segment light capability info (PR #2552)
-   Fixed `info.leds.rgbw` behavior
-   Segment bounds sync (PR #2547)
-   WebSockets auto reconnection and error handling
-   Disable relay pin by default (PR #2531)
-   Various fixes (ESP32 touch pin 33, floats, PR #2530, #2534, #2538)
-   Deprecated `info.leds.cct`, `info.leds.wv` and `info.leds.rgbw`
-   Deprecated `/url` endpoint

#### Build 2202030

-   Switched to binary format for WebSockets peek (PR #2516)
-   Playlist bugfix
-   Added `extractModeName()` utility function
-   Added serial out (PR #2517)
-   Added configurable baud rate

#### Build 2201260

-   Initial ESP32-C3 and ESP32-S2 support (PRs #2452, #2454, #2502)
-   Full segment sync (PR #2427)
-   Allow overriding of color order by ranges (PR #2463) 
-   Added white channel to Peek

#### Build 2112080

-   Version bump to 0.13.0-b6 "Toki"
-   Added "ESP02" (ESP8266 with 2M of flash) to PIO/release binaries

#### Build 2112070

-   Added new effect "Fairy", replacing "Police All"
-   Added new effect "Fairytwinkle", replacing "Two Areas"
-   Static single JSON buffer (performance and stability improvement) (PR #2336)

#### Build 2112030

-   Fixed ESP32 crash on Colortwinkles brightness change
-   Fixed setting picker to black resetting hue and saturation
-   Fixed auto white mode not saved to config

#### Build 2111300

-   Added CCT and white balance correction support (PR #2285)
-   Unified UI slider style
-   Added LED settings config template upload

#### Build 2111220

-   Fixed preset cycle not working from preset called by UI
-   Reintroduced permanent min. and max. cycle bounds

#### Build 2111190

-   Changed default ESP32 LED pin from 16 to 2
-   Renamed "Running 2" to "Chase 2"
-   Renamed "Tri Chase" to "Chase 3"

#### Build 2111170

-   Version bump to 0.13.0-b5 "Toki"
-   Improv Serial support (PR #2334)
-   Button improvements (PR #2284)
-   Added two time zones (PR #2264, 2311)
-   JSON in/decrementing support for brightness and presets
-   Fixed no gamma correction for JSON individual LED control
-   Preset cycle bugfix
-   Removed ledCount
-   LED settings buffer bugfix
-   Network pin conflict bugfix
-   Changed default ESP32 partition layout to 4M, 1M FS

#### Build 2110110

-   Version bump to 0.13.0-b4 "Toki"
-   Added option for bus refresh if off (PR #2259)
-   New auto segment logic
-   Fixed current calculations for virtual or non-linear configs (PR #2262)

#### Build 2110060

-   Added virtual network DDP busses (PR #2245)
-   Allow playlist as end preset in playlist
-   Improved bus start field UX
-   Pin reservations improvements (PR #2214)

#### Build 2109220

-   Version bump to 0.13.0-b3 "Toki"
-   Added segment names (PR #2184)
-   Improved Police and other effects (PR #2184)
-   Reverted PR #1902 (Live color correction - will be implemented as usermod) (PR #2175)
-   Added transitions for segment on/off
-   Improved number of sparks/stars in Fireworks effect with low number of segments
-   Fixed segment name edit pencil disappearing with request
-   Fixed color transition active even if the segment is off
-   Disallowed file upload with OTA lock active
-   Fixed analog invert option missing (PR #2219)

#### Build 2109100

-   Added an auto create segments per bus setting
-   Added 15 new palettes from SR branch (PR #2134)
-   Fixed segment runtime not reset on FX change via HTTP API
-   Changed AsyncTCP dependency to pbolduc fork v1.2.0

#### Build 2108250

-   Added Sync groups (PR #2150)
-   Added JSON API over Serial support
-   Live color correction (PR #1902)

#### Build 2108180

-   Fixed JSON IR remote not working with codes greater than 0xFFFFFF (fixes #2135)
-   Fixed transition 0 edge case

#### Build 2108170

-   Added application level pong websockets reply (#2139)
-   Use AsyncTCP 1.0.3 as it mitigates the flickering issue from 0.13.0-b2
-   Fixed transition manually updated in preset overridden by field value

#### Build 2108050

-   Fixed undesirable color transition from Orange to boot preset color on first boot
-   Removed misleading Delete button on new playlist with one entry
-   Updated NeoPixelBus to 2.6.7 and AsyncTCP to 1.1.1

#### Build 2107230

-   Added skinning (extra custom CSS) (PR #2084)
-   Added presets/config backup/restore (PR #2084)
-   Added option for using length instead of Stop LED in UI (PR #2048)
-   Added custom `holidays.json` holiday list (PR #2048)

#### Build 2107100

-   Version bump to 0.13.0-b2 "Toki"
-   Accept hex color strings in individual LED API
-   Fixed transition property not applying unless power/bri/color changed next
-   Moved transition field below segments (temporarily)
-   Reduced unneeded websockets pushes

#### Build 2107091

-   Fixed presets using wrong call mode (e.g. causing buttons to send UDP under direct change type)
-   Increased hue buffer
-   Renamed `NOTIFIER_CALL_MODE_` to `CALL_MODE_`

#### Build 2107090

-   Busses extend total configured LEDs if required
-   Fixed extra button pins defaulting to 0 on first boot

#### Build 2107080

-   Made Peek use the main websocket connection instead of opening a second one
-   Temperature usermod fix (from @blazoncek's dev branch)

#### Build 2107070

-   More robust initial resource loading in UI
-   Added `getJsonValue()` for usermod config parsing (PR #2061)
-   Fixed preset saving over websocket
-   Alpha ESP32 S2 support (filesystem does not work) (PR #2067)

#### Build 2107042

-   Updated ArduinoJson to 6.18.1
-   Improved Twinkleup effect
-   Fixed preset immediately deselecting when set via HTTP API `PL=`

#### Build 2107041

-   Restored support for "PL=~" mistakenly removed in 2106300
-   JSON IR improvements

#### Build 2107040

-   Playlist entries are now more compact
-   Added the possibility to enter negative numbers for segment offset

#### Build 2107021

-   Added WebSockets support to UI

#### Build 2107020

-   Send websockets on every state change
-   Improved Aurora effect

#### Build 2107011

-   Added MQTT button feedback option (PR #2011)

#### Build 2107010

-   Added JSON IR codes (PR #1941)
-   Adjusted the width of WiFi and LED settings input fields
-   Fixed a minor visual issue with slider trail not reaching thumb on low values

#### Build 2106302

-   Fixed settings page broken by using "%" in input fields

#### Build 2106301

-   Fixed a problem with disabled buttons reverting to pin 0 causing conflict

#### Build 2106300

-   Version bump to 0.13.0-b0 "Toki"
-   BREAKING: Removed preset cycle (use playlists)
-   BREAKING: Removed `nl.fade`, `leds.pin` and `ccnf` from JSON API
-   Added playlist editor UI
-   Reordered segment UI and added offset field
-   Raised maximum MQTT password length to 64 (closes #1373)

#### Build 2106290

-   Added Offset to segments, allows shifting the LED considered first within a segment
-   Added `of` property to seg object in JSON API to set offset
-   Usermod settings improvements (PR #2043, PR #2045)

#### Build 2106250

-   Fixed preset only disabling on second effect/color change

#### Build 2106241

-   BREAKING: Added ability for usermods to force a config save if config incomplete. `readFromConfig()` needs to return a `bool` to indicate if the config is complete
-   Updated usermods implementing `readFromConfig()`
-   Auto-create segments based on configured busses

#### Build 2106200

-   Added 2 Ethernet boards and split Ethernet configs into separate file

#### Build 2106180

-   Fixed DOS on Chrome tab restore causing reboot

#### Build 2106170

-   Optimized JSON buffer usage (pre-serialized color arrays)

#### Build 2106140

-   Updated main logo
-   Reduced flash usage by 0.8kB by using 8-bit instead of 32-bit PNGs for welcome and 404 pages
-   Added a check to stop Alexa reporting an error if state set by macro differs from the expected state

#### Build 2106100

-   Added support for multiple buttons with various types (PR #1977)
-   Fixed infinite playlists (PR #2020)
-   Added `r` to playlist object, allows for shuffle regardless of the `repeat` value
-   Improved accuracy of NTP time sync
-   Added possibility for WLED UDP sync to sync system time
-   Improved UDP sync accuracy, if both sender and receiver are NTP synced
-   Fixed a cache issue with restored tabs
-   Cache CORS request
-   Disable WiFi sleep by default on ESP32

#### Build 2105230

-   No longer retain MQTT `/v` topic to alleviate storage loads on MQTT broker
-   Fixed Sunrise calculation (atan_t approx. used outside of value range)

#### Build 2105200

-   Fixed WS281x output on ESP32
-   Fixed potential out-of-bounds write in MQTT
-   Fixed IR pin not changeable if IR disabled
-   Fixed XML API <wv> containing -1 on Manual only RGBW mode (see #888, #1783)

#### Build 2105171

-   Always copy MQTT payloads to prevent non-0-terminated strings
-   Updated ArduinoJson to 6.18.0
-   Added experimental support for `{"on":"t"}` to toggle on/off state via JSON

#### Build 2105120

-   Fixed possibility of non-0-terminated MQTT payloads
-   Fixed two warnings regarding integer comparison

#### Build 2105112

-   Usermod settings page no usermods message
-   Lowered min speed for Drip effect

#### Build 2105111

-   Fixed various Codacy code style and logic issues

#### Build 2105110

-   Added Usermod settings page and configurable usermods (PR #1951)
-   Added experimental `/json/cfg` endpoint for changing settings from JSON (see #1944, not part of official API)

#### Build 2105070

-   Fixed not turning on after pressing "Off" on IR remote twice (#1950)
-   Fixed OTA update file selection from Android app (TODO: file type verification in JS, since android can't deal with accept='.bin' attribute)

#### Build 2104220

-   Version bump to 0.12.1-b1 "Hikari"
-   Release and build script improvements (PR #1844)

#### Build 2104211

-   Replace default TV simulator effect with the version that saves 18k of flash and appears visually identical

#### Build 2104210

-   Added `tb` to JSON state, allowing setting the timebase (set tb=0 to start e.g. wipe effect from the beginning). Receive only.
-   Slightly raised Solid mode refresh rate to work with LEDs (TM1814) that require refresh rates of at least 2fps
-   Added sunrise and sunset calculation to the backup JSON time source

#### Build 2104151

-   `NUM_STRIPS` no longer required with compile-time strip defaults
-   Further optimizations in wled_math.h

#### Build 2104150

-   Added ability to add multiple busses as compile time defaults using the esp32_multistrip usermod define syntax

#### Build 2104141

-   Reduced memory usage by 540b by switching to a different trigonometric approximation

#### Build 2104140

-   Added dynamic location-based Sunrise/Sunset macros (PR #1889)
-   Improved seasonal background handling (PR #1890)
-   Fixed instance discovery not working if MQTT not compiled in
-   Fixed Button, IR, Relay pin not assigned by default (resolves #1891)

#### Build 2104120

-   Added switch support (button macro is switch closing action, long press macro switch opening)
-   Replaced Circus effect with new Running Dual effect (Circus is Tricolor Chase with Red/White/Black)
-   Fixed ledmap with multiple segments (PR #1864)

#### Build 2104030

-   Fixed ESP32 crash on Drip effect with reversed segment (#1854)
-   Added flag `WLED_DISABLE_BROWNOUT_DET` to disable ESP32 brownout detector (off by default)

### WLED release 0.12.0

#### Build 2104020

-   Allow clearing button/IR/relay pin on platforms that don't support negative numbers
-   Removed AUX pin
-   Hid some easter eggs, only to be found at easter

### Development versions between 0.11.1 and 0.12.0 releases

#### Build 2103310

-   Version bump to 0.12.0 "Hikari"
-   Fixed LED settings submission in iOS app

#### Build 2103300

-   Version bump to 0.12.0-b5 "Hikari"
-   Update to core espressif32@3.2
-   Fixed IR pin not configurable

#### Build 2103290

-   Version bump to 0.12.0-b4 "Hikari"
-   Experimental use of espressif32@3.1.1
-   Fixed RGBW mode disabled after LED settings saved
-   Fixed infrared support not compiled in if IRPIN is not defined

#### Build 2103230

-   Fixed current estimation

#### Build 2103220

-   Version bump to 0.12.0-b2 "Hikari"
-   Worked around an issue causing a critical decrease in framerate (wled.cpp l.240 block)
-   Bump to Espalexa v2.7.0, fixing discovery

#### Build 2103210

-   Version bump to 0.12.0-b1 "Hikari"
-   More colors visible on Palette preview
-   Fixed chevron icon not included
-   Fixed color order override
-   Cleanup

#### Build 2103200

-   Version bump to 0.12.0-b0 "Hikari"
-   Added palette preview and search (PR #1637)
-   Added Reverse checkbox for PWM busses - reverses logic level for on
-   Fixed various problems with the Playlist feature (PR #1724)
-   Replaced "Layer" icon with "i" icon for Info button
-   Chunchun effect more fitting for various segment lengths (PR #1804)
-   Removed global reverse (in favor of individual bus reverse)
-   Removed some unused icons from UI icon font

#### Build 2103130

-   Added options for Auto Node discovery
-   Optimized strings (no string both F() and raw)

#### Build 2103090

-   Added Auto Node discovery (PR #1683)
-   Added tooltips to quick color selectors for accessibility

#### Build 2103060

-   Auto start field population in bus config

#### Build 2103050

-   Fixed incorrect over-memory indication in LED settings on ESP32

#### Build 2103041

-   Added destructor for BusPwm (fixes #1789)

#### Build 2103040

-   Fixed relay mode inverted when upgrading from 0.11.0
-   Fixed no more than 2 pins per bus configurable in UI
-   Changed to non-linear IR brightness steps (PR #1742)
-   Fixed various warnings (PR #1744)
-   Added UDP DNRGBW Mode (PR #1704)
-   Added dynamic LED mapping with ledmap.json file (PR #1738)
-   Added support for QuinLED-ESP32-Ethernet board
-   Added support for WESP32 ethernet board (PR #1764)
-   Added Caching for main UI (PR #1704)
-   Added Tetrix mode (PR #1729)
-   Removed Merry Christmas mode (use "Chase 2" - called Running 2 before 0.13.0)
-   Added memory check on Bus creation

#### Build 2102050

-   Version bump to 0.12.0-a0 "Hikari"
-   Added FPS indication in info
-   Bumped max outputs from 7 to 10 busses for ESP32

#### Build 2101310

-   First alpha configurable multipin

#### Build 2101130

-   Added color transitions for all segments and slots and for segment brightness
-   Fixed bug that prevented setting a boot preset higher than 25

#### Build 2101040

-   Replaced Red & Blue effect with Aurora effect (PR #1589)
-   Fixed HTTP changing segments uncommanded (#1618)
-   Updated copyright year and contributor page link

#### Build 2012311

-   Fixed Countdown mode

#### Build 2012310

-   (Hopefully actually) fixed display of usermod values in info screen

#### Build 2012240

-   Fixed display of usermod values in info screen
-   4 more effects now use FRAMETIME
-   Remove unsupported environments from platformio.ini

#### Build 2012210

-   Split index.htm in separate CSS + JS files (PR #1542)
-   Minify UI HTML, saving >1.5kB flash
-   Fixed JShint warnings

#### Build 2012180

-   Boot brightness 0 will now use the brightness from preset
-   Add iOS scrolling momentum (from PR #1528)

### WLED release 0.11.1

#### Build 2012180

-   Release of WLED 0.11.1 "Mirai"
-   Fixed AP hide not saving (fixes #1520)
-   Fixed MQTT password re-transmitted to HTML
-   Hide Update buttons while uploading, accept .bin
-   Make sure AP password is at least 8 characters long

### Development versions after 0.11.0 release

#### Build 2012160

-   Bump Espalexa to 2.5.0, fixing discovery (PR Espalexa/#152, originally PR #1497)

#### Build 2012150

-   Added Blends FX (PR #1491)
-   Fixed an issue that made it impossible to deactivate timed presets

#### Build 2012140

-   Added Preset ID quick display option (PR #1462)
-   Fixed LEDs not turning on when using gamma correct brightness and LEDPIN 2 (default)
-   Fixed notifier applying main segment to selected segments on notification with FX/Col disabled 

#### Build 2012130

-   Fixed RGBW mode not saved between reboots (fixes #1457)
-   Added brightness scaling in palette function for default (PR #1484)

#### Build 2012101

-   Fixed preset cycle default duration rounded down to nearest 10sec interval (#1458)
-   Enabled E1.31/DDP/Art-Net in AP mode

#### Build 2012100

-   Fixed multi-segment preset cycle
-   Fixed EEPROM (pre-0.11 settings) not cleared on factory reset
-   Fixed an issue with intermittent crashes on FX change (PR #1465)
-   Added function to know if strip is updating (PR #1466)
-   Fixed using colorwheel sliding the UI (PR #1459)
-   Fixed analog clock settings not saving (PR #1448)
-   Added Temperature palette (PR #1430)
-   Added Candy cane FX (PR #1445)

#### Build 2012020

-   UDP `parsePacket()` with sync disabled (#1390)
-   Added Multi RGBW DMX mode (PR #1383)

#### Build 2012010

-   Fixed compilation for analog (PWM) LEDs

### WLED version 0.11.0

#### Build 2011290

-   Release of WLED 0.11.0 "Mirai"
-   Workaround for weird empty %f Espalexa issue
-   Fixed crash on saving preset with HTTP API `PS`
-   Improved performance for color changes in non-main segment

#### Build 2011270

-   Added tooltips for speed and intensity sliders (PR #1378)
-   Moved color order to NpbWrapper.h
-   Added compile time define to override the color order for a specific range

#### Build 2011260

-   Add `live` property to state, allowing toggling of realtime (not incl. in state resp.)
-   PIO environment changes

#### Build 2011230

-   Version bump to 0.11.0 "Mirai"
-   Improved preset name sorting
-   Fixed Preset cycle not working beyond preset 16

### Development versions between 0.10.2 and 0.11.0 releases

#### Build 2011220

-   Fixed invalid save when modifying preset before refresh (might be related to #1361)
-   Fixed brightness factor ignored on realtime timeout (fixes #1363)
-   Fixed Phase and Chase effects with LED counts >256 (PR #1366)

#### Build 2011210

-   Fixed Brightness slider beneath color wheel not working (fixes #1360)
-   Fixed invalid UI state after saving modified preset

#### Build 2011200

-   Added HEX color receiving to JSON API with `"col":["RRGGBBWW"]` format
-   Moved Kelvin color receiving in JSON API from `"col":[[val]]` to `"col":[val]` format
    _Notice:_ This is technically a breaking change. Since no release was made since the introduction and the Kelvin property was not previously documented in the wiki,
    impact should be minimal. 
-   BTNPIN can now be disabled by setting to -1 (fixes #1237)

#### Build 2011180

-   Platformio.ini updates and streamlining (PR #1266)
-   my_config.h custom compile settings system (not yet used for much, adapted from PR #1266)
-   Added Hawaii timezone (HST)
-   Linebreak after 5 quick select buttons

#### Build 2011154

-   Fixed RGBW saved incorrectly
-   Fixed pmt caching requesting /presets.json too often
-   Fixed deEEP not copying the first segment of EEPROM preset 16

#### Build 2011153

-   Fixed an ESP32 end-of-file issue
-   Fixed strip.isRgbw not read from cfg.json

#### Build 2011152

-   Version bump to 0.11.0p "Mirai"
-   Increased max. num of segments to 12 (ESP8266) / 16 (ESP32)
-   Up to 250 presets stored in the `presets.json` file in filesystem
-   Complete overhaul of the Presets UI tab
-   Updated iro.js to v5 (fixes black color wheel)
-   Added white temperature slider to color wheel
-   Add JSON settings serialization/deserialization to cfg.json and wsec.json
-   Added deEEP to convert the EEPROM settings and presets to files
-   Playlist support - JSON only for now
-   New v2 usermod methods `addToConfig()` and `readFromConfig()` (see EXAMPLE_v2 for doc)
-   Added Ethernet support for ESP32 (PR #1316)
-   IP addresses are now handled by the `Network` class
-   New `esp32_poe` PIO environment
-   Use EspAsyncWebserver Aircoookie fork v.2.0.0 (hiding wsec.json)
-   Removed `WLED_DISABLE_FILESYSTEM` and `WLED_ENABLE_FS_SERVING` defines as they are now required
-   Added pin manager
-   UI performance improvements (no drop shadows)
-   More explanatory error messages in UI
-   Improved candle brightness
-   Return remaining nightlight time `nl.rem` in JSON API (PR #1302)
-   UI sends timestamp with every command, allowing for timed presets without using NTP
-   Added gamma calculation (yet unused)
-   Added LED type definitions to const.h (yet unused)
-   Added nicer 404 page
-   Removed `NP` and `MS=` macro HTTP API commands
-   Removed macros from Time settings

#### Build 2011120

-   Added the ability for the /api MQTT topic to receive JSON API payloads

#### Build 2011040

-   Inverted Rain direction (fixes #1147)

#### Build 2011010

-   Re-added previous C9 palette
-   Renamed new C9 palette

#### Build 2010290

-   Colorful effect now supports palettes
-   Added C9 2 palette (#1291)
-   Improved C9 palette brightness by 12%
-   Disable onboard LED if LEDs are off (PR #1245)
-   Added optional status LED (PR #1264)
-   Realtime max. brightness now honors brightness factor (fixes #1271)
-   Updated ArduinoJSON to 6.17.0

#### Build 2010020

-   Fixed interaction of `T` and `NL` HTTP API commands (#1214)
-   Fixed an issue where Sunrise mode nightlight does not activate if toggled on simultaneously 

#### Build 2009291

-   Fixed MQTT bootloop (no F() macro, #1199)

#### Build 2009290

-   Added basic DDP protocol support
-   Added Washing Machine effect (PR #1208)

#### Build 2009260

-   Added Loxone parser (PR #1185)
-   Added support for kelvin input via `K=` HTTP and `"col":[[val]]` JSON API calls
    _Notice:_ `"col":[[val]]` removed in build 2011200, use `"col":[val]`
-   Added supplementary UDP socket (#1205)
-   TMP2.net receivable by default
-   UDP sockets accept HTTP and JSON API commands
-   Fixed missing timezones (#1201)

#### Build 2009202

-   Fixed LPD8806 compilation

#### Build 2009201

-   Added support for preset cycle toggling using CY=2
-   Added ESP32 touch pin support (#1190)
-   Fixed modem sleep on ESP8266 (#1184)

#### Build 2009200

-   Increased available heap memory by 4kB
-   Use F() macro for the majority of strings
-   Restructure timezone code
-   Restructured settings saved code
-   Updated ArduinoJSON to 6.16.1

#### Build 2009170

-   New WLED logo on Welcome screen (#1164)
-   Fixed 170th pixel dark in E1.31

#### Build 2009100

-   Fixed sunrise mode not reinitializing
-   Fixed passwords not clearable

#### Build 2009070

-   New Segments are now initialized with default speed and intensity

#### Build 2009030

-   Fixed bootloop if mDNS is used on builds without OTA support

### WLED version 0.10.2

#### Build 2008310

-   Added new logo
-   Maximum GZIP compression (#1126)
-   Enable WebSockets by default

### Development versions between 0.10.0 and 0.10.2 releases

#### Build 2008300

-   Added new UI customization options to UI settings
-   Added Dancing Shadows effect (#1108)
-   Preset cycle is now paused if lights turned off or nightlight active
-   Removed `esp01` and `esp01_ota` envs from travis build (need too much flash)

#### Build 2008290

-   Added individual LED control support to JSON API
-   Added internal Segment Freeze/Pause option

#### Build 2008250

-   Made `platformio_override.ini` example easier to use by including the `default_envs` property
-   FastLED uses `now` as timer, so effects using e.g. `beatsin88()` will sync correctly
-   Extended the speed range of Pacifica effect
-   Improved TPM2.net receiving (#1100)
-   Fixed exception on empty MQTT payload (#1101)

#### Build 2008200

-   Added segment mirroring to web UI
-   Fixed segment mirroring when in reverse mode

#### Build 2008140

-   Removed verbose live mode info from `<ds>` in HTTP API response

#### Build 2008100

-   Fixed Auto White mode setting (fixes #1088)

#### Build 2008070

-   Added segment mirroring (`mi` property) (#1017)
-   Fixed DMX settings page not displayed (#1070)
-   Fixed ArtNet multi universe and improve code style (#1076)
-   Renamed global var `local` to `localTime` (#1078)

#### Build 2007190

-   Fixed hostname containing illegal characters (#1035)

#### Build 2006251

-   Added `SV=2` to HTTP API, allow selecting single segment only

#### Build 2006250

-   Fix Alexa not turning off white channel (fixes #1012)

#### Build 2006220

-   Added Sunrise nightlight mode
-   Added Chunchun effect
-   Added `LO` (live override) command to HTTP API
-   Added `mode` to `nl` object of JSON state API, deprecating `fade`
-   Added light color scheme support to web UI (click sun next to brightness slider)
-   Added option to hide labels in web UI (click flame icon next to intensity slider)
-   Added hex color input (click palette icon next to palette select) (resolves #506)
-   Added support for RGB sliders (need to set in localstorage)
-   Added support for custom background color or image (need to set in localstorage)
-   Added option to hide bottom tab bar in PC mode (need to set in localstorage)
-   Fixed transition lag with multiple segments (fixes #985)
-   Changed Nightlight wording (resolves #940)

#### Build 2006060

-   Added five effects by Andrew Tuline (Phased, Phased Noise, Sine, Noise Pal and Twinkleup)
-   Added two new effects by Aircoookie (Sunrise and Flow)
-   Added US-style sequence to traffic light effect
-   Merged pull request #964 adding 9 key IR remote

#### Build 2005280

-   Added v2 usermod API
-   Added v2 example usermod `usermod_v2_example` in the usermods folder as prelimary documentation
-   Added DS18B20 Temperature usermod with Info page support
-   Disabled MQTT on ESP01 build to make room in flash

#### Build 2005230

-   Fixed TPM2

#### Build 2005220

-   Added TPM2.NET protocol support (need to set WLED broadcast UDP port to 65506)
-   Added TPM2 protocol support via Serial
-   Support up to 6553 seconds preset cycle durations (backend, NOT yet in UI)
-   Merged pull request #591 fixing WS2801 color order
-   Merged pull request #858 adding fully featured travis builds
-   Merged pull request #862 adding DMX proxy feature

#### Build 2005100

-   Update to Espalexa v2.4.6 (+1.6kB free heap memory)
-   Added `m5atom` PlatformIO environment

#### Build 2005090

-   Default to ESP8266 Arduino core v2.7.1 in PlatformIO
-   Fixed Preset Slot 16 always indicating as empty (#891)
-   Disabled Alexa emulation by default (causes bootloop for some users)
-   Added BWLT11 and SHOJO_PCB defines to NpbWrapper
-   Merged pull request #898 adding Solid Glitter effect

### WLED version 0.10.0

#### Build 2005030

-   DMX Single RGW and Single DRGB modes now support an additional white channel
-   Improved palettes derived from set colors and changed their names

### Development versions between 0.9.1 and 0.10.0 release

#### Build 2005020

-   Added ACST and ACST/ACDT timezones

#### Build 2005010

-   Added module info page to web UI
-   Added realtime override functionality to web UI
-   Added individual segment power and brightness to web UI
-   Added feature to one-click select single segment only by tapping segment name
-   Removed palette jumping to default if color is changed

#### Build 2004300

-   Added realtime override option and `lor` JSON property
-   Added `lm` (live mode) and `lip` (live IP) properties to info in JSON API
-   Added reset commands to APIs
-   Added `json/si`, returning state and info, but no FX or Palette lists
-   Added rollover detection to millis(). Can track uptimes longer than 49 days
-   Attempted to fix Wifi issues with Unifi brand APs

#### Build 2004230

-   Added brightness and power for individual segments
-   Added `on` and `bri` properties to Segment object in JSON API
-   Added `C3` an `SB` commands to HTTP get API
-   Merged pull request #865 for 5CH_Shojo_PCB environment

#### Build 2004220

-   Added Candle Multi effect
-   Added Palette capability to Pacifica effect

#### Build 2004190

-   Added TM1814 type LED defines

#### Build 2004120

-   Added Art-Net support
-   Added OTA platform to platformio.ini

#### Build 2004100

-   Fixed DMX output compilation
-   Added DMX start LED setting

#### Build 2004061

-   Fixed RBG and BGR getPixelColor (#825)
-   Improved formatting

#### Build 2004060

-   Consolidated global variables in wled.h

#### Build 2003300

-   Major change of project structure from .ino to .cpp and func_declare.h

#### Build 2003262

-   Fixed compilation for Analog LEDs
-   Fixed sync settings network port fields too small

#### Build 2003261

-   Fixed live preview not displaying whole light if over 255 LEDs

#### Build 2003251

-   Added Pacifica effect (tentative, doesn't yet support other colors)
-   Added Atlantica palette
-   Fixed ESP32 build of Espalexa

#### Build 2003222

-   Fixed Alexa Whites on non-RGBW lights (bump Espalexa to 2.4.5)

#### Build 2003221

-   Moved Cronixie driver from FX library to drawOverlay handler

#### Build 2003211

-   Added custom mapping compile define to FX_fcn.h
-   Merged pull request #784 by @TravisDean: Fixed initialization bug when toggling skip first
-   Added link to youtube videos by Room31 to readme

#### Build 2003141

-   Fixed color of main segment returned in JSON API during transition not being target color (closes #765)
-   Fixed arlsLock() being called after pixels set in E1.31 (closes #772)
-   Fixed HTTP API calls not having an effect if no segment selected (now applies to main segment)

#### Build 2003121

-   Created changelog.md - make tracking changes to code easier
-   Merged pull request #766 by @pille: Fix E1.31 out-of sequence detection
<|MERGE_RESOLUTION|>--- conflicted
+++ resolved
@@ -1,9 +1,5 @@
 ## WLED changelog
 
-<<<<<<< HEAD
-#### Build 2404050
--   Blending styles (with help from @tkadauke)
-=======
 #### Build 2404120
 -   v0.15.0-b3
 -   fix for #3896 & WS2815 current saving
@@ -25,7 +21,6 @@
     - audioreactive always included for S3 & S2
 -   Fix for #3889
 -   BREAKING: Effect: modified KITT (Scanner) (#3763)
->>>>>>> 94cdd884
 
 #### Build 2403280
 -   Individual color channel control for JSON API (fixes #3860)
@@ -43,7 +38,7 @@
 -   v0.15.0-b2
 -   WS2805 support (RGB + WW + CW, 600kbps)
 -   Unified PSRAM use
--   NeoPixelBus v2.7.9
+-   NeoPixelBus v2.7.9 (for future WS2805 support)
 -   Ubiquitous PSRAM mode for all variants of ESP32
 -   SSD1309_64 I2C Support for FLD Usermod (#3836 by @THATDONFC)
 -   Palette cycling fix (add support for `{"seg":[{"pal":"X~Y~"}]}` or `{"seg":[{"pal":"X~Yr"}]}`)
