{
  "name": "wled",
  "version": "0.16.0-alpha",
  "description": "Tools for WLED project",
  "main": "tools/cdata.js",
  "directories": {
    "lib": "lib",
    "test": "test"
  },
  "scripts": {
    "build": "node tools/cdata.js",
    "test": "node --test",
    "dev": "nodemon -e js,html,htm,css,png,jpg,gif,ico,js -w tools/ -w wled00/data/ -x node tools/cdata.js"
  },
  "repository": {
    "type": "git",
    "url": "git+https://github.com/Aircoookie/WLED.git"
  },
  "author": "",
  "license": "ISC",
  "bugs": {
    "url": "https://github.com/Aircoookie/WLED/issues"
  },
  "homepage": "https://github.com/Aircoookie/WLED#readme",
  "dependencies": {
    "clean-css": "^5.3.3",
    "html-minifier-terser": "^7.2.0",
    "web-resource-inliner": "^7.0.0",
<<<<<<< HEAD
    "nodemon": "^3.1.9"
=======
    "nodemon": "^3.1.7"
  },
  "engines": {
    "node": ">=20.0.0"
>>>>>>> af3ebbb3
  }
}<|MERGE_RESOLUTION|>--- conflicted
+++ resolved
@@ -26,13 +26,9 @@
     "clean-css": "^5.3.3",
     "html-minifier-terser": "^7.2.0",
     "web-resource-inliner": "^7.0.0",
-<<<<<<< HEAD
     "nodemon": "^3.1.9"
-=======
-    "nodemon": "^3.1.7"
   },
   "engines": {
     "node": ">=20.0.0"
->>>>>>> af3ebbb3
   }
 }