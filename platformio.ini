; PlatformIO Project Configuration File
; Please visit documentation: https://docs.platformio.org/page/projectconf.html

[platformio]
# ------------------------------------------------------------------------------
# ENVIRONMENTS
#
# Please uncomment one of the lines below to select your board(s)
# (use `platformio_override.ini` when building for your own board; see `platformio_override.ini.sample` for an example)
# ------------------------------------------------------------------------------

# CI/release binaries
default_envs = nodemcuv2, esp8266_2m, esp01_1m_full, nodemcuv2_160, esp8266_2m_160, esp01_1m_full_160, nodemcuv2_compat, esp8266_2m_compat, esp01_1m_full_compat, esp32dev, esp32dev_V4, esp32_eth, lolin_s2_mini, esp32c3dev, esp32s3dev_16MB_opi, esp32s3dev_8MB_opi, esp32s3_4M_qspi, esp32_wrover

src_dir  = ./wled00
data_dir = ./wled00/data
build_cache_dir = ~/.buildcache
extra_configs =
  platformio_override.ini

[common]
# ------------------------------------------------------------------------------
# PLATFORM:
#   !! DO NOT confuse platformio's ESP8266 development platform with Arduino core for ESP8266
#
#   arduino core 2.6.3 = platformIO 2.3.2
#   arduino core 2.7.0 = platformIO 2.5.0
# ------------------------------------------------------------------------------
arduino_core_2_6_3 = espressif8266@2.3.3
arduino_core_2_7_4 = espressif8266@2.6.2
arduino_core_3_0_0 = espressif8266@3.0.0
arduino_core_3_0_2 = espressif8266@3.2.0
arduino_core_3_1_0 = espressif8266@4.1.0
arduino_core_3_1_2 = espressif8266@4.2.1

# Development platforms
arduino_core_develop = https://github.com/platformio/platform-espressif8266#develop
arduino_core_git = https://github.com/platformio/platform-espressif8266#feature/stage

# Platform to use for ESP8266
platform_wled_default = ${common.arduino_core_3_1_2}
# We use 2.7.4.7 for all, includes PWM flicker fix and Wstring optimization
#platform_packages = tasmota/framework-arduinoespressif8266 @ 3.20704.7
platform_packages = platformio/toolchain-xtensa @ ~2.100300.220621 #2.40802.200502
                    platformio/tool-esptool #@ ~1.413.0
                    platformio/tool-esptoolpy #@ ~1.30000.0

## previous platform for 8266, in case of problems with the new one
## you'll need  makuna/NeoPixelBus@ 2.6.9 for arduino_core_3_0_2, which does not support Ucs890x
;; platform_wled_default = ${common.arduino_core_3_0_2}
;; platform_packages = tasmota/framework-arduinoespressif8266 @ 3.20704.7
;;                    platformio/toolchain-xtensa @ ~2.40802.200502
;;                    platformio/tool-esptool @ ~1.413.0
;;                    platformio/tool-esptoolpy @ ~1.30000.0

# ------------------------------------------------------------------------------
# FLAGS: DEBUG
# esp8266 : see https://docs.platformio.org/en/latest/platforms/espressif8266.html#debug-level
# esp32   : see https://docs.platformio.org/en/latest/platforms/espressif32.html#debug-level
# ------------------------------------------------------------------------------
debug_flags = -D DEBUG=1 -D WLED_DEBUG
  -DDEBUG_ESP_WIFI -DDEBUG_ESP_HTTP_CLIENT -DDEBUG_ESP_HTTP_UPDATE -DDEBUG_ESP_HTTP_SERVER -DDEBUG_ESP_UPDATER -DDEBUG_ESP_OTA -DDEBUG_TLS_MEM ;; for esp8266
  # if needed (for memleaks etc) also add; -DDEBUG_ESP_OOM -include "umm_malloc/umm_malloc_cfg.h"
  # -DDEBUG_ESP_CORE is not working right now

# ------------------------------------------------------------------------------
# FLAGS: ldscript (available ldscripts at https://github.com/esp8266/Arduino/tree/master/tools/sdk/ld)
#    ldscript_2m1m (2048 KB) = 1019 KB sketch, 4 KB eeprom, 1004 KB spiffs, 16 KB reserved
#    ldscript_4m1m (4096 KB) = 1019 KB sketch, 4 KB eeprom, 1002 KB spiffs, 16 KB reserved, 2048 KB empty/ota?
#
# Available lwIP variants (macros):
#    -DPIO_FRAMEWORK_ARDUINO_LWIP_HIGHER_BANDWIDTH  = v1.4 Higher Bandwidth (default)
#    -DPIO_FRAMEWORK_ARDUINO_LWIP2_LOW_MEMORY       = v2 Lower Memory
#    -DPIO_FRAMEWORK_ARDUINO_LWIP2_HIGHER_BANDWIDTH = v2 Higher Bandwidth
#    -DPIO_FRAMEWORK_ARDUINO_LWIP2_HIGHER_BANDWIDTH_LOW_FLASH
#
# BearSSL performance:
#  When building with -DSECURE_CLIENT=SECURE_CLIENT_BEARSSL, please add `board_build.f_cpu = 160000000` to the environment configuration
#
# BearSSL ciphers:
#   When building on core >= 2.5, you can add the build flag -DBEARSSL_SSL_BASIC in order to build BearSSL with a limited set of ciphers:
#     TLS_RSA_WITH_AES_128_CBC_SHA256 / AES128-SHA256
#     TLS_RSA_WITH_AES_256_CBC_SHA256 / AES256-SHA256
#     TLS_RSA_WITH_AES_128_CBC_SHA / AES128-SHA
#     TLS_RSA_WITH_AES_256_CBC_SHA / AES256-SHA
#  This reduces the OTA size with ~45KB, so it's especially useful on low memory boards (512k/1m).
# ------------------------------------------------------------------------------
build_flags =
  -DMQTT_MAX_PACKET_SIZE=1024
  -DSECURE_CLIENT=SECURE_CLIENT_BEARSSL
  -DBEARSSL_SSL_BASIC
  -D CORE_DEBUG_LEVEL=0
  -D NDEBUG
  -Wno-attributes ;; silence warnings about unknown attribute 'maybe_unused' in NeoPixelBus
  #build_flags for the IRremoteESP8266 library (enabled decoders have to appear here)
  -D _IR_ENABLE_DEFAULT_=false
  -D DECODE_HASH=true
  -D DECODE_NEC=true
  -D DECODE_SONY=true
  -D DECODE_SAMSUNG=true
  -D DECODE_LG=true
  -DWLED_USE_MY_CONFIG

build_unflags =

ldscript_1m128k = eagle.flash.1m128.ld
ldscript_2m512k = eagle.flash.2m512.ld
ldscript_2m1m = eagle.flash.2m1m.ld
ldscript_4m1m = eagle.flash.4m1m.ld

[scripts_defaults]
extra_scripts =
  pre:pio-scripts/set_version.py
  post:pio-scripts/output_bins.py
  post:pio-scripts/strip-floats.py
  pre:pio-scripts/user_config_copy.py
  pre:pio-scripts/build_ui.py
  ; post:pio-scripts/obj-dump.py  ;; convenience script to create a disassembly dump of the firmware (hardcore debugging)

# ------------------------------------------------------------------------------
# COMMON SETTINGS:
# ------------------------------------------------------------------------------
[env]
framework = arduino
board_build.flash_mode = dout
monitor_speed = 115200
# slow upload speed but most compatible (use platformio_override.ini to use faster speed)
upload_speed = 115200

# ------------------------------------------------------------------------------
# LIBRARIES: required dependencies
#   Please note that we don't always use the latest version of a library.
#
#   The following libraries have been included (and some of them changed) in the source:
#     ArduinoJson@5.13.5, E131@1.0.0(changed), Time@1.5, Timezone@1.2.1
# ------------------------------------------------------------------------------
lib_compat_mode = strict
lib_deps =
    fastled/FastLED @ 3.6.0
    IRremoteESP8266 @ 2.8.2
    makuna/NeoPixelBus @ 2.8.0
    #https://github.com/makuna/NeoPixelBus.git#CoreShaderBeta
    https://github.com/Aircoookie/ESPAsyncWebServer.git#v2.4.0
  # for I2C interface
    ;Wire
  # ESP-NOW library
    ;gmag11/QuickESPNow @ ~0.7.0
    https://github.com/blazoncek/QuickESPNow.git#optional-debug
  #For use of the TTGO T-Display ESP32 Module with integrated TFT display uncomment the following line
    #TFT_eSPI
  #For compatible OLED display uncomment following
    #olikraus/U8g2 #@ ~2.33.15
  #For Dallas sensor uncomment following
    #paulstoffregen/OneWire @ ~2.3.8
  #For BME280 sensor uncomment following
    #BME280 @ ~3.0.0
    ;adafruit/Adafruit BMP280 Library @ 2.1.0
    ;adafruit/Adafruit CCS811 Library @ 1.0.4
    ;adafruit/Adafruit Si7021 Library @ 1.4.0
  #For ADS1115 sensor uncomment following
    ;adafruit/Adafruit BusIO @ 1.13.2
    ;adafruit/Adafruit ADS1X15 @ 2.4.0
  #For MAX1704x Lipo Monitor / Fuel Gauge uncomment following
    ; https://github.com/adafruit/Adafruit_BusIO @ 1.14.5
    ; https://github.com/adafruit/Adafruit_MAX1704X @ 1.0.2
  #For MPU6050 IMU uncomment follwoing
    ;electroniccats/MPU6050 @1.0.1
  # For -D USERMOD_ANIMARTRIX
  # CC BY-NC 3.0 licensed effects by Stefan Petrick, include this usermod only if you accept the terms!
    ;https://github.com/netmindz/animartrix.git#18bf17389e57c69f11bc8d04ebe1d215422c7fb7
  # SHT85
    ;robtillaart/SHT85@~0.3.3
  # Audioreactive usermod
    ;kosme/arduinoFFT @ 2.0.1

extra_scripts = ${scripts_defaults.extra_scripts}

[esp8266]
build_unflags = ${common.build_unflags}
build_flags =
  -DESP8266
  -DFP_IN_IROM
  ;-Wno-deprecated-declarations
  ;-Wno-register  ;; leaves some warnings when compiling C files: command-line option '-Wno-register' is valid for C++/ObjC++ but not for C
  ;-Dregister= # remove warnings in C++17 due to use of deprecated register keyword by the FastLED library ;; warning: this can be dangerous
  -Wno-misleading-indentation
  ; NONOSDK22x_190703 = 2.2.2-dev(38a443e)
  -DPIO_FRAMEWORK_ARDUINO_ESPRESSIF_SDK22x_190703
  ; lwIP 2 - Higher Bandwidth no Features
  ;  -DPIO_FRAMEWORK_ARDUINO_LWIP2_HIGHER_BANDWIDTH_LOW_FLASH
  ; lwIP 1.4 - Higher Bandwidth (Aircoookie has)
  -DPIO_FRAMEWORK_ARDUINO_LWIP_HIGHER_BANDWIDTH
  ; VTABLES in Flash
  -DVTABLES_IN_FLASH
  ; restrict to minimal mime-types
  -DMIMETYPE_MINIMAL
  ; other special-purpose framework flags (see https://docs.platformio.org/en/latest/platforms/espressif8266.html)
  ; decrease code cache size and increase IRAM to fit all pixel functions
  -D PIO_FRAMEWORK_ARDUINO_MMU_CACHE16_IRAM48 ;; in case of linker errors like "section `.text1' will not fit in region `iram1_0_seg'"
  ; -D PIO_FRAMEWORK_ARDUINO_MMU_CACHE16_IRAM48_SECHEAP_SHARED ;; (experimental) adds some extra heap, but may cause slowdown
  -D NON32XFER_HANDLER ;; ask forgiveness for PROGMEM misuse

lib_deps =
  #https://github.com/lorol/LITTLEFS.git
  ESPAsyncTCP @ 1.2.2
  ESPAsyncUDP
  ESP8266PWM
  ${env.lib_deps}

;; compatibilty flags - same as 0.14.0 which seems to work better on some 8266 boards. Not using PIO_FRAMEWORK_ARDUINO_MMU_CACHE16_IRAM48
build_flags_compat =
  -DESP8266
  -DFP_IN_IROM
  ;;-Wno-deprecated-declarations
  -Wno-misleading-indentation
  ;;-Wno-attributes ;; silence warnings about unknown attribute 'maybe_unused' in NeoPixelBus
  -DPIO_FRAMEWORK_ARDUINO_ESPRESSIF_SDK22x_190703
  -DPIO_FRAMEWORK_ARDUINO_LWIP_HIGHER_BANDWIDTH
  -DVTABLES_IN_FLASH
  -DMIMETYPE_MINIMAL
  -DWLED_SAVE_IRAM ;; needed to prevent linker error

;; this platform version was used for WLED 0.14.0
platform_compat = espressif8266@4.2.0
platform_packages_compat =
                    platformio/toolchain-xtensa @ ~2.100300.220621 #2.40802.200502
                    platformio/tool-esptool #@ ~1.413.0
                    platformio/tool-esptoolpy #@ ~1.30000.0

;; experimental - for using older NeoPixelBus 2.7.9
lib_deps_compat =
  ESPAsyncTCP @ 1.2.2
  ESPAsyncUDP
  ESP8266PWM
  fastled/FastLED @ 3.6.0
  IRremoteESP8266 @ 2.8.2
  makuna/NeoPixelBus @ 2.7.9
  https://github.com/blazoncek/QuickESPNow.git#optional-debug
  https://github.com/Aircoookie/ESPAsyncWebServer.git#v2.4.0

[esp32_all_variants]
lib_deps =
  https://github.com/pbolduc/AsyncTCP.git @ 1.2.0
  bitbank2/AnimatedGIF@^1.4.7
  https://github.com/Aircoookie/GifDecoder#bc3af18
build_flags =
  -D WLED_ENABLE_GIF

[esp32]
#platform = https://github.com/tasmota/platform-espressif32/releases/download/v2.0.2.3/platform-espressif32-2.0.2.3.zip
platform = espressif32@3.5.0
platform_packages = framework-arduinoespressif32 @ https://github.com/Aircoookie/arduino-esp32.git#1.0.6.4
build_unflags = ${common.build_unflags}
build_flags = -g
  -DARDUINO_ARCH_ESP32
  #-DCONFIG_LITTLEFS_FOR_IDF_3_2
  -D CONFIG_ASYNC_TCP_USE_WDT=0
  #use LITTLEFS library by lorol in ESP32 core 1.x.x instead of built-in in 2.x.x
  -D LOROL_LITTLEFS
  ; -DARDUINO_USB_CDC_ON_BOOT=0 ;; this flag is mandatory for "classic ESP32" when building with arduino-esp32 >=2.0.3
  ${esp32_all_variants.build_flags}

tiny_partitions = tools/WLED_ESP32_2MB_noOTA.csv
default_partitions = tools/WLED_ESP32_4MB_1MB_FS.csv
extended_partitions = tools/WLED_ESP32_4MB_700k_FS.csv
big_partitions = tools/WLED_ESP32_4MB_256KB_FS.csv     ;; 1.8MB firmware, 256KB filesystem, coredump support
large_partitions = tools/WLED_ESP32_8MB.csv
extreme_partitions = tools/WLED_ESP32_16MB_9MB_FS.csv
lib_deps =
  https://github.com/lorol/LITTLEFS.git
<<<<<<< HEAD
  willmmiles/AsyncTCP @ 1.3.1
=======
  ${esp32_all_variants.lib_deps}
>>>>>>> daa438b3
  ${env.lib_deps}
# additional build flags for audioreactive
AR_build_flags = -D USERMOD_AUDIOREACTIVE 
  -D sqrt_internal=sqrtf ;; -fsingle-precision-constant ;; forces ArduinoFFT to use float math (2x faster)
AR_lib_deps = kosme/arduinoFFT @ 2.0.1
board_build.partitions = ${esp32.default_partitions}   ;; default partioning for 4MB Flash - can be overridden in build envs

[esp32_idf_V4]
;; experimental build environment for ESP32 using ESP-IDF 4.4.x / arduino-esp32 v2.0.5
;; very similar to the normal ESP32 flags, but omitting Lorol LittleFS, as littlefs is included in the new framework already.
;;
;; please note that you can NOT update existing ESP32 installs with a "V4" build. Also updating by OTA will not work properly.
;; You need to completely erase your device (esptool erase_flash) first, then install the "V4" build from VSCode+platformio.

;; select arduino-esp32 v2.0.9 (arduino-esp32 2.0.10 thru 2.0.14 are buggy so avoid them)
platform = https://github.com/tasmota/platform-espressif32/releases/download/2023.06.02/platform-espressif32.zip ;; Tasmota Arduino Core 2.0.9 with IPv6 support, based on IDF 4.4.4
build_unflags = ${common.build_unflags}
build_flags = -g
  -Wshadow=compatible-local ;; emit warning in case a local variable "shadows" another local one
  -DARDUINO_ARCH_ESP32 -DESP32
  -D CONFIG_ASYNC_TCP_USE_WDT=0
  -DARDUINO_USB_CDC_ON_BOOT=0 ;; this flag is mandatory for "classic ESP32" when building with arduino-esp32 >=2.0.3
  ${esp32_all_variants.build_flags}
  -D WLED_ENABLE_DMX_INPUT
lib_deps =
<<<<<<< HEAD
  willmmiles/AsyncTCP @ 1.3.1
=======
  ${esp32_all_variants.lib_deps}
>>>>>>> daa438b3
  https://github.com/someweisguy/esp_dmx.git#47db25d
  ${env.lib_deps}
board_build.partitions = ${esp32.default_partitions}   ;; default partioning for 4MB Flash - can be overridden in build envs

[esp32s2]
;; generic definitions for all ESP32-S2 boards
platform = ${esp32_idf_V4.platform}
build_unflags = ${common.build_unflags}
build_flags = -g
  -DARDUINO_ARCH_ESP32
  -DARDUINO_ARCH_ESP32S2
  -DCONFIG_IDF_TARGET_ESP32S2=1
  -D CONFIG_ASYNC_TCP_USE_WDT=0
  -DARDUINO_USB_MSC_ON_BOOT=0 -DARDUINO_USB_DFU_ON_BOOT=0
  -DCO
  -DARDUINO_USB_MODE=0 ;; this flag is mandatory for ESP32-S2 !
  ;; please make sure that the following flags are properly set (to 0 or 1) by your board.json, or included in your custom platformio_override.ini entry:
  ;; ARDUINO_USB_CDC_ON_BOOT
  ${esp32_all_variants.build_flags}
lib_deps =
<<<<<<< HEAD
  willmmiles/AsyncTCP @ 1.3.1
=======
  ${esp32_all_variants.lib_deps}
>>>>>>> daa438b3
  ${env.lib_deps}
board_build.partitions = ${esp32.default_partitions}   ;; default partioning for 4MB Flash - can be overridden in build envs

[esp32c3]
;; generic definitions for all ESP32-C3 boards
platform = ${esp32_idf_V4.platform}
build_unflags = ${common.build_unflags}
build_flags = -g
  -DARDUINO_ARCH_ESP32
  -DARDUINO_ARCH_ESP32C3
  -DCONFIG_IDF_TARGET_ESP32C3=1
  -D CONFIG_ASYNC_TCP_USE_WDT=0
  -DCO
  -DARDUINO_USB_MODE=1 ;; this flag is mandatory for ESP32-C3
  ;; please make sure that the following flags are properly set (to 0 or 1) by your board.json, or included in your custom platformio_override.ini entry:
  ;; ARDUINO_USB_CDC_ON_BOOT
  ${esp32_all_variants.build_flags}
lib_deps =
<<<<<<< HEAD
  willmmiles/AsyncTCP @ 1.3.1
=======
  ${esp32_all_variants.lib_deps}
>>>>>>> daa438b3
  ${env.lib_deps}
board_build.partitions = ${esp32.default_partitions}   ;; default partioning for 4MB Flash - can be overridden in build envs
board_build.flash_mode = qio

[esp32s3]
;; generic definitions for all ESP32-S3 boards
platform = ${esp32_idf_V4.platform}
build_unflags = ${common.build_unflags}
build_flags = -g
  -DESP32
  -DARDUINO_ARCH_ESP32
  -DARDUINO_ARCH_ESP32S3
  -DCONFIG_IDF_TARGET_ESP32S3=1
  -D CONFIG_ASYNC_TCP_USE_WDT=0
  -DARDUINO_USB_MSC_ON_BOOT=0 -DARDUINO_DFU_ON_BOOT=0
  -DCO
  ;; please make sure that the following flags are properly set (to 0 or 1) by your board.json, or included in your custom platformio_override.ini entry:
  ;; ARDUINO_USB_MODE, ARDUINO_USB_CDC_ON_BOOT
  ${esp32_all_variants.build_flags}
lib_deps =
<<<<<<< HEAD
  willmmiles/AsyncTCP @ 1.3.1
=======
  ${esp32_all_variants.lib_deps}
>>>>>>> daa438b3
  ${env.lib_deps}
board_build.partitions = ${esp32.large_partitions}   ;; default partioning for 8MB flash - can be overridden in build envs


# ------------------------------------------------------------------------------
# WLED BUILDS
# ------------------------------------------------------------------------------

[env:nodemcuv2]
board = nodemcuv2
platform = ${common.platform_wled_default}
platform_packages = ${common.platform_packages}
board_build.ldscript = ${common.ldscript_4m1m}
build_unflags = ${common.build_unflags}
build_flags = ${common.build_flags} ${esp8266.build_flags} -D WLED_RELEASE_NAME=\"ESP8266\" #-DWLED_DISABLE_2D
lib_deps = ${esp8266.lib_deps}
monitor_filters = esp8266_exception_decoder

[env:nodemcuv2_compat]
extends = env:nodemcuv2
;; using platform version and build options from WLED 0.14.0
platform = ${esp8266.platform_compat}
platform_packages = ${esp8266.platform_packages_compat}
build_flags = ${common.build_flags} ${esp8266.build_flags_compat} -D WLED_RELEASE_NAME=\"ESP8266_compat\" #-DWLED_DISABLE_2D
;; lib_deps = ${esp8266.lib_deps_compat} ;; experimental - use older NeoPixelBus 2.7.9

[env:nodemcuv2_160]
extends = env:nodemcuv2
board_build.f_cpu = 160000000L
build_flags = ${common.build_flags} ${esp8266.build_flags} -D WLED_RELEASE_NAME=\"ESP8266_160\" #-DWLED_DISABLE_2D
  -D USERMOD_AUDIOREACTIVE

[env:esp8266_2m]
board = esp_wroom_02
platform = ${common.platform_wled_default}
platform_packages = ${common.platform_packages}
board_build.ldscript = ${common.ldscript_2m512k}
build_unflags = ${common.build_unflags}
build_flags = ${common.build_flags} ${esp8266.build_flags} -D WLED_RELEASE_NAME=\"ESP02\"
lib_deps = ${esp8266.lib_deps}

[env:esp8266_2m_compat]
extends = env:esp8266_2m
;; using platform version and build options from WLED 0.14.0
platform = ${esp8266.platform_compat}
platform_packages = ${esp8266.platform_packages_compat}
build_flags = ${common.build_flags} ${esp8266.build_flags_compat} -D WLED_RELEASE_NAME=\"ESP02_compat\" #-DWLED_DISABLE_2D

[env:esp8266_2m_160]
extends = env:esp8266_2m
board_build.f_cpu = 160000000L
build_flags = ${common.build_flags} ${esp8266.build_flags} -D WLED_RELEASE_NAME=\"ESP02_160\"
  -D USERMOD_AUDIOREACTIVE

[env:esp01_1m_full]
board = esp01_1m
platform = ${common.platform_wled_default}
platform_packages = ${common.platform_packages}
board_build.ldscript = ${common.ldscript_1m128k}
build_unflags = ${common.build_unflags}
build_flags = ${common.build_flags} ${esp8266.build_flags} -D WLED_RELEASE_NAME=\"ESP01\" -D WLED_DISABLE_OTA
  ; -D WLED_USE_REAL_MATH ;; may fix wrong sunset/sunrise times, at the cost of 7064 bytes FLASH and 975 bytes RAM
lib_deps = ${esp8266.lib_deps}

[env:esp01_1m_full_compat]
extends = env:esp01_1m_full
;; using platform version and build options from WLED 0.14.0
platform = ${esp8266.platform_compat}
platform_packages = ${esp8266.platform_packages_compat}
build_flags = ${common.build_flags} ${esp8266.build_flags_compat} -D WLED_RELEASE_NAME=\"ESP01_compat\" -D WLED_DISABLE_OTA #-DWLED_DISABLE_2D

[env:esp01_1m_full_160]
extends = env:esp01_1m_full
board_build.f_cpu = 160000000L
build_flags = ${common.build_flags} ${esp8266.build_flags} -D WLED_RELEASE_NAME=\"ESP01_160\" -D WLED_DISABLE_OTA
  -D USERMOD_AUDIOREACTIVE
  ; -D WLED_USE_REAL_MATH ;; may fix wrong sunset/sunrise times, at the cost of 7064 bytes FLASH and 975 bytes RAM

[env:esp32dev]
board = esp32dev
platform = ${esp32.platform}
platform_packages = ${esp32.platform_packages}
build_unflags = ${common.build_unflags}
build_flags = ${common.build_flags} ${esp32.build_flags} -D WLED_RELEASE_NAME=\"ESP32\" #-D WLED_DISABLE_BROWNOUT_DET
  ${esp32.AR_build_flags}
lib_deps = ${esp32.lib_deps}
  ${esp32.AR_lib_deps}
monitor_filters = esp32_exception_decoder
board_build.partitions = ${esp32.default_partitions}

[env:esp32dev_V4]
board = esp32dev
platform = ${esp32_idf_V4.platform}
build_unflags = ${common.build_unflags}
build_flags = ${common.build_flags} ${esp32_idf_V4.build_flags} -D WLED_RELEASE_NAME=\"ESP32_V4\" #-D WLED_DISABLE_BROWNOUT_DET
  ${esp32.AR_build_flags}
lib_deps = ${esp32_idf_V4.lib_deps}
  ${esp32.AR_lib_deps}
monitor_filters = esp32_exception_decoder
board_build.partitions = ${esp32.default_partitions}
board_build.flash_mode = dio

[env:esp32dev_8M]
board = esp32dev
platform = ${esp32_idf_V4.platform}
build_unflags = ${common.build_unflags}
build_flags = ${common.build_flags} ${esp32_idf_V4.build_flags} -D WLED_RELEASE_NAME=\"ESP32_8M\" #-D WLED_DISABLE_BROWNOUT_DET
  ${esp32.AR_build_flags}
lib_deps = ${esp32_idf_V4.lib_deps}
  ${esp32.AR_lib_deps}
monitor_filters = esp32_exception_decoder
board_build.partitions = ${esp32.large_partitions}
board_upload.flash_size = 8MB
board_upload.maximum_size = 8388608
; board_build.f_flash = 80000000L
; board_build.flash_mode = qio

[env:esp32dev_16M]
board = esp32dev
platform = ${esp32_idf_V4.platform}
build_unflags = ${common.build_unflags}
build_flags = ${common.build_flags} ${esp32_idf_V4.build_flags} -D WLED_RELEASE_NAME=\"ESP32_16M\" #-D WLED_DISABLE_BROWNOUT_DET
  ${esp32.AR_build_flags}
lib_deps = ${esp32_idf_V4.lib_deps}
  ${esp32.AR_lib_deps}
monitor_filters = esp32_exception_decoder
board_build.partitions = ${esp32.extreme_partitions}
board_upload.flash_size = 16MB
board_upload.maximum_size = 16777216
board_build.f_flash = 80000000L
board_build.flash_mode = dio

;[env:esp32dev_audioreactive]
;board = esp32dev
;platform = ${esp32.platform}
;platform_packages = ${esp32.platform_packages}
;build_unflags = ${common.build_unflags}
;build_flags = ${common.build_flags} ${esp32.build_flags} -D WLED_RELEASE_NAME=\"ESP32_audioreactive\" #-D WLED_DISABLE_BROWNOUT_DET
;  ${esp32.AR_build_flags}
;lib_deps = ${esp32.lib_deps}
;  ${esp32.AR_lib_deps}
;monitor_filters = esp32_exception_decoder
;board_build.partitions = ${esp32.default_partitions}
;; board_build.f_flash = 80000000L
;; board_build.flash_mode = dio

[env:esp32_eth]
board = esp32-poe
platform = ${esp32.platform}
platform_packages = ${esp32.platform_packages}
upload_speed = 921600
build_unflags = ${common.build_unflags}
build_flags = ${common.build_flags} ${esp32.build_flags} -D WLED_RELEASE_NAME=\"ESP32_Ethernet\" -D RLYPIN=-1 -D WLED_USE_ETHERNET -D BTNPIN=-1
;  -D WLED_DISABLE_ESPNOW ;; ESP-NOW requires wifi, may crash with ethernet only
  ${esp32.AR_build_flags}
lib_deps = ${esp32.lib_deps}
  ${esp32.AR_lib_deps}
board_build.partitions = ${esp32.default_partitions}

[env:esp32_wrover]
extends = esp32_idf_V4
platform = ${esp32_idf_V4.platform}
board = ttgo-t7-v14-mini32
board_build.f_flash = 80000000L
board_build.flash_mode = qio
board_build.partitions = ${esp32.extended_partitions}
build_unflags = ${common.build_unflags}
build_flags = ${common.build_flags} ${esp32_idf_V4.build_flags} -D WLED_RELEASE_NAME=\"ESP32_WROVER\"
  -DBOARD_HAS_PSRAM -mfix-esp32-psram-cache-issue ;; Older ESP32 (rev.<3) need a PSRAM fix (increases static RAM used) https://docs.espressif.com/projects/esp-idf/en/stable/esp32/api-guides/external-ram.html
  -D DATA_PINS=25
  ${esp32.AR_build_flags}
lib_deps = ${esp32_idf_V4.lib_deps}
  ${esp32.AR_lib_deps}

[env:esp32c3dev]
extends = esp32c3
platform = ${esp32c3.platform}
framework = arduino
board = esp32-c3-devkitm-1
board_build.partitions = ${esp32.default_partitions}
build_flags = ${common.build_flags} ${esp32c3.build_flags} -D WLED_RELEASE_NAME=\"ESP32-C3\"
  -D WLED_WATCHDOG_TIMEOUT=0
  -DLOLIN_WIFI_FIX ; seems to work much better with this
  -DARDUINO_USB_CDC_ON_BOOT=1 ;; for virtual CDC USB
  ;-DARDUINO_USB_CDC_ON_BOOT=0   ;; for serial-to-USB chip
upload_speed = 460800
build_unflags = ${common.build_unflags}
lib_deps = ${esp32c3.lib_deps}

[env:esp32s3dev_16MB_opi]
;; ESP32-S3 development board, with 16MB FLASH and >= 8MB PSRAM (memory_type: qio_opi)
board = esp32-s3-devkitc-1 ;; generic dev board; the next line adds PSRAM support
board_build.arduino.memory_type = qio_opi     ;; use with PSRAM: 8MB or 16MB
platform = ${esp32s3.platform}
upload_speed = 921600
build_unflags = ${common.build_unflags}
build_flags = ${common.build_flags} ${esp32s3.build_flags} -D WLED_RELEASE_NAME=\"ESP32-S3_16MB_opi\"
  -D CONFIG_LITTLEFS_FOR_IDF_3_2 -D WLED_WATCHDOG_TIMEOUT=0
  ;-D ARDUINO_USB_CDC_ON_BOOT=0  ;; -D ARDUINO_USB_MODE=1 ;; for boards with serial-to-USB chip
  -D ARDUINO_USB_CDC_ON_BOOT=1 -D ARDUINO_USB_MODE=1      ;; for boards with USB-OTG connector only (USBCDC or "TinyUSB")
  -DBOARD_HAS_PSRAM
  ${esp32.AR_build_flags}
lib_deps = ${esp32s3.lib_deps}
  ${esp32.AR_lib_deps}
board_build.partitions = ${esp32.extreme_partitions}
board_upload.flash_size = 16MB
board_upload.maximum_size = 16777216
board_build.f_flash = 80000000L
board_build.flash_mode = qio
monitor_filters = esp32_exception_decoder

[env:esp32s3dev_8MB_opi]
;; ESP32-S3 development board, with 8MB FLASH and >= 8MB PSRAM (memory_type: qio_opi)
board = esp32-s3-devkitc-1 ;; generic dev board; the next line adds PSRAM support
board_build.arduino.memory_type = qio_opi     ;; use with PSRAM: 8MB or 16MB
platform = ${esp32s3.platform}
upload_speed = 921600
build_unflags = ${common.build_unflags}
build_flags = ${common.build_flags} ${esp32s3.build_flags} -D WLED_RELEASE_NAME=\"ESP32-S3_8MB_opi\"
  -D CONFIG_LITTLEFS_FOR_IDF_3_2 -D WLED_WATCHDOG_TIMEOUT=0
  ;-D ARDUINO_USB_CDC_ON_BOOT=0  ;; -D ARDUINO_USB_MODE=1 ;; for boards with serial-to-USB chip
  -D ARDUINO_USB_CDC_ON_BOOT=1 -D ARDUINO_USB_MODE=1      ;; for boards with USB-OTG connector only (USBCDC or "TinyUSB")
  -DBOARD_HAS_PSRAM
  ${esp32.AR_build_flags}
lib_deps = ${esp32s3.lib_deps}
  ${esp32.AR_lib_deps}
board_build.partitions = ${esp32.large_partitions}
board_build.f_flash = 80000000L
board_build.flash_mode = qio
monitor_filters = esp32_exception_decoder

[env:esp32S3_wroom2]
;; For ESP32-S3 WROOM-2, a.k.a. ESP32-S3 DevKitC-1 v1.1
;; with >= 16MB FLASH and >= 8MB PSRAM (memory_type: opi_opi)
platform = ${esp32s3.platform}
board = esp32s3camlcd ;; this is the only standard board with "opi_opi"
board_build.arduino.memory_type = opi_opi
upload_speed = 921600
build_unflags = ${common.build_unflags}
build_flags = ${common.build_flags} ${esp32s3.build_flags} -D WLED_RELEASE_NAME=\"ESP32-S3_WROOM-2\"
  -D CONFIG_LITTLEFS_FOR_IDF_3_2 -D WLED_WATCHDOG_TIMEOUT=0
  -D ARDUINO_USB_CDC_ON_BOOT=0  ;; -D ARDUINO_USB_MODE=1 ;; for boards with serial-to-USB chip
  ;; -D ARDUINO_USB_CDC_ON_BOOT=1 -D ARDUINO_USB_MODE=1      ;; for boards with USB-OTG connector only (USBCDC or "TinyUSB")
  -DBOARD_HAS_PSRAM
  -D LEDPIN=38 -D DATA_PINS=38 ;; buildin WS2812b LED
  -D BTNPIN=0 -D RLYPIN=16 -D IRPIN=17 -D AUDIOPIN=-1
  -D WLED_DEBUG
  ${esp32.AR_build_flags}
  -D SR_DMTYPE=1 -D I2S_SDPIN=13 -D I2S_CKPIN=14 -D I2S_WSPIN=15 -D MCLK_PIN=4  ;; I2S mic
lib_deps = ${esp32s3.lib_deps}
  ${esp32.AR_lib_deps}

board_build.partitions = ${esp32.extreme_partitions}
board_upload.flash_size = 16MB
board_upload.maximum_size = 16777216
monitor_filters = esp32_exception_decoder

[env:esp32s3_4M_qspi]
;; ESP32-S3, with 4MB FLASH and <= 4MB PSRAM (memory_type: qio_qspi)
board = lolin_s3_mini ;; -S3 mini, 4MB flash 2MB PSRAM 
platform = ${esp32s3.platform}
upload_speed = 921600
build_unflags = ${common.build_unflags}
build_flags = ${common.build_flags} ${esp32s3.build_flags} -D WLED_RELEASE_NAME=\"ESP32-S3_4M_qspi\"
  -DARDUINO_USB_CDC_ON_BOOT=1 -DARDUINO_USB_MODE=1      ;; for boards with USB-OTG connector only (USBCDC or "TinyUSB")
  -DBOARD_HAS_PSRAM
  -DLOLIN_WIFI_FIX ; seems to work much better with this
  -D WLED_WATCHDOG_TIMEOUT=0
  ${esp32.AR_build_flags}
lib_deps = ${esp32s3.lib_deps}
  ${esp32.AR_lib_deps}
board_build.partitions = ${esp32.default_partitions}
board_build.f_flash = 80000000L
board_build.flash_mode = qio
monitor_filters = esp32_exception_decoder

[env:lolin_s2_mini]
platform = ${esp32s2.platform}
board = lolin_s2_mini
board_build.partitions = ${esp32.default_partitions}
board_build.flash_mode = qio
board_build.f_flash = 80000000L
build_unflags = ${common.build_unflags}
build_flags = ${common.build_flags} ${esp32s2.build_flags} -D WLED_RELEASE_NAME=\"ESP32-S2\"
  -DARDUINO_USB_CDC_ON_BOOT=1
  -DARDUINO_USB_MSC_ON_BOOT=0
  -DARDUINO_USB_DFU_ON_BOOT=0
  -DBOARD_HAS_PSRAM
  -DLOLIN_WIFI_FIX ; seems to work much better with this
  -D WLED_WATCHDOG_TIMEOUT=0
  -D CONFIG_ASYNC_TCP_USE_WDT=0
  -D DATA_PINS=16
  -D HW_PIN_SCL=35
  -D HW_PIN_SDA=33
  -D HW_PIN_CLOCKSPI=7
  -D HW_PIN_DATASPI=11
  -D HW_PIN_MISOSPI=9
;  -D STATUSLED=15
  ${esp32.AR_build_flags}
lib_deps = ${esp32s2.lib_deps}
  ${esp32.AR_lib_deps}<|MERGE_RESOLUTION|>--- conflicted
+++ resolved
@@ -240,7 +240,7 @@
 
 [esp32_all_variants]
 lib_deps =
-  https://github.com/pbolduc/AsyncTCP.git @ 1.2.0
+  willmmiles/AsyncTCP @ 1.3.1
   bitbank2/AnimatedGIF@^1.4.7
   https://github.com/Aircoookie/GifDecoder#bc3af18
 build_flags =
@@ -268,11 +268,7 @@
 extreme_partitions = tools/WLED_ESP32_16MB_9MB_FS.csv
 lib_deps =
   https://github.com/lorol/LITTLEFS.git
-<<<<<<< HEAD
-  willmmiles/AsyncTCP @ 1.3.1
-=======
   ${esp32_all_variants.lib_deps}
->>>>>>> daa438b3
   ${env.lib_deps}
 # additional build flags for audioreactive
 AR_build_flags = -D USERMOD_AUDIOREACTIVE 
@@ -298,11 +294,7 @@
   ${esp32_all_variants.build_flags}
   -D WLED_ENABLE_DMX_INPUT
 lib_deps =
-<<<<<<< HEAD
-  willmmiles/AsyncTCP @ 1.3.1
-=======
   ${esp32_all_variants.lib_deps}
->>>>>>> daa438b3
   https://github.com/someweisguy/esp_dmx.git#47db25d
   ${env.lib_deps}
 board_build.partitions = ${esp32.default_partitions}   ;; default partioning for 4MB Flash - can be overridden in build envs
@@ -323,11 +315,7 @@
   ;; ARDUINO_USB_CDC_ON_BOOT
   ${esp32_all_variants.build_flags}
 lib_deps =
-<<<<<<< HEAD
-  willmmiles/AsyncTCP @ 1.3.1
-=======
   ${esp32_all_variants.lib_deps}
->>>>>>> daa438b3
   ${env.lib_deps}
 board_build.partitions = ${esp32.default_partitions}   ;; default partioning for 4MB Flash - can be overridden in build envs
 
@@ -346,11 +334,7 @@
   ;; ARDUINO_USB_CDC_ON_BOOT
   ${esp32_all_variants.build_flags}
 lib_deps =
-<<<<<<< HEAD
-  willmmiles/AsyncTCP @ 1.3.1
-=======
   ${esp32_all_variants.lib_deps}
->>>>>>> daa438b3
   ${env.lib_deps}
 board_build.partitions = ${esp32.default_partitions}   ;; default partioning for 4MB Flash - can be overridden in build envs
 board_build.flash_mode = qio
@@ -371,11 +355,7 @@
   ;; ARDUINO_USB_MODE, ARDUINO_USB_CDC_ON_BOOT
   ${esp32_all_variants.build_flags}
 lib_deps =
-<<<<<<< HEAD
-  willmmiles/AsyncTCP @ 1.3.1
-=======
   ${esp32_all_variants.lib_deps}
->>>>>>> daa438b3
   ${env.lib_deps}
 board_build.partitions = ${esp32.large_partitions}   ;; default partioning for 8MB flash - can be overridden in build envs
 
