--- conflicted
+++ resolved
@@ -338,13 +338,8 @@
     var = sin16_t(counter) / 103; //close to parabolic in range 0-8192, max val. 23170
   }
 
-<<<<<<< HEAD
-  unsigned lum = 30 + var;
+  uint8_t lum = 30 + var;
   for (unsigned i = 0; i < SEGLEN; i++) {
-=======
-  uint8_t lum = 30 + var;
-  for (int i = 0; i < SEGLEN; i++) {
->>>>>>> 83da7569
     SEGMENT.setPixelColor(i, color_blend(SEGCOLOR(1), SEGMENT.color_from_palette(i, true, PALETTE_SOLID_WRAP, 0), lum));
   }
 
@@ -1505,13 +1500,8 @@
   unsigned riseFallTime = 400 + (255-SEGMENT.speed)*3;
   unsigned maxDur = riseFallTime/100 + ((255 - SEGMENT.intensity) >> 2) + 13 + ((255 - SEGMENT.intensity) >> 1);
 
-<<<<<<< HEAD
   for (unsigned f = 0; f < SEGLEN; f++) {
-    unsigned stateTime = now16 - flashers[f].stateStart;
-=======
-  for (int f = 0; f < SEGLEN; f++) {
     uint16_t stateTime = now16 - flashers[f].stateStart;
->>>>>>> 83da7569
     //random on/off time reached, switch state
     if (stateTime > flashers[f].stateDur * 100) {
       flashers[f].stateOn = !flashers[f].stateOn;
@@ -2179,13 +2169,8 @@
 // colored stripes pulsing at a defined Beats-Per-Minute (BPM)
 uint16_t mode_bpm() {
   uint32_t stp = (strip.now / 20) & 0xFF;
-<<<<<<< HEAD
-  uint8_t beat = beatsin8(SEGMENT.speed, 64, 255);
+  uint8_t beat = beatsin8_t(SEGMENT.speed, 64, 255);
   for (unsigned i = 0; i < SEGLEN; i++) {
-=======
-  uint8_t beat = beatsin8_t(SEGMENT.speed, 64, 255);
-  for (int i = 0; i < SEGLEN; i++) {
->>>>>>> 83da7569
     SEGMENT.setPixelColor(i, SEGMENT.color_from_palette(stp + (i * 2), false, PALETTE_SOLID_WRAP, 0, beat - stp + (i * 10)));
   }
 
@@ -2211,13 +2196,8 @@
   unsigned scale = 320;                                       // the "zoom factor" for the noise
   SEGENV.step += (1 + SEGMENT.speed/16);
 
-<<<<<<< HEAD
   for (unsigned i = 0; i < SEGLEN; i++) {
-    unsigned shift_x = beatsin8(11);                          // the x position of the noise field swings @ 17 bpm
-=======
-  for (int i = 0; i < SEGLEN; i++) {
     unsigned shift_x = beatsin8_t(11);                          // the x position of the noise field swings @ 17 bpm
->>>>>>> 83da7569
     unsigned shift_y = SEGENV.step/42;                        // the y position becomes slowly incremented
     unsigned real_x = (i + shift_x) * scale;                  // the x position of the noise field swings @ 17 bpm
     unsigned real_y = (i + shift_y) * scale;                  // the y position becomes slowly incremented
@@ -3385,13 +3365,8 @@
 
       SEGENV.data[d] = s; SEGENV.data[d+1] = s_target; SEGENV.data[d+2] = fadeStep;
     } else {
-<<<<<<< HEAD
       for (unsigned j = 0; j < SEGLEN; j++) {
-        SEGMENT.setPixelColor(j, color_blend(SEGCOLOR(1), SEGMENT.color_from_palette(j, true, PALETTE_SOLID_WRAP, 0), s));
-=======
-      for (int j = 0; j < SEGLEN; j++) {
         SEGMENT.setPixelColor(j, color_blend(SEGCOLOR(1), SEGMENT.color_from_palette(j, true, PALETTE_SOLID_WRAP, 0), uint8_t(s)));
->>>>>>> 83da7569
       }
 
       SEGENV.aux0 = s; SEGENV.aux1 = s_target; SEGENV.step = fadeStep;
@@ -3659,15 +3634,9 @@
           uint32_t spColor = (SEGMENT.palette) ? SEGMENT.color_wheel(sparks[i].colIndex) : SEGCOLOR(0);
           CRGBW c = BLACK; //HeatColor(sparks[i].col);
           if (prog > 300) { //fade from white to spark color
-<<<<<<< HEAD
-            c = color_blend(spColor, WHITE, (prog - 300)*5);
+            c = color_blend(spColor, WHITE, uint8_t((prog - 300)*5));
           } else if (prog > 45) { //fade from spark color to black
-            c = color_blend(BLACK, spColor, prog - 45);
-=======
-            c = CRGB(color_blend(spColor, WHITE, uint8_t((prog - 300)*5)));
-          } else if (prog > 45) { //fade from spark color to black
-            c = CRGB(color_blend(BLACK, spColor, uint8_t(prog - 45)));
->>>>>>> 83da7569
+            c = color_blend(BLACK, spColor, uint8_t(prog - 45));
             unsigned cooling = (300 - prog) >> 5;
             c.g = qsub8(c.g, cooling);
             c.b = qsub8(c.b, cooling * 2);
@@ -3746,13 +3715,8 @@
             drops[j].vel += gravity;           // gravity is negative
 
             for (int i=1;i<7-drops[j].colIndex;i++) { // some minor math so we don't expand bouncing droplets
-<<<<<<< HEAD
               unsigned pos = constrain(unsigned(drops[j].pos) +i, 0, SEGLEN-1); //this is BAD, returns a pos >= SEGLEN occasionally
-              SEGMENT.setPixelColor(indexToVStrip(pos, stripNr), color_blend(BLACK,SEGCOLOR(0),drops[j].col/i)); //spread pixel with fade while falling
-=======
-              unsigned pos = constrain(uint16_t(drops[j].pos) +i, 0, SEGLEN-1); //this is BAD, returns a pos >= SEGLEN occasionally
               SEGMENT.setPixelColor(indexToVStrip(pos, stripNr), color_blend(BLACK,SEGCOLOR(0),uint8_t(drops[j].col/i))); //spread pixel with fade while falling
->>>>>>> 83da7569
             }
 
             if (drops[j].colIndex > 2) {       // during bounce, some water is on the floor
@@ -3978,13 +3942,8 @@
     SEGENV.step = strip.now;
   }
 
-<<<<<<< HEAD
   for (unsigned i = 0; i < SEGLEN; i++) {
-    SEGMENT.setPixelColor(i, color_blend(SEGMENT.color_from_palette(i, true, PALETTE_SOLID_WRAP, 0), SEGCOLOR(1), 255 - (SEGENV.aux1 >> 8)));
-=======
-  for (int i = 0; i < SEGLEN; i++) {
     SEGMENT.setPixelColor(i, color_blend(SEGMENT.color_from_palette(i, true, PALETTE_SOLID_WRAP, 0), SEGCOLOR(1), uint8_t(255 - (SEGENV.aux1 >> 8))));
->>>>>>> 83da7569
   }
 
   return FRAMETIME;
@@ -4265,13 +4224,8 @@
   SEGENV.step += SEGMENT.speed/16;                   // Speed of animation.
   unsigned freq = SEGMENT.intensity/4;//SEGMENT.fft2/8;                       // Frequency of the signal.
 
-<<<<<<< HEAD
   for (unsigned i = 0; i < SEGLEN; i++) {                 // For each of the LED's in the strand, set a brightness based on a wave as follows:
-    int pixBri = cubicwave8((i*freq)+SEGENV.step);//qsuba(cubicwave8((i*freq)+SEGENV.step), (255-SEGMENT.intensity)); // qsub sets a minimum value called thiscutoff. If < thiscutoff, then bright = 0. Otherwise, bright = 128 (as defined in qsub)..
-=======
-  for (int i = 0; i < SEGLEN; i++) {                 // For each of the LED's in the strand, set a brightness based on a wave as follows:
     uint8_t pixBri = cubicwave8((i*freq)+SEGENV.step);//qsuba(cubicwave8((i*freq)+SEGENV.step), (255-SEGMENT.intensity)); // qsub sets a minimum value called thiscutoff. If < thiscutoff, then bright = 0. Otherwise, bright = 128 (as defined in qsub)..
->>>>>>> 83da7569
     //setPixCol(i, i*colorIndex/255, pixBri);
     SEGMENT.setPixelColor(i, color_blend(SEGCOLOR(1), SEGMENT.color_from_palette(i*colorIndex/255, false, PALETTE_SOLID_WRAP, 0), pixBri));
   }
@@ -4501,13 +4455,8 @@
 
   SEGENV.step += (speed * 2048) / (512 - SEGMENT.speed);
 
-<<<<<<< HEAD
   for (unsigned i = 0; i < SEGLEN; i++) {
-    uint8_t col = sin8(((SEGMENT.intensity / 25 + 1) * 255 * i / SEGLEN) + (SEGENV.step >> 7));
-=======
-  for (int i = 0; i < SEGLEN; i++) {
     uint8_t col = sin8_t(((SEGMENT.intensity / 25 + 1) * 255 * i / SEGLEN) + (SEGENV.step >> 7));
->>>>>>> 83da7569
     SEGMENT.setPixelColor(i, SEGMENT.color_from_palette(col, false, PALETTE_SOLID_WRAP, 3));
   }
 
@@ -4862,15 +4811,9 @@
 // Uses beatsin8() + phase shifting. By: Andrew Tuline
 uint16_t mode_wavesins(void) {
 
-<<<<<<< HEAD
   for (unsigned i = 0; i < SEGLEN; i++) {
-    uint8_t bri = sin8(strip.now/4 + i * SEGMENT.intensity);
-    uint8_t index = beatsin8(SEGMENT.speed, SEGMENT.custom1, SEGMENT.custom1+SEGMENT.custom2, 0, i * (SEGMENT.custom3<<3)); // custom3 is reduced resolution slider
-=======
-  for (int i = 0; i < SEGLEN; i++) {
     uint8_t bri = sin8_t(strip.now/4 + i * SEGMENT.intensity);
     uint8_t index = beatsin8_t(SEGMENT.speed, SEGMENT.custom1, SEGMENT.custom1+SEGMENT.custom2, 0, i * (SEGMENT.custom3<<3)); // custom3 is reduced resolution slider
->>>>>>> 83da7569
     //SEGMENT.setPixelColor(i, ColorFromPalette(SEGPALETTE, index, bri, LINEARBLEND));
     SEGMENT.setPixelColor(i, SEGMENT.color_from_palette(index, false, PALETTE_SOLID_WRAP, 0, bri));
   }
@@ -4890,19 +4833,11 @@
   uint8_t hue = strip.now / (SEGMENT.speed+1);
   uint32_t t = strip.now / (SEGMENT.intensity/8+1);
 
-<<<<<<< HEAD
   for (unsigned i = 0; i < SEGLEN; i++) {
     int c = (abs((int)i - hl) / hl) * 127;
-    c = sin8(c);
-    c = sin8(c / 2 + t);
-    byte b = sin8(c + t/8);
-=======
-  for (int i = 0; i < SEGLEN; i++) {
-    int c = (abs(i - hl) / hl) * 127;
     c = sin8_t(c);
     c = sin8_t(c / 2 + t);
     byte b = sin8_t(c + t/8);
->>>>>>> 83da7569
     SEGMENT.setPixelColor(i, CHSV(b + hue, 255, 255));
   }
 
@@ -4970,19 +4905,11 @@
   SEGENV.aux0++;  // hue
   SEGMENT.fadeToBlackBy(40);
   for (size_t i = 0; i < numLines; i++) {
-<<<<<<< HEAD
-    byte x1 = beatsin8(2 + SEGMENT.speed/16, 0, (cols - 1));
-    byte x2 = beatsin8(1 + SEGMENT.speed/16, 0, (rows - 1));
-    byte y1 = beatsin8(5 + SEGMENT.speed/16, 0, (cols - 1), 0, i * 24);
-    byte y2 = beatsin8(3 + SEGMENT.speed/16, 0, (rows - 1), 0, i * 48 + 64);
-    uint32_t color = ColorFromPalette(SEGPALETTE, i * 255 / numLines + (SEGENV.aux0&0xFF), 255, LINEARBLEND);
-=======
     byte x1 = beatsin8_t(2 + SEGMENT.speed/16, 0, (cols - 1));
     byte x2 = beatsin8_t(1 + SEGMENT.speed/16, 0, (rows - 1));
     byte y1 = beatsin8_t(5 + SEGMENT.speed/16, 0, (cols - 1), 0, i * 24);
     byte y2 = beatsin8_t(3 + SEGMENT.speed/16, 0, (rows - 1), 0, i * 48 + 64);
-    CRGB color = ColorFromPalette(SEGPALETTE, i * 255 / numLines + (SEGENV.aux0&0xFF), 255, LINEARBLEND);
->>>>>>> 83da7569
+    uint32_t color = ColorFromPalette(SEGPALETTE, i * 255 / numLines + (SEGENV.aux0&0xFF), 255, LINEARBLEND);
 
     byte xsteps = abs8(x1 - y1) + 1;
     byte ysteps = abs8(x2 - y2) + 1;
@@ -5879,15 +5806,9 @@
   SEGMENT.move(SEGENV.aux0, 1);
 
   for (size_t i = 0; i < 8; i++) {
-<<<<<<< HEAD
-    int x = beatsin8(12 + i, 2, cols - 3);
-    int y = beatsin8(15 + i, 2, rows - 3);
-    uint32_t color = ColorFromPalette(SEGPALETTE, beatsin8(12 + i, 0, 255), 255);
-=======
     int x = beatsin8_t(12 + i, 2, cols - 3);
     int y = beatsin8_t(15 + i, 2, rows - 3);
-    CRGB color = ColorFromPalette(SEGPALETTE, beatsin8_t(12 + i, 0, 255), 255);
->>>>>>> 83da7569
+    uint32_t color = ColorFromPalette(SEGPALETTE, beatsin8_t(12 + i, 0, 255), 255);
     SEGMENT.addPixelColorXY(x, y, color);
     if (cols > 24 || rows > 24) {
       SEGMENT.addPixelColorXY(x+1, y, color);
@@ -6719,13 +6640,8 @@
   if(SEGENV.aux0 != secondHand) {
     SEGENV.aux0 = secondHand;
 
-<<<<<<< HEAD
-    int pixBri = volumeRaw * SEGMENT.intensity / 64;
+    uint8_t pixBri = volumeRaw * SEGMENT.intensity / 64;
     for (unsigned i = 0; i < SEGLEN-1; i++) SEGMENT.setPixelColor(i, SEGMENT.getPixelColor(i+1)); // shift left
-=======
-    uint8_t pixBri = volumeRaw * SEGMENT.intensity / 64;
-    for (int i = 0; i < SEGLEN-1; i++) SEGMENT.setPixelColor(i, SEGMENT.getPixelColor(i+1)); // shift left
->>>>>>> 83da7569
     SEGMENT.setPixelColor(SEGLEN-1, color_blend(SEGCOLOR(1), SEGMENT.color_from_palette(strip.now, false, PALETTE_SOLID_WRAP, 0), pixBri));
   }
 
@@ -7016,11 +6932,7 @@
   SEGENV.step += FRAMETIME;
   if (SEGENV.step > SPEED_FORMULA_L) {
     unsigned segLoc = random16(SEGLEN);
-<<<<<<< HEAD
-    SEGMENT.setPixelColor(segLoc, color_blend(SEGCOLOR(1), SEGMENT.color_from_palette(2*fftResult[SEGENV.aux0%16]*240/max(1, (int)SEGLEN-1), false, PALETTE_SOLID_WRAP, 0), 2*fftResult[SEGENV.aux0%16]));
-=======
-    SEGMENT.setPixelColor(segLoc, color_blend(SEGCOLOR(1), SEGMENT.color_from_palette(2*fftResult[SEGENV.aux0%16]*240/max(1, SEGLEN-1), false, PALETTE_SOLID_WRAP, 0), uint8_t(2*fftResult[SEGENV.aux0%16])));
->>>>>>> 83da7569
+    SEGMENT.setPixelColor(segLoc, color_blend(SEGCOLOR(1), SEGMENT.color_from_palette(2*fftResult[SEGENV.aux0%16]*240/max(1, (int)SEGLEN-1), false, PALETTE_SOLID_WRAP, 0), uint8_t(2*fftResult[SEGENV.aux0%16])));
     ++(SEGENV.aux0) %= 16; // make sure it doesn't cross 16
 
     SEGENV.step = 1;
