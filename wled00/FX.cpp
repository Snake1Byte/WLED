/*
  WS2812FX.cpp contains all effect methods
  Harm Aldick - 2016
  www.aldick.org
  LICENSE
  The MIT License (MIT)
  Copyright (c) 2016  Harm Aldick
  Permission is hereby granted, free of charge, to any person obtaining a copy
  of this software and associated documentation files (the "Software"), to deal
  in the Software without restriction, including without limitation the rights
  to use, copy, modify, merge, publish, distribute, sublicense, and/or sell
  copies of the Software, and to permit persons to whom the Software is
  furnished to do so, subject to the following conditions:
  The above copyright notice and this permission notice shall be included in
  all copies or substantial portions of the Software.
  THE SOFTWARE IS PROVIDED "AS IS", WITHOUT WARRANTY OF ANY KIND, EXPRESS OR
  IMPLIED, INCLUDING BUT NOT LIMITED TO THE WARRANTIES OF MERCHANTABILITY,
  FITNESS FOR A PARTICULAR PURPOSE AND NONINFRINGEMENT. IN NO EVENT SHALL THE
  AUTHORS OR COPYRIGHT HOLDERS BE LIABLE FOR ANY CLAIM, DAMAGES OR OTHER
  LIABILITY, WHETHER IN AN ACTION OF CONTRACT, TORT OR OTHERWISE, ARISING FROM,
  OUT OF OR IN CONNECTION WITH THE SOFTWARE OR THE USE OR OTHER DEALINGS IN
  THE SOFTWARE.

  Modified heavily for WLED
*/

#include "FX.h"

#define IBN 5100
#define PALETTE_SOLID_WRAP (paletteBlend == 1 || paletteBlend == 3)

/*
 * No blinking. Just plain old static light.
 */
uint16_t WS2812FX::mode_static(void) {
  fill(SEGCOLOR(0));
  return (SEGMENT.getOption(SEG_OPTION_TRANSITIONAL)) ? FRAMETIME : 350; //update faster if in transition
}


/*
 * Blink/strobe function
 * Alternate between color1 and color2
 * if(strobe == true) then create a strobe effect
 */
uint16_t WS2812FX::blink(uint32_t color1, uint32_t color2, bool strobe, bool do_palette) {
  uint32_t cycleTime = (255 - SEGMENT.speed)*20;
  uint32_t onTime = FRAMETIME;
  if (!strobe) onTime += ((cycleTime * SEGMENT.intensity) >> 8);
  cycleTime += FRAMETIME*2;
  uint32_t it = now / cycleTime;
  uint32_t rem = now % cycleTime;
  
  bool on = false;
  if (it != SEGENV.step //new iteration, force on state for one frame, even if set time is too brief
      || rem <= onTime) { 
    on = true;
  }
  
  SEGENV.step = it; //save previous iteration

  uint32_t color = on ? color1 : color2;
  if (color == color1 && do_palette)
  {
    for(uint16_t i = 0; i < SEGLEN; i++) {
      setPixelColor(i, color_from_palette(i, true, PALETTE_SOLID_WRAP, 0));
    }
  } else fill(color);

  return FRAMETIME;
}


/*
 * Normal blinking. 50% on/off time.
 */
uint16_t WS2812FX::mode_blink(void) {
  return blink(SEGCOLOR(0), SEGCOLOR(1), false, true);
}


/*
 * Classic Blink effect. Cycling through the rainbow.
 */
uint16_t WS2812FX::mode_blink_rainbow(void) {
  return blink(color_wheel(SEGENV.call & 0xFF), SEGCOLOR(1), false, false);
}


/*
 * Classic Strobe effect.
 */
uint16_t WS2812FX::mode_strobe(void) {
  return blink(SEGCOLOR(0), SEGCOLOR(1), true, true);
}


/*
 * Classic Strobe effect. Cycling through the rainbow.
 */
uint16_t WS2812FX::mode_strobe_rainbow(void) {
  return blink(color_wheel(SEGENV.call & 0xFF), SEGCOLOR(1), true, false);
}


/*
 * Color wipe function
 * LEDs are turned on (color1) in sequence, then turned off (color2) in sequence.
 * if (bool rev == true) then LEDs are turned off in reverse order
 */
uint16_t WS2812FX::color_wipe(bool rev, bool useRandomColors) {
  uint32_t cycleTime = 750 + (255 - SEGMENT.speed)*150;
  uint32_t perc = now % cycleTime;
  uint16_t prog = (perc * 65535) / cycleTime;
  bool back = (prog > 32767);
  if (back) {
    prog -= 32767;
    if (SEGENV.step == 0) SEGENV.step = 1;
  } else {
    if (SEGENV.step == 2) SEGENV.step = 3; //trigger color change
  }

  if (useRandomColors) {
    if (SEGENV.call == 0) {
      SEGENV.aux0 = random8();
      SEGENV.step = 3;
    }
    if (SEGENV.step == 1) { //if flag set, change to new random color
      SEGENV.aux1 = get_random_wheel_index(SEGENV.aux0);
      SEGENV.step = 2;
    }
    if (SEGENV.step == 3) {
      SEGENV.aux0 = get_random_wheel_index(SEGENV.aux1);
      SEGENV.step = 0;
    }
  }

  uint16_t ledIndex = (prog * SEGLEN) >> 15;
  uint16_t rem = 0;
  rem = (prog * SEGLEN) * 2; //mod 0xFFFF
  rem /= (SEGMENT.intensity +1);
  if (rem > 255) rem = 255;

  uint32_t col1 = useRandomColors? color_wheel(SEGENV.aux1) : SEGCOLOR(1);
  for (uint16_t i = 0; i < SEGLEN; i++)
  {
    uint16_t index = (rev && back)? SEGLEN -1 -i : i;
    uint32_t col0 = useRandomColors? color_wheel(SEGENV.aux0) : color_from_palette(index, true, PALETTE_SOLID_WRAP, 0);
    
    if (i < ledIndex) 
    {
      setPixelColor(index, back? col1 : col0);
    } else
    {
      setPixelColor(index, back? col0 : col1);
      if (i == ledIndex) setPixelColor(index, color_blend(back? col0 : col1, back? col1 : col0, rem));
    }
  } 
  return FRAMETIME;
}


/*
 * Lights all LEDs one after another.
 */
uint16_t WS2812FX::mode_color_wipe(void) {
  return color_wipe(false, false);
}

/*
 * Lights all LEDs one after another. Turns off opposite
 */
uint16_t WS2812FX::mode_color_sweep(void) {
  return color_wipe(true, false);
}


/*
 * Turns all LEDs after each other to a random color.
 * Then starts over with another color.
 */
uint16_t WS2812FX::mode_color_wipe_random(void) {
  return color_wipe(false, true);
}


/*
 * Random color introduced alternating from start and end of strip.
 */
uint16_t WS2812FX::mode_color_sweep_random(void) {
  return color_wipe(true, true);
}


/*
 * Lights all LEDs in one random color up. Then switches them
 * to the next random color.
 */
uint16_t WS2812FX::mode_random_color(void) {
  uint32_t cycleTime = 200 + (255 - SEGMENT.speed)*50;
  uint32_t it = now / cycleTime;
  uint32_t rem = now % cycleTime;
  uint16_t fadedur = (cycleTime * SEGMENT.intensity) >> 8;

  uint32_t fade = 255;
  if (fadedur) {
    fade = (rem * 255) / fadedur;
    if (fade > 255) fade = 255;
  }

  if (SEGENV.call == 0) {
    SEGENV.aux0 = random8();
    SEGENV.step = 2;
  }
  if (it != SEGENV.step) //new color
  {
    SEGENV.aux1 = SEGENV.aux0;
    SEGENV.aux0 = get_random_wheel_index(SEGENV.aux0); //aux0 will store our random color wheel index
    SEGENV.step = it;
  }

  fill(color_blend(color_wheel(SEGENV.aux1), color_wheel(SEGENV.aux0), fade));
  return FRAMETIME;
}


/*
 * Lights every LED in a random color. Changes all LED at the same time
 * to new random colors.
 */
uint16_t WS2812FX::dynamic(boolean smooth=false) {
  if (!SEGENV.allocateData(SEGLEN)) return mode_static(); //allocation failed
  
  if(SEGENV.call == 0) {
    for (uint16_t i = 0; i < SEGLEN; i++) SEGENV.data[i] = random8();
  }

  uint32_t cycleTime = 50 + (255 - SEGMENT.speed)*15;
  uint32_t it = now / cycleTime;
  if (it != SEGENV.step && SEGMENT.speed != 0) //new color
  {
    for (uint16_t i = 0; i < SEGLEN; i++) {
      if (random8() <= SEGMENT.intensity) SEGENV.data[i] = random8();
    }
    SEGENV.step = it;
  }
  
  if (smooth) {
    for (uint16_t i = 0; i < SEGLEN; i++) {
      blendPixelColor(i, color_wheel(SEGENV.data[i]),16);
    }
  } else {
    for (uint16_t i = 0; i < SEGLEN; i++) {
      setPixelColor(i, color_wheel(SEGENV.data[i]));
    }
  } 
  return FRAMETIME;
}

/*
 * Original effect "Dynamic"
 */
uint16_t WS2812FX::mode_dynamic(void) {
  return dynamic(false);
}

/*
 * effect "Dynamic" with smoth color-fading
 */
uint16_t WS2812FX::mode_dynamic_smooth(void) {
  return dynamic(true);
 }

/*
 * Does the "standby-breathing" of well known i-Devices.
 */
uint16_t WS2812FX::mode_breath(void) {
  uint16_t var = 0;
  uint16_t counter = (now * ((SEGMENT.speed >> 3) +10));
  counter = (counter >> 2) + (counter >> 4); //0-16384 + 0-2048
  if (counter < 16384) {
    if (counter > 8192) counter = 8192 - (counter - 8192);
    var = sin16(counter) / 103; //close to parabolic in range 0-8192, max val. 23170
  }
  
  uint8_t lum = 30 + var;
  for(uint16_t i = 0; i < SEGLEN; i++) {
    setPixelColor(i, color_blend(SEGCOLOR(1), color_from_palette(i, true, PALETTE_SOLID_WRAP, 0), lum));
  }

  return FRAMETIME;
}


/*
 * Fades the LEDs between two colors
 */
uint16_t WS2812FX::mode_fade(void) {
  uint16_t counter = (now * ((SEGMENT.speed >> 3) +10));
  uint8_t lum = triwave16(counter) >> 8;

  for(uint16_t i = 0; i < SEGLEN; i++) {
    setPixelColor(i, color_blend(SEGCOLOR(1), color_from_palette(i, true, PALETTE_SOLID_WRAP, 0), lum));
  }

  return FRAMETIME;
}


/*
 * Scan mode parent function
 */
uint16_t WS2812FX::scan(bool dual)
{
  uint32_t cycleTime = 750 + (255 - SEGMENT.speed)*150;
  uint32_t perc = now % cycleTime;
  uint16_t prog = (perc * 65535) / cycleTime;
  uint16_t size = 1 + ((SEGMENT.intensity * SEGLEN) >> 9);
  uint16_t ledIndex = (prog * ((SEGLEN *2) - size *2)) >> 16;

  fill(SEGCOLOR(1));

  int led_offset = ledIndex - (SEGLEN - size);
  led_offset = abs(led_offset);

  if (dual) {
    for (uint16_t j = led_offset; j < led_offset + size; j++) {
      uint16_t i2 = SEGLEN -1 -j;
      setPixelColor(i2, color_from_palette(i2, true, PALETTE_SOLID_WRAP, (SEGCOLOR(2))? 2:0));
    }
  }

  for (uint16_t j = led_offset; j < led_offset + size; j++) {
    setPixelColor(j, color_from_palette(j, true, PALETTE_SOLID_WRAP, 0));
  }

  return FRAMETIME;
}


/*
 * Runs a single pixel back and forth.
 */
uint16_t WS2812FX::mode_scan(void) {
  return scan(false);
}


/*
 * Runs two pixel back and forth in opposite directions.
 */
uint16_t WS2812FX::mode_dual_scan(void) {
  return scan(true);
}


/*
 * Cycles all LEDs at once through a rainbow.
 */
uint16_t WS2812FX::mode_rainbow(void) {
  uint16_t counter = (now * ((SEGMENT.speed >> 2) +2)) & 0xFFFF;
  counter = counter >> 8;

  if (SEGMENT.intensity < 128){
    fill(color_blend(color_wheel(counter),WHITE,128-SEGMENT.intensity));
  } else {
    fill(color_wheel(counter));
  }

  return FRAMETIME;
}


/*
 * Cycles a rainbow over the entire string of LEDs.
 */
uint16_t WS2812FX::mode_rainbow_cycle(void) {
  uint16_t counter = (now * ((SEGMENT.speed >> 2) +2)) & 0xFFFF;
  counter = counter >> 8;
  
  for(uint16_t i = 0; i < SEGLEN; i++) {
    //intensity/29 = 0 (1/16) 1 (1/8) 2 (1/4) 3 (1/2) 4 (1) 5 (2) 6 (4) 7 (8) 8 (16)
    uint8_t index = (i * (16 << (SEGMENT.intensity /29)) / SEGLEN) + counter;
    setPixelColor(i, color_wheel(index));
  }

  return FRAMETIME;
}


/*
 * Theatre-style crawling lights.
 * Inspired by the Adafruit examples.
 */
uint16_t WS2812FX::mode_theater_chase(void) {
  return running(SEGCOLOR(0), SEGCOLOR(1), true);
}


/*
 * Theatre-style crawling lights with rainbow effect.
 * Inspired by the Adafruit examples.
 */
uint16_t WS2812FX::mode_theater_chase_rainbow(void) {
  return running(color_wheel(SEGENV.step), SEGCOLOR(1), true);
}


/*
 * Running lights effect with smooth sine transition base.
 */
uint16_t WS2812FX::running_base(bool saw, bool dual=false) {
  uint8_t x_scale = SEGMENT.intensity >> 2;
  uint32_t counter = (now * SEGMENT.speed) >> 9;

  for(uint16_t i = 0; i < SEGLEN; i++) {
    uint16_t a = i*x_scale - counter;
    if (saw) {
      a &= 0xFF;
      if (a < 16)
      {
        a = 192 + a*8;
      } else {
        a = map(a,16,255,64,192);
      }
      a = 255 - a;
    }
    uint8_t s = dual ? sin_gap(a) : sin8(a);
    uint32_t ca = color_blend(SEGCOLOR(1), color_from_palette(i, true, PALETTE_SOLID_WRAP, 0), s);
    if (dual) {
      uint16_t b = (SEGLEN-1-i)*x_scale - counter;
      uint8_t t = sin_gap(b);
      uint32_t cb = color_blend(SEGCOLOR(1), color_from_palette(i, true, PALETTE_SOLID_WRAP, 2), t);
      ca = color_blend(ca, cb, 127);
    }
    setPixelColor(i, ca);
  }
  return FRAMETIME;
}


/*
 * Running lights in opposite directions.
 * Idea: Make the gap width controllable with a third slider in the future
 */
uint16_t WS2812FX::mode_running_dual(void) {
  return running_base(false, true);
}


/*
 * Running lights effect with smooth sine transition.
 */
uint16_t WS2812FX::mode_running_lights(void) {
  return running_base(false);
}


/*
 * Running lights effect with sawtooth transition.
 */
uint16_t WS2812FX::mode_saw(void) {
  return running_base(true);
}


/*
 * Blink several LEDs in random colors on, reset, repeat.
 * Inspired by www.tweaking4all.com/hardware/arduino/adruino-led-strip-effects/
 */
uint16_t WS2812FX::mode_twinkle(void) {
  fill(SEGCOLOR(1));

  uint32_t cycleTime = 20 + (255 - SEGMENT.speed)*5;
  uint32_t it = now / cycleTime;
  if (it != SEGENV.step)
  {
    uint16_t maxOn = map(SEGMENT.intensity, 0, 255, 1, SEGLEN); // make sure at least one LED is on
    if (SEGENV.aux0 >= maxOn)
    {
      SEGENV.aux0 = 0;
      SEGENV.aux1 = random16(); //new seed for our PRNG
    }
    SEGENV.aux0++;
    SEGENV.step = it;
  }
  
  uint16_t PRNG16 = SEGENV.aux1;

  for (uint16_t i = 0; i < SEGENV.aux0; i++)
  {
    PRNG16 = (uint16_t)(PRNG16 * 2053) + 13849; // next 'random' number
    uint32_t p = (uint32_t)SEGLEN * (uint32_t)PRNG16;
    uint16_t j = p >> 16;
    setPixelColor(j, color_from_palette(j, true, PALETTE_SOLID_WRAP, 0));
  }

  return FRAMETIME;
}


/*
 * Dissolve function
 */
uint16_t WS2812FX::dissolve(uint32_t color) {
  bool wa = (SEGCOLOR(1) != 0 && _brightness < 255); //workaround, can't compare getPixel to color if not full brightness
  
  for (uint16_t j = 0; j <= SEGLEN / 15; j++)
  {
    if (random8() <= SEGMENT.intensity) {
      for (uint8_t times = 0; times < 10; times++) //attempt to spawn a new pixel 5 times
      {
        uint16_t i = random16(SEGLEN);
        if (SEGENV.aux0) { //dissolve to primary/palette
          if (getPixelColor(i) == SEGCOLOR(1) || wa) {
            if (color == SEGCOLOR(0))
            {
              setPixelColor(i, color_from_palette(i, true, PALETTE_SOLID_WRAP, 0));
            } else { setPixelColor(i, color); }     
            break; //only spawn 1 new pixel per frame per 50 LEDs
          }
        } else { //dissolve to secondary
          if (getPixelColor(i) != SEGCOLOR(1)) { setPixelColor(i, SEGCOLOR(1)); break; }
        }
      }
    }
  }

  if (SEGENV.call > (255 - SEGMENT.speed) + 15U) 
  {
    SEGENV.aux0 = !SEGENV.aux0;
    SEGENV.call = 0;
  }
  
  return FRAMETIME;
}


/*
 * Blink several LEDs on and then off
 */
uint16_t WS2812FX::mode_dissolve(void) {
  return dissolve(SEGCOLOR(0));
}


/*
 * Blink several LEDs on and then off in random colors
 */
uint16_t WS2812FX::mode_dissolve_random(void) {
  return dissolve(color_wheel(random8()));
}


/*
 * Blinks one LED at a time.
 * Inspired by www.tweaking4all.com/hardware/arduino/adruino-led-strip-effects/
 */
uint16_t WS2812FX::mode_sparkle(void) {
  for(uint16_t i = 0; i < SEGLEN; i++) {
    setPixelColor(i, color_from_palette(i, true, PALETTE_SOLID_WRAP, 1));
  }
  uint32_t cycleTime = 10 + (255 - SEGMENT.speed)*2;
  uint32_t it = now / cycleTime;
  if (it != SEGENV.step)
  {
    SEGENV.aux0 = random16(SEGLEN); // aux0 stores the random led index
    SEGENV.step = it;
  }
  
  setPixelColor(SEGENV.aux0, SEGCOLOR(0));
  return FRAMETIME;
}


/*
 * Lights all LEDs in the color. Flashes single col 1 pixels randomly. (List name: Sparkle Dark)
 * Inspired by www.tweaking4all.com/hardware/arduino/adruino-led-strip-effects/
 */
uint16_t WS2812FX::mode_flash_sparkle(void) {
  for(uint16_t i = 0; i < SEGLEN; i++) {
    setPixelColor(i, color_from_palette(i, true, PALETTE_SOLID_WRAP, 0));
  }

  if (now - SEGENV.aux0 > SEGENV.step) {
    if(random8((255-SEGMENT.intensity) >> 4) == 0) {
      setPixelColor(random16(SEGLEN), SEGCOLOR(1)); //flash
    }
    SEGENV.step = now;
    SEGENV.aux0 = 255-SEGMENT.speed;
  }
  return FRAMETIME;
}


/*
 * Like flash sparkle. With more flash.
 * Inspired by www.tweaking4all.com/hardware/arduino/adruino-led-strip-effects/
 */
uint16_t WS2812FX::mode_hyper_sparkle(void) {
  for(uint16_t i = 0; i < SEGLEN; i++) {
    setPixelColor(i, color_from_palette(i, true, PALETTE_SOLID_WRAP, 0));
  }

  if (now - SEGENV.aux0 > SEGENV.step) {
    if(random8((255-SEGMENT.intensity) >> 4) == 0) {
      for(uint16_t i = 0; i < MAX(1, SEGLEN/3); i++) {
        setPixelColor(random16(SEGLEN), SEGCOLOR(1));
      }
    }
    SEGENV.step = now;
    SEGENV.aux0 = 255-SEGMENT.speed;
  }
  return FRAMETIME;
}


/*
 * Strobe effect with different strobe count and pause, controlled by speed.
 */
uint16_t WS2812FX::mode_multi_strobe(void) {
  for(uint16_t i = 0; i < SEGLEN; i++) {
    setPixelColor(i, color_from_palette(i, true, PALETTE_SOLID_WRAP, 1));
  }

  SEGENV.aux0 = 50 + 20*(uint16_t)(255-SEGMENT.speed);
  uint16_t count = 2 * ((SEGMENT.intensity / 10) + 1);
  if(SEGENV.aux1 < count) {
    if((SEGENV.aux1 & 1) == 0) {
      fill(SEGCOLOR(0));
      SEGENV.aux0 = 15;
    } else {
      SEGENV.aux0 = 50;
    }
  }

  if (now - SEGENV.aux0 > SEGENV.step) {
    SEGENV.aux1++;
    if (SEGENV.aux1 > count) SEGENV.aux1 = 0;
    SEGENV.step = now;
  }

  return FRAMETIME;
}

/*
 * Android loading circle
 */
uint16_t WS2812FX::mode_android(void) {
  
  for(uint16_t i = 0; i < SEGLEN; i++) {
    setPixelColor(i, color_from_palette(i, true, PALETTE_SOLID_WRAP, 1));
  }

  if (SEGENV.aux1 > ((float)SEGMENT.intensity/255.0)*(float)SEGLEN)
  {
    SEGENV.aux0 = 1;
  } else
  {
    if (SEGENV.aux1 < 2) SEGENV.aux0 = 0;
  }

  uint16_t a = SEGENV.step;
  
  if (SEGENV.aux0 == 0)
  {
    if (SEGENV.call %3 == 1) {a++;}
    else {SEGENV.aux1++;}
  } else
  {
    a++;
    if (SEGENV.call %3 != 1) SEGENV.aux1--;
  }
  
  if (a >= SEGLEN) a = 0;

  if (a + SEGENV.aux1 < SEGLEN)
  {
    for(int i = a; i < a+SEGENV.aux1; i++) {
      setPixelColor(i, SEGCOLOR(0));
    }
  } else
  {
    for(int i = a; i < SEGLEN; i++) {
      setPixelColor(i, SEGCOLOR(0));
    }
    for(int i = 0; i < SEGENV.aux1 - (SEGLEN -a); i++) {
      setPixelColor(i, SEGCOLOR(0));
    }
  }
  SEGENV.step = a;

  return 3 + ((8 * (uint32_t)(255 - SEGMENT.speed)) / SEGLEN);
}

/*
 * color chase function.
 * color1 = background color
 * color2 and color3 = colors of two adjacent leds
 */
uint16_t WS2812FX::chase(uint32_t color1, uint32_t color2, uint32_t color3, bool do_palette) {
  uint16_t counter = now * ((SEGMENT.speed >> 2) + 1);
  uint16_t a = counter * SEGLEN  >> 16;

  bool chase_random = (SEGMENT.mode == FX_MODE_CHASE_RANDOM);
  if (chase_random) {
    if (a < SEGENV.step) //we hit the start again, choose new color for Chase random
    {
      SEGENV.aux1 = SEGENV.aux0; //store previous random color
      SEGENV.aux0 = get_random_wheel_index(SEGENV.aux0);
    }
    color1 = color_wheel(SEGENV.aux0);
  }
  SEGENV.step = a;

  // Use intensity setting to vary chase up to 1/2 string length
  uint8_t size = 1 + (SEGMENT.intensity * SEGLEN >> 10);

  uint16_t b = a + size; //"trail" of chase, filled with color1 
  if (b > SEGLEN) b -= SEGLEN;
  uint16_t c = b + size;
  if (c > SEGLEN) c -= SEGLEN;

  //background
  if (do_palette)
  {
    for(uint16_t i = 0; i < SEGLEN; i++) {
      setPixelColor(i, color_from_palette(i, true, PALETTE_SOLID_WRAP, 1));
    }
  } else fill(color1);

  //if random, fill old background between a and end
  if (chase_random)
  {
    color1 = color_wheel(SEGENV.aux1);
    for (uint16_t i = a; i < SEGLEN; i++)
      setPixelColor(i, color1);
  }

  //fill between points a and b with color2
  if (a < b)
  {
    for (uint16_t i = a; i < b; i++)
      setPixelColor(i, color2);
  } else {
    for (uint16_t i = a; i < SEGLEN; i++) //fill until end
      setPixelColor(i, color2);
    for (uint16_t i = 0; i < b; i++) //fill from start until b
      setPixelColor(i, color2);
  }

  //fill between points b and c with color2
  if (b < c)
  {
    for (uint16_t i = b; i < c; i++)
      setPixelColor(i, color3);
  } else {
    for (uint16_t i = b; i < SEGLEN; i++) //fill until end
      setPixelColor(i, color3);
    for (uint16_t i = 0; i < c; i++) //fill from start until c
      setPixelColor(i, color3);
  }

  return FRAMETIME;
}


/*
 * Bicolor chase, more primary color.
 */
uint16_t WS2812FX::mode_chase_color(void) {
  return chase(SEGCOLOR(1), (SEGCOLOR(2)) ? SEGCOLOR(2) : SEGCOLOR(0), SEGCOLOR(0), true);
}


/*
 * Primary running followed by random color.
 */
uint16_t WS2812FX::mode_chase_random(void) {
  return chase(SEGCOLOR(1), (SEGCOLOR(2)) ? SEGCOLOR(2) : SEGCOLOR(0), SEGCOLOR(0), false);
}


/*
 * Primary, secondary running on rainbow.
 */
uint16_t WS2812FX::mode_chase_rainbow(void) {
  uint8_t color_sep = 256 / SEGLEN;
  if (color_sep == 0) color_sep = 1;                                           // correction for segments longer than 256 LEDs
  uint8_t color_index = SEGENV.call & 0xFF;
  uint32_t color = color_wheel(((SEGENV.step * color_sep) + color_index) & 0xFF);

  return chase(color, SEGCOLOR(0), SEGCOLOR(1), false);
}


/*
 * Primary running on rainbow.
 */
uint16_t WS2812FX::mode_chase_rainbow_white(void) {
  uint16_t n = SEGENV.step;
  uint16_t m = (SEGENV.step + 1) % SEGLEN;
  uint32_t color2 = color_wheel(((n * 256 / SEGLEN) + (SEGENV.call & 0xFF)) & 0xFF);
  uint32_t color3 = color_wheel(((m * 256 / SEGLEN) + (SEGENV.call & 0xFF)) & 0xFF);

  return chase(SEGCOLOR(0), color2, color3, false);
}


/*
 * Red - Amber - Green - Blue lights running
 */
uint16_t WS2812FX::mode_colorful(void) {
  uint8_t numColors = 4; //3, 4, or 5
  uint32_t cols[9]{0x00FF0000,0x00EEBB00,0x0000EE00,0x000077CC};
  if (SEGMENT.intensity > 160 || SEGMENT.palette) { //palette or color
    if (!SEGMENT.palette) {
      numColors = 3;
      for (uint8_t i = 0; i < 3; i++) cols[i] = SEGCOLOR(i);
    } else {
      uint16_t fac = 80;
      if (SEGMENT.palette == 52) {numColors = 5; fac = 61;} //C9 2 has 5 colors
      for (uint8_t i = 0; i < numColors; i++) {
        cols[i] = color_from_palette(i*fac, false, true, 255);
      }
    }
  } else if (SEGMENT.intensity < 80) //pastel (easter) colors
  {
    cols[0] = 0x00FF8040;
    cols[1] = 0x00E5D241;
    cols[2] = 0x0077FF77;
    cols[3] = 0x0077F0F0;
  }
  for (uint8_t i = numColors; i < numColors*2 -1; i++) cols[i] = cols[i-numColors];
  
  uint32_t cycleTime = 50 + (8 * (uint32_t)(255 - SEGMENT.speed));
  uint32_t it = now / cycleTime;
  if (it != SEGENV.step)
  {
    if (SEGMENT.speed > 0) SEGENV.aux0++;
    if (SEGENV.aux0 >= numColors) SEGENV.aux0 = 0;
    SEGENV.step = it;
  }
  
  for (uint16_t i = 0; i < SEGLEN; i+= numColors)
  {
    for (uint16_t j = 0; j < numColors; j++) setPixelColor(i + j, cols[SEGENV.aux0 + j]);
  }
  
  return FRAMETIME;
}


/*
 * Emulates a traffic light.
 */
uint16_t WS2812FX::mode_traffic_light(void) {
  for(uint16_t i=0; i < SEGLEN; i++)
    setPixelColor(i, color_from_palette(i, true, PALETTE_SOLID_WRAP, 1));
  uint32_t mdelay = 500;
  for (int i = 0; i < SEGLEN-2 ; i+=3)
  {
    switch (SEGENV.aux0)
    {
      case 0: setPixelColor(i, 0x00FF0000); mdelay = 150 + (100 * (uint32_t)(255 - SEGMENT.speed));break;
      case 1: setPixelColor(i, 0x00FF0000); mdelay = 150 + (20 * (uint32_t)(255 - SEGMENT.speed)); setPixelColor(i+1, 0x00EECC00); break;
      case 2: setPixelColor(i+2, 0x0000FF00); mdelay = 150 + (100 * (uint32_t)(255 - SEGMENT.speed));break;
      case 3: setPixelColor(i+1, 0x00EECC00); mdelay = 150 + (20 * (uint32_t)(255 - SEGMENT.speed));break;
    }
  }

  if (now - SEGENV.step > mdelay)
  {
    SEGENV.aux0++;
    if (SEGENV.aux0 == 1 && SEGMENT.intensity > 140) SEGENV.aux0 = 2; //skip Red + Amber, to get US-style sequence
    if (SEGENV.aux0 > 3) SEGENV.aux0 = 0;
    SEGENV.step = now;
  }
  
  return FRAMETIME;
}


/*
 * Sec flashes running on prim.
 */
#define FLASH_COUNT 4
uint16_t WS2812FX::mode_chase_flash(void) {
  uint8_t flash_step = SEGENV.call % ((FLASH_COUNT * 2) + 1);

  for(uint16_t i = 0; i < SEGLEN; i++) {
    setPixelColor(i, color_from_palette(i, true, PALETTE_SOLID_WRAP, 0));
  }

  uint16_t delay = 10 + ((30 * (uint16_t)(255 - SEGMENT.speed)) / SEGLEN);
  if(flash_step < (FLASH_COUNT * 2)) {
    if(flash_step % 2 == 0) {
      uint16_t n = SEGENV.step;
      uint16_t m = (SEGENV.step + 1) % SEGLEN;
      setPixelColor( n, SEGCOLOR(1));
      setPixelColor( m, SEGCOLOR(1));
      delay = 20;
    } else {
      delay = 30;
    }
  } else {
    SEGENV.step = (SEGENV.step + 1) % SEGLEN;
  }
  return delay;
}


/*
 * Prim flashes running, followed by random color.
 */
uint16_t WS2812FX::mode_chase_flash_random(void) {
  uint8_t flash_step = SEGENV.call % ((FLASH_COUNT * 2) + 1);

  for(uint16_t i = 0; i < SEGENV.step; i++) {
    setPixelColor(i, color_wheel(SEGENV.aux0));
  }

  uint16_t delay = 1 + ((10 * (uint16_t)(255 - SEGMENT.speed)) / SEGLEN);
  if(flash_step < (FLASH_COUNT * 2)) {
    uint16_t n = SEGENV.step;
    uint16_t m = (SEGENV.step + 1) % SEGLEN;
    if(flash_step % 2 == 0) {
      setPixelColor( n, SEGCOLOR(0));
      setPixelColor( m, SEGCOLOR(0));
      delay = 20;
    } else {
      setPixelColor( n, color_wheel(SEGENV.aux0));
      setPixelColor( m, SEGCOLOR(1));
      delay = 30;
    }
  } else {
    SEGENV.step = (SEGENV.step + 1) % SEGLEN;

    if(SEGENV.step == 0) {
      SEGENV.aux0 = get_random_wheel_index(SEGENV.aux0);
    }
  }
  return delay;
}


/*
 * Alternating pixels running function.
 */
uint16_t WS2812FX::running(uint32_t color1, uint32_t color2, bool theatre) {
  uint8_t width = (theatre ? 3 : 1) + (SEGMENT.intensity >> 4);  // window
  uint32_t cycleTime = 50 + (255 - SEGMENT.speed);
  uint32_t it = now / cycleTime;
  bool usePalette = color1 == SEGCOLOR(0);
  
  for(uint16_t i = 0; i < SEGLEN; i++) {
    uint32_t col = color2;
    if (usePalette) color1 = color_from_palette(i, true, PALETTE_SOLID_WRAP, 0);
    if (theatre) {
      if ((i % width) == SEGENV.aux0) col = color1;
    } else {
      int8_t pos = (i % (width<<1));
      if ((pos < SEGENV.aux0-width) || ((pos >= SEGENV.aux0) && (pos < SEGENV.aux0+width))) col = color1;
    }
    setPixelColor(i,col);
  }

  if (it != SEGENV.step )
  {
    SEGENV.aux0 = (SEGENV.aux0 +1) % (theatre ? width : (width<<1));
    SEGENV.step = it;
  }
  return FRAMETIME;
}

/*
 * Alternating color/sec pixels running.
 */
uint16_t WS2812FX::mode_running_color(void) {
  return running(SEGCOLOR(0), SEGCOLOR(1));
}

/*
 * Alternating red/white pixels running.
 */
uint16_t WS2812FX::mode_candy_cane(void) {
  return running(RED, WHITE);
}

/*
 * Alternating orange/purple pixels running.
 */
uint16_t WS2812FX::mode_halloween(void) {
  return running(PURPLE, ORANGE);
}


/*
 * Random colored pixels running.
 */
uint16_t WS2812FX::mode_running_random(void) {
  uint32_t cycleTime = 25 + (3 * (uint32_t)(255 - SEGMENT.speed));
  uint32_t it = now / cycleTime;
  if (SEGENV.aux1 == it) return FRAMETIME;

  for(uint16_t i=SEGLEN-1; i > 0; i--) {
    setPixelColor( i, getPixelColor( i - 1));
  }

  if(SEGENV.step == 0) {
    SEGENV.aux0 = get_random_wheel_index(SEGENV.aux0);
    setPixelColor(0, color_wheel(SEGENV.aux0));
  }

  SEGENV.step++;
  if (SEGENV.step > (uint8_t)((255-SEGMENT.intensity) >> 4))
  {
    SEGENV.step = 0;
  }

  SEGENV.aux1 = it;
  return FRAMETIME;
}


/*
 * K.I.T.T.
 */
uint16_t WS2812FX::mode_larson_scanner(void){
  return larson_scanner(false);
}

uint16_t WS2812FX::larson_scanner(bool dual) {
  uint16_t counter = now * ((SEGMENT.speed >> 2) +8);
  uint16_t index = counter * SEGLEN  >> 16;

  fade_out(SEGMENT.intensity);

  if (SEGENV.step > index && SEGENV.step - index > SEGLEN/2) {
    SEGENV.aux0 = !SEGENV.aux0;
  }
  
  for (uint16_t i = SEGENV.step; i < index; i++) {
    uint16_t j = (SEGENV.aux0)?i:SEGLEN-1-i;
    setPixelColor( j, color_from_palette(j, true, PALETTE_SOLID_WRAP, 0));
  }
  if (dual) {
    uint32_t c;
    if (SEGCOLOR(2) != 0) {
      c = SEGCOLOR(2);
    } else {
      c = color_from_palette(index, true, PALETTE_SOLID_WRAP, 0);
    }

    for (uint16_t i = SEGENV.step; i < index; i++) {
      uint16_t j = (SEGENV.aux0)?SEGLEN-1-i:i;
      setPixelColor(j, c);
    }
  }

  SEGENV.step = index;
  return FRAMETIME;
}


/*
 * Firing comets from one end. "Lighthouse"
 */
uint16_t WS2812FX::mode_comet(void) {
  uint16_t counter = now * ((SEGMENT.speed >>2) +1);
  uint16_t index = counter * SEGLEN >> 16;
  if (SEGENV.call == 0) SEGENV.aux0 = index;

  fade_out(SEGMENT.intensity);

  setPixelColor( index, color_from_palette(index, true, PALETTE_SOLID_WRAP, 0));
  if (index > SEGENV.aux0) {
    for (uint16_t i = SEGENV.aux0; i < index ; i++) {
       setPixelColor( i, color_from_palette(i, true, PALETTE_SOLID_WRAP, 0));
    }
  } else if (index < SEGENV.aux0 && index < 10) {
    for (uint16_t i = 0; i < index ; i++) {
       setPixelColor( i, color_from_palette(i, true, PALETTE_SOLID_WRAP, 0));
    }      
  }
  SEGENV.aux0 = index++;

  return FRAMETIME;
}


/*
 * Fireworks function.
 */
uint16_t WS2812FX::mode_fireworks() {
  fade_out(0);
  if (SEGENV.call == 0) {
    SEGENV.aux0 = UINT16_MAX;
    SEGENV.aux1 = UINT16_MAX;
  }
  bool valid1 = (SEGENV.aux0 < SEGLEN);
  bool valid2 = (SEGENV.aux1 < SEGLEN);
  uint32_t sv1 = 0, sv2 = 0;
  if (valid1) sv1 = getPixelColor(SEGENV.aux0);
  if (valid2) sv2 = getPixelColor(SEGENV.aux1);
  blur(255-SEGMENT.speed);
  if (valid1) setPixelColor(SEGENV.aux0 , sv1);
  if (valid2) setPixelColor(SEGENV.aux1, sv2);

  for(uint16_t i=0; i<MAX(1, SEGLEN/20); i++) {
    if(random8(129 - (SEGMENT.intensity >> 1)) == 0) {
      uint16_t index = random(SEGLEN);
      setPixelColor(index, color_from_palette(random8(), false, false, 0));
      SEGENV.aux1 = SEGENV.aux0;
      SEGENV.aux0 = index;
    }
  }
  return FRAMETIME;
}


//Twinkling LEDs running. Inspired by https://github.com/kitesurfer1404/WS2812FX/blob/master/src/custom/Rain.h
uint16_t WS2812FX::mode_rain()
{
  SEGENV.step += FRAMETIME;
  if (SEGENV.step > SPEED_FORMULA_L) {
    SEGENV.step = 0;
    //shift all leds left
    uint32_t ctemp = getPixelColor(0);
    for(uint16_t i = 0; i < SEGLEN - 1; i++) {
      setPixelColor(i, getPixelColor(i+1));
    }
    setPixelColor(SEGLEN -1, ctemp);
    SEGENV.aux0++;
    SEGENV.aux1++;
    if (SEGENV.aux0 == 0) SEGENV.aux0 = UINT16_MAX;
    if (SEGENV.aux1 == 0) SEGENV.aux0 = UINT16_MAX;
    if (SEGENV.aux0 == SEGLEN) SEGENV.aux0 = 0;
    if (SEGENV.aux1 == SEGLEN) SEGENV.aux1 = 0;
  }
  return mode_fireworks();
}


/*
 * Fire flicker function
 */
uint16_t WS2812FX::mode_fire_flicker(void) {
  uint32_t cycleTime = 40 + (255 - SEGMENT.speed);
  uint32_t it = now / cycleTime;
  if (SEGENV.step == it) return FRAMETIME;
  
  byte w = (SEGCOLOR(0) >> 24) & 0xFF;
  byte r = (SEGCOLOR(0) >> 16) & 0xFF;
  byte g = (SEGCOLOR(0) >>  8) & 0xFF;
  byte b = (SEGCOLOR(0)        & 0xFF);
  byte lum = (SEGMENT.palette == 0) ? MAX(w, MAX(r, MAX(g, b))) : 255;
  lum /= (((256-SEGMENT.intensity)/16)+1);
  for(uint16_t i = 0; i < SEGLEN; i++) {
    byte flicker = random8(lum);
    if (SEGMENT.palette == 0) {
      setPixelColor(i, MAX(r - flicker, 0), MAX(g - flicker, 0), MAX(b - flicker, 0), MAX(w - flicker, 0));
    } else {
      setPixelColor(i, color_from_palette(i, true, PALETTE_SOLID_WRAP, 0, 255 - flicker));
    }
  }

  SEGENV.step = it;
  return FRAMETIME;
}


/*
 * Gradient run base function
 */
uint16_t WS2812FX::gradient_base(bool loading) {
  uint16_t counter = now * ((SEGMENT.speed >> 2) + 1);
  uint16_t pp = counter * SEGLEN >> 16;
  if (SEGENV.call == 0) pp = 0;
  float val; //0.0 = sec 1.0 = pri
  float brd = loading ? SEGMENT.intensity : SEGMENT.intensity/2;
  if (brd <1.0) brd = 1.0;
  int p1 = pp-SEGLEN;
  int p2 = pp+SEGLEN;

  for(uint16_t i = 0; i < SEGLEN; i++)
  {
    if (loading)
    {
      val = abs(((i>pp) ? p2:pp) -i);
    } else {
      val = MIN(abs(pp-i),MIN(abs(p1-i),abs(p2-i)));
    }
    val = (brd > val) ? val/brd * 255 : 255;
    setPixelColor(i, color_blend(SEGCOLOR(0), color_from_palette(i, true, PALETTE_SOLID_WRAP, 1), val));
  }

  return FRAMETIME;
}


/*
 * Gradient run
 */
uint16_t WS2812FX::mode_gradient(void) {
  return gradient_base(false);
}


/*
 * Gradient run with hard transition
 */
uint16_t WS2812FX::mode_loading(void) {
  return gradient_base(true);
}


//American Police Light with all LEDs Red and Blue 
uint16_t WS2812FX::police_base(uint32_t color1, uint32_t color2, uint16_t width)
{
  uint16_t delay = 1 + (FRAMETIME<<3) / SEGLEN;  // longer segments should change faster
  uint32_t it = now / map(SEGMENT.speed, 0, 255, delay<<4, delay);
  uint16_t offset = it % SEGLEN;
  
  if (!width) width = 1;
  for (uint16_t i = 0; i < width; i++) {
    uint16_t indexR = (offset + i) % SEGLEN;
    uint16_t indexB = (offset + i + (SEGLEN>>1)) % SEGLEN;
    setPixelColor(indexR, color1);
    setPixelColor(indexB, color2);
  }
  return FRAMETIME;
}


//American Police Light with all LEDs Red and Blue 
uint16_t WS2812FX::mode_police_all()
{
  return police_base(RED, BLUE, (SEGLEN>>1));
}


//Police Lights Red and Blue 
uint16_t WS2812FX::mode_police()
{
  fill(SEGCOLOR(1));
  return police_base(RED, BLUE, ((SEGLEN*(SEGMENT.intensity+1))>>9)); // max width is half the strip
}


//Police All with custom colors
uint16_t WS2812FX::mode_two_areas()
{
  fill(SEGCOLOR(2));
  return police_base(SEGCOLOR(0), SEGCOLOR(1), ((SEGLEN*(SEGMENT.intensity+1))>>9)); // max width is half the strip
}


//Police Lights with custom colors 
uint16_t WS2812FX::mode_two_dots()
{
  fill(SEGCOLOR(2));
  uint32_t color2 = (SEGCOLOR(1) == SEGCOLOR(2)) ? SEGCOLOR(0) : SEGCOLOR(1);

  return police_base(SEGCOLOR(0), color2, ((SEGLEN*(SEGMENT.intensity+1))>>9)); // max width is half the strip
}


/*
 * Tricolor chase function
 */
uint16_t WS2812FX::tricolor_chase(uint32_t color1, uint32_t color2) {
  uint32_t cycleTime = 50 + ((255 - SEGMENT.speed)<<1);
  uint32_t it = now / cycleTime;  // iterator
  uint8_t width = (1 + (SEGMENT.intensity>>4)); // value of 1-16 for each colour
  uint8_t index = it % (width*3);
  
  for (uint16_t i = 0; i < SEGLEN; i++, index++) {
    if (index > (width*3)-1) index = 0;

    uint32_t color = color1;
    if (index > (width<<1)-1) color = color_from_palette(i, true, PALETTE_SOLID_WRAP, 1);
    else if (index > width-1) color = color2;

    setPixelColor(SEGLEN - i -1, color);
  }
  return FRAMETIME;
}


/*
 * Tricolor chase mode
 */
uint16_t WS2812FX::mode_tricolor_chase(void) {
  return tricolor_chase(SEGCOLOR(2), SEGCOLOR(0));
}


/*
 * ICU mode
 */
uint16_t WS2812FX::mode_icu(void) {
  uint16_t dest = SEGENV.step & 0xFFFF;
  uint8_t space = (SEGMENT.intensity >> 3) +2;

  fill(SEGCOLOR(1));

  byte pindex = map(dest, 0, SEGLEN-SEGLEN/space, 0, 255);
  uint32_t col = color_from_palette(pindex, false, false, 0);

  setPixelColor(dest, col);
  setPixelColor(dest + SEGLEN/space, col);

  if(SEGENV.aux0 == dest) { // pause between eye movements
    if(random8(6) == 0) { // blink once in a while
      setPixelColor(dest, SEGCOLOR(1));
      setPixelColor(dest + SEGLEN/space, SEGCOLOR(1));
      return 200;
    }
    SEGENV.aux0 = random16(SEGLEN-SEGLEN/space);
    return 1000 + random16(2000);
  }

  if(SEGENV.aux0 > SEGENV.step) {
    SEGENV.step++;
    dest++;
  } else if (SEGENV.aux0 < SEGENV.step) {
    SEGENV.step--;
    dest--;
  }

  setPixelColor(dest, col);
  setPixelColor(dest + SEGLEN/space, col);

  return SPEED_FORMULA_L;
}


/*
 * Custom mode by Aircoookie. Color Wipe, but with 3 colors
 */
uint16_t WS2812FX::mode_tricolor_wipe(void)
{
  uint32_t cycleTime = 1000 + (255 - SEGMENT.speed)*200;
  uint32_t perc = now % cycleTime;
  uint16_t prog = (perc * 65535) / cycleTime;
  uint16_t ledIndex = (prog * SEGLEN * 3) >> 16;
  uint16_t ledOffset = ledIndex;

  for (uint16_t i = 0; i < SEGLEN; i++)
  {
    setPixelColor(i, color_from_palette(i, true, PALETTE_SOLID_WRAP, 2));
  }
  
  if(ledIndex < SEGLEN) { //wipe from 0 to 1
    for (uint16_t i = 0; i < SEGLEN; i++)
    {
      setPixelColor(i, (i > ledOffset)? SEGCOLOR(0) : SEGCOLOR(1));
    }
  } else if (ledIndex < SEGLEN*2) { //wipe from 1 to 2
    ledOffset = ledIndex - SEGLEN;
    for (uint16_t i = ledOffset +1; i < SEGLEN; i++)
    {
      setPixelColor(i, SEGCOLOR(1));
    }
  } else //wipe from 2 to 0
  {
    ledOffset = ledIndex - SEGLEN*2;
    for (uint16_t i = 0; i <= ledOffset; i++)
    {
      setPixelColor(i, SEGCOLOR(0));
    }
  }

  return FRAMETIME;
}


/*
 * Fades between 3 colors
 * Custom mode by Keith Lord: https://github.com/kitesurfer1404/WS2812FX/blob/master/src/custom/TriFade.h
 * Modified by Aircoookie
 */
uint16_t WS2812FX::mode_tricolor_fade(void)
{
  uint16_t counter = now * ((SEGMENT.speed >> 3) +1);
  uint32_t prog = (counter * 768) >> 16;

  uint32_t color1 = 0, color2 = 0;
  byte stage = 0;

  if(prog < 256) {
    color1 = SEGCOLOR(0);
    color2 = SEGCOLOR(1);
    stage = 0;
  } else if(prog < 512) {
    color1 = SEGCOLOR(1);
    color2 = SEGCOLOR(2);
    stage = 1;
  } else {
    color1 = SEGCOLOR(2);
    color2 = SEGCOLOR(0);
    stage = 2;
  }

  byte stp = prog; // % 256
  for(uint16_t i = 0; i < SEGLEN; i++) {
    uint32_t color;
    if (stage == 2) {
      color = color_blend(color_from_palette(i, true, PALETTE_SOLID_WRAP, 2), color2, stp);
    } else if (stage == 1) {
      color = color_blend(color1, color_from_palette(i, true, PALETTE_SOLID_WRAP, 2), stp);
    } else {
      color = color_blend(color1, color2, stp);
    }
    setPixelColor(i, color);
  }

  return FRAMETIME;
}


/*
 * Creates random comets
 * Custom mode by Keith Lord: https://github.com/kitesurfer1404/WS2812FX/blob/master/src/custom/MultiComet.h
 */
uint16_t WS2812FX::mode_multi_comet(void)
{
  uint32_t cycleTime = 10 + (uint32_t)(255 - SEGMENT.speed);
  uint32_t it = now / cycleTime;
  if (SEGENV.step == it) return FRAMETIME;
  if (!SEGENV.allocateData(sizeof(uint16_t) * 8)) return mode_static(); //allocation failed
  
  fade_out(SEGMENT.intensity);
  
  uint16_t* comets = reinterpret_cast<uint16_t*>(SEGENV.data);

  for(uint8_t i=0; i < 8; i++) {
    if(comets[i] < SEGLEN) {
      uint16_t index = comets[i];
      if (SEGCOLOR(2) != 0)
      {
        setPixelColor(index, i % 2 ? color_from_palette(index, true, PALETTE_SOLID_WRAP, 0) : SEGCOLOR(2));
      } else
      {
        setPixelColor(index, color_from_palette(index, true, PALETTE_SOLID_WRAP, 0));
      }
      comets[i]++;
    } else {
      if(!random(SEGLEN)) {
        comets[i] = 0;
      }
    }
  }

  SEGENV.step = it;
  return FRAMETIME;
}


/*
 * Creates two Larson scanners moving in opposite directions
 * Custom mode by Keith Lord: https://github.com/kitesurfer1404/WS2812FX/blob/master/src/custom/DualLarson.h
 */
uint16_t WS2812FX::mode_dual_larson_scanner(void){
  return larson_scanner(true);
}


/*
 * Running random pixels
 * Custom mode by Keith Lord: https://github.com/kitesurfer1404/WS2812FX/blob/master/src/custom/RandomChase.h
 */
uint16_t WS2812FX::mode_random_chase(void)
{
  uint32_t cycleTime = 25 + (3 * (uint32_t)(255 - SEGMENT.speed));
  uint32_t it = now / cycleTime;
  if (SEGENV.step == it) return FRAMETIME;

  for(uint16_t i = SEGLEN -1; i > 0; i--) {
    setPixelColor(i, getPixelColor(i-1));
  }
  uint32_t color = getPixelColor(0);
  if (SEGLEN > 1) color = getPixelColor( 1);
  uint8_t r = random8(6) != 0 ? (color >> 16 & 0xFF) : random8();
  uint8_t g = random8(6) != 0 ? (color >> 8  & 0xFF) : random8();
  uint8_t b = random8(6) != 0 ? (color       & 0xFF) : random8();
  setPixelColor(0, r, g, b);

  SEGENV.step = it;
  return FRAMETIME;
}

//7 bytes
typedef struct Oscillator {
  int16_t pos;
  int8_t  size;
  int8_t  dir;
  int8_t  speed;
} oscillator;

/*
/  Oscillating bars of color, updated with standard framerate
*/
uint16_t WS2812FX::mode_oscillate(void)
{
  uint8_t numOscillators = 3;
  uint16_t dataSize = sizeof(oscillator) * numOscillators;

  if (!SEGENV.allocateData(dataSize)) return mode_static(); //allocation failed
  
  Oscillator* oscillators = reinterpret_cast<Oscillator*>(SEGENV.data);

  if (SEGENV.call == 0)
  {
    oscillators[0] = {(int16_t)(SEGLEN/4),   (int8_t)(SEGLEN/8),  1, 1};
    oscillators[1] = {(int16_t)(SEGLEN/4*3), (int8_t)(SEGLEN/8),  1, 2};
    oscillators[2] = {(int16_t)(SEGLEN/4*2), (int8_t)(SEGLEN/8), -1, 1};
  }

  uint32_t cycleTime = 20 + (2 * (uint32_t)(255 - SEGMENT.speed));
  uint32_t it = now / cycleTime;

  for(uint8_t i = 0; i < numOscillators; i++) {
    // if the counter has increased, move the oscillator by the random step
    if (it != SEGENV.step) oscillators[i].pos += oscillators[i].dir * oscillators[i].speed;
    oscillators[i].size = SEGLEN/(3+SEGMENT.intensity/8);
    if((oscillators[i].dir == -1) && (oscillators[i].pos <= 0)) {
      oscillators[i].pos = 0;
      oscillators[i].dir = 1;
      // make bigger steps for faster speeds
      oscillators[i].speed = SEGMENT.speed > 100 ? random8(2, 4):random8(1, 3);
    }
    if((oscillators[i].dir == 1) && (oscillators[i].pos >= (SEGLEN - 1))) {
      oscillators[i].pos = SEGLEN - 1;
      oscillators[i].dir = -1;
      oscillators[i].speed = SEGMENT.speed > 100 ? random8(2, 4):random8(1, 3);
    }
  }

  for(uint16_t i=0; i < SEGLEN; i++) {
    uint32_t color = BLACK;
    for(uint8_t j=0; j < numOscillators; j++) {
      if(i >= oscillators[j].pos - oscillators[j].size && i <= oscillators[j].pos + oscillators[j].size) {
        color = (color == BLACK) ? SEGCOLOR(j) : color_blend(color, SEGCOLOR(j), 128);
      }
    }
    setPixelColor(i, color);
  }
 
  SEGENV.step = it;
  return FRAMETIME;
}


uint16_t WS2812FX::mode_lightning(void)
{
  uint16_t ledstart = random16(SEGLEN);               // Determine starting location of flash
  uint16_t ledlen = 1 + random16(SEGLEN -ledstart);   // Determine length of flash (not to go beyond NUM_LEDS-1)
  uint8_t bri = 255/random8(1, 3);

  if (SEGENV.aux1 == 0) //init, leader flash
  {
    SEGENV.aux1 = random8(4, 4 + SEGMENT.intensity/20); //number of flashes
    SEGENV.aux1 *= 2;

    bri = 52; //leader has lower brightness
    SEGENV.aux0 = 200; //200ms delay after leader
  }

  fill(SEGCOLOR(1));

  if (SEGENV.aux1 > 3 && !(SEGENV.aux1 & 0x01)) { //flash on even number >2
    for (int i = ledstart; i < ledstart + ledlen; i++)
    {
      setPixelColor(i,color_from_palette(i, true, PALETTE_SOLID_WRAP, 0, bri));
    }
    SEGENV.aux1--;

    SEGENV.step = millis();
    //return random8(4, 10); // each flash only lasts one frame/every 24ms... originally 4-10 milliseconds
  } else {
    if (millis() - SEGENV.step > SEGENV.aux0) {
      SEGENV.aux1--;
      if (SEGENV.aux1 < 2) SEGENV.aux1 = 0;

      SEGENV.aux0 = (50 + random8(100)); //delay between flashes
      if (SEGENV.aux1 == 2) {
        SEGENV.aux0 = (random8(255 - SEGMENT.speed) * 100); // delay between strikes
      }
      SEGENV.step = millis();
    }
  }
  return FRAMETIME;
}


// Pride2015
// Animated, ever-changing rainbows.
// by Mark Kriegsman: https://gist.github.com/kriegsman/964de772d64c502760e5
uint16_t WS2812FX::mode_pride_2015(void)
{
  uint16_t duration = 10 + SEGMENT.speed;
  uint16_t sPseudotime = SEGENV.step;
  uint16_t sHue16 = SEGENV.aux0;

  uint8_t sat8 = beatsin88( 87, 220, 250);
  uint8_t brightdepth = beatsin88( 341, 96, 224);
  uint16_t brightnessthetainc16 = beatsin88( 203, (25 * 256), (40 * 256));
  uint8_t msmultiplier = beatsin88(147, 23, 60);

  uint16_t hue16 = sHue16;//gHue * 256;
  uint16_t hueinc16 = beatsin88(113, 1, 3000);

  sPseudotime += duration * msmultiplier;
  sHue16 += duration * beatsin88( 400, 5,9);
  uint16_t brightnesstheta16 = sPseudotime;
  CRGB fastled_col;

  for (uint16_t i = 0 ; i < SEGLEN; i++) {
    hue16 += hueinc16;
    uint8_t hue8 = hue16 >> 8;

    brightnesstheta16  += brightnessthetainc16;
    uint16_t b16 = sin16( brightnesstheta16  ) + 32768;

    uint16_t bri16 = (uint32_t)((uint32_t)b16 * (uint32_t)b16) / 65536;
    uint8_t bri8 = (uint32_t)(((uint32_t)bri16) * brightdepth) / 65536;
    bri8 += (255 - brightdepth);

    CRGB newcolor = CHSV( hue8, sat8, bri8);
    fastled_col = col_to_crgb(getPixelColor(i));

    nblend(fastled_col, newcolor, 64);
    setPixelColor(i, fastled_col.red, fastled_col.green, fastled_col.blue);
  }
  SEGENV.step = sPseudotime;
  SEGENV.aux0 = sHue16;
  return FRAMETIME;
}


//eight colored dots, weaving in and out of sync with each other
uint16_t WS2812FX::mode_juggle(void){
  fade_out(SEGMENT.intensity);
  CRGB fastled_col;
  byte dothue = 0;
  for ( byte i = 0; i < 8; i++) {
    uint16_t index = 0 + beatsin88((128 + SEGMENT.speed)*(i + 7), 0, SEGLEN -1);
    fastled_col = col_to_crgb(getPixelColor(index));
    fastled_col |= (SEGMENT.palette==0)?CHSV(dothue, 220, 255):ColorFromPalette(currentPalette, dothue, 255);
    setPixelColor(index, fastled_col.red, fastled_col.green, fastled_col.blue);
    dothue += 32;
  }
  return FRAMETIME;
}


uint16_t WS2812FX::mode_palette()
{
  uint16_t counter = 0;
  if (SEGMENT.speed != 0) 
  {
    counter = (now * ((SEGMENT.speed >> 3) +1)) & 0xFFFF;
    counter = counter >> 8;
  }
  
  bool noWrap = (paletteBlend == 2 || (paletteBlend == 0 && SEGMENT.speed == 0));
  for (uint16_t i = 0; i < SEGLEN; i++)
  {
    uint8_t colorIndex = (i * 255 / SEGLEN) - counter;
    
    if (noWrap) colorIndex = map(colorIndex, 0, 255, 0, 240); //cut off blend at palette "end"
    
    setPixelColor(i, color_from_palette(colorIndex, false, true, 255));
  }
  return FRAMETIME;
}


// WLED limitation: Analog Clock overlay will NOT work when Fire2012 is active
// Fire2012 by Mark Kriegsman, July 2012
// as part of "Five Elements" shown here: http://youtu.be/knWiGsmgycY
//// 
// This basic one-dimensional 'fire' simulation works roughly as follows:
// There's a underlying array of 'heat' cells, that model the temperature
// at each point along the line.  Every cycle through the simulation, 
// four steps are performed:
//  1) All cells cool down a little bit, losing heat to the air
//  2) The heat from each cell drifts 'up' and diffuses a little
//  3) Sometimes randomly new 'sparks' of heat are added at the bottom
//  4) The heat from each cell is rendered as a color into the leds array
//     The heat-to-color mapping uses a black-body radiation approximation.
//
// Temperature is in arbitrary units from 0 (cold black) to 255 (white hot).
//
// This simulation scales it self a bit depending on NUM_LEDS; it should look
// "OK" on anywhere from 20 to 100 LEDs without too much tweaking. 
//
// I recommend running this simulation at anywhere from 30-100 frames per second,
// meaning an interframe delay of about 10-35 milliseconds.
//
// Looks best on a high-density LED setup (60+ pixels/meter).
//
//
// There are two main parameters you can play with to control the look and
// feel of your fire: COOLING (used in step 1 above) (Speed = COOLING), and SPARKING (used
// in step 3 above) (Effect Intensity = Sparking).


uint16_t WS2812FX::mode_fire_2012()
{
  uint32_t it = now >> 5; //div 32

  if (!SEGENV.allocateData(SEGLEN)) return mode_static(); //allocation failed
  
  byte* heat = SEGENV.data;

  if (it != SEGENV.step)
  {
    uint8_t ignition = max(7,SEGLEN/10);  // ignition area: 10% of segment length or minimum 7 pixels
    
    // Step 1.  Cool down every cell a little
    for (uint16_t i = 0; i < SEGLEN; i++) {
      uint8_t temp = qsub8(heat[i], random8(0, (((20 + SEGMENT.speed /3) * 10) / SEGLEN) + 2));
      heat[i] = (temp==0 && i<ignition) ? 16 : temp; // prevent ignition area from becoming black
    }
  
    // Step 2.  Heat from each cell drifts 'up' and diffuses a little
    for (uint16_t k= SEGLEN -1; k > 1; k--) {
      heat[k] = (heat[k - 1] + (heat[k - 2]<<1) ) / 3;  // heat[k-2] multiplied by 2
    }
    
    // Step 3.  Randomly ignite new 'sparks' of heat near the bottom
    if (random8() <= SEGMENT.intensity) {
      uint8_t y = random8(ignition);
      if (y < SEGLEN) heat[y] = qadd8(heat[y], random8(160,255));
    }
    SEGENV.step = it;
  }

  // Step 4.  Map from heat cells to LED colors
  for (uint16_t j = 0; j < SEGLEN; j++) {
    CRGB color = ColorFromPalette(currentPalette, MIN(heat[j],240), 255, LINEARBLEND);
    setPixelColor(j, color.red, color.green, color.blue);
  }
  return FRAMETIME;
}


// ColorWavesWithPalettes by Mark Kriegsman: https://gist.github.com/kriegsman/8281905786e8b2632aeb
// This function draws color waves with an ever-changing,
// widely-varying set of parameters, using a color palette.
uint16_t WS2812FX::mode_colorwaves()
{
  uint16_t duration = 10 + SEGMENT.speed;
  uint16_t sPseudotime = SEGENV.step;
  uint16_t sHue16 = SEGENV.aux0;

  uint8_t brightdepth = beatsin88(341, 96, 224);
  uint16_t brightnessthetainc16 = beatsin88( 203, (25 * 256), (40 * 256));
  uint8_t msmultiplier = beatsin88(147, 23, 60);

  uint16_t hue16 = sHue16;//gHue * 256;
  // uint16_t hueinc16 = beatsin88(113, 300, 1500);
  uint16_t hueinc16 = beatsin88(113, 60, 300)*SEGMENT.intensity*10/255;  // Use the Intensity Slider for the hues

  sPseudotime += duration * msmultiplier;
  sHue16 += duration * beatsin88(400, 5, 9);
  uint16_t brightnesstheta16 = sPseudotime;
  CRGB fastled_col;

  for ( uint16_t i = 0 ; i < SEGLEN; i++) {
    hue16 += hueinc16;
    uint8_t hue8 = hue16 >> 8;
    uint16_t h16_128 = hue16 >> 7;
    if ( h16_128 & 0x100) {
      hue8 = 255 - (h16_128 >> 1);
    } else {
      hue8 = h16_128 >> 1;
    }

    brightnesstheta16  += brightnessthetainc16;
    uint16_t b16 = sin16( brightnesstheta16  ) + 32768;

    uint16_t bri16 = (uint32_t)((uint32_t)b16 * (uint32_t)b16) / 65536;
    uint8_t bri8 = (uint32_t)(((uint32_t)bri16) * brightdepth) / 65536;
    bri8 += (255 - brightdepth);

    CRGB newcolor = ColorFromPalette(currentPalette, hue8, bri8);
    fastled_col = col_to_crgb(getPixelColor(i));

    nblend(fastled_col, newcolor, 128);
    setPixelColor(i, fastled_col.red, fastled_col.green, fastled_col.blue);
  }
  SEGENV.step = sPseudotime;
  SEGENV.aux0 = sHue16;
  return FRAMETIME;
}


// colored stripes pulsing at a defined Beats-Per-Minute (BPM)
uint16_t WS2812FX::mode_bpm()
{
  CRGB fastled_col;
  uint32_t stp = (now / 20) & 0xFF;
  uint8_t beat = beatsin8(SEGMENT.speed, 64, 255);
  for (uint16_t i = 0; i < SEGLEN; i++) {
    fastled_col = ColorFromPalette(currentPalette, stp + (i * 2), beat - stp + (i * 10));
    setPixelColor(i, fastled_col.red, fastled_col.green, fastled_col.blue);
  }
  return FRAMETIME;
}


uint16_t WS2812FX::mode_fillnoise8()
{
  if (SEGENV.call == 0) SEGENV.step = random16(12345);
  CRGB fastled_col;
  for (uint16_t i = 0; i < SEGLEN; i++) {
    uint8_t index = inoise8(i * SEGLEN, SEGENV.step + i * SEGLEN);
    fastled_col = ColorFromPalette(currentPalette, index, 255, LINEARBLEND);
    setPixelColor(i, fastled_col.red, fastled_col.green, fastled_col.blue);
  }
  SEGENV.step += beatsin8(SEGMENT.speed, 1, 6); //10,1,4

  return FRAMETIME;
}

uint16_t WS2812FX::mode_noise16_1()
{
  uint16_t scale = 320;                                      // the "zoom factor" for the noise
  CRGB fastled_col;
  SEGENV.step += (1 + SEGMENT.speed/16);

  for (uint16_t i = 0; i < SEGLEN; i++) {

    uint16_t shift_x = beatsin8(11);                           // the x position of the noise field swings @ 17 bpm
    uint16_t shift_y = SEGENV.step/42;             // the y position becomes slowly incremented


    uint16_t real_x = (i + shift_x) * scale;                  // the x position of the noise field swings @ 17 bpm
    uint16_t real_y = (i + shift_y) * scale;                  // the y position becomes slowly incremented
    uint32_t real_z = SEGENV.step;                          // the z position becomes quickly incremented

    uint8_t noise = inoise16(real_x, real_y, real_z) >> 8;   // get the noise data and scale it down

    uint8_t index = sin8(noise * 3);                         // map LED color based on noise data

    fastled_col = ColorFromPalette(currentPalette, index, 255, LINEARBLEND);   // With that value, look up the 8 bit colour palette value and assign it to the current LED.
    setPixelColor(i, fastled_col.red, fastled_col.green, fastled_col.blue);
  }

  return FRAMETIME;
}


uint16_t WS2812FX::mode_noise16_2()
{
  uint16_t scale = 1000;                                       // the "zoom factor" for the noise
  CRGB fastled_col;
  SEGENV.step += (1 + (SEGMENT.speed >> 1));

  for (uint16_t i = 0; i < SEGLEN; i++) {

    uint16_t shift_x = SEGENV.step >> 6;                         // x as a function of time

    uint32_t real_x = (i + shift_x) * scale;                  // calculate the coordinates within the noise field

    uint8_t noise = inoise16(real_x, 0, 4223) >> 8;    // get the noise data and scale it down

    uint8_t index = sin8(noise * 3);                          // map led color based on noise data

    fastled_col = ColorFromPalette(currentPalette, index, noise, LINEARBLEND);   // With that value, look up the 8 bit colour palette value and assign it to the current LED.
    setPixelColor(i, fastled_col.red, fastled_col.green, fastled_col.blue);
  }

  return FRAMETIME;
}


uint16_t WS2812FX::mode_noise16_3()
{
  uint16_t scale = 800;                                       // the "zoom factor" for the noise
  CRGB fastled_col;
  SEGENV.step += (1 + SEGMENT.speed);

  for (uint16_t i = 0; i < SEGLEN; i++) {

    uint16_t shift_x = 4223;                                  // no movement along x and y
    uint16_t shift_y = 1234;

    uint32_t real_x = (i + shift_x) * scale;                  // calculate the coordinates within the noise field
    uint32_t real_y = (i + shift_y) * scale;                  // based on the precalculated positions
    uint32_t real_z = SEGENV.step*8;  

    uint8_t noise = inoise16(real_x, real_y, real_z) >> 8;    // get the noise data and scale it down

    uint8_t index = sin8(noise * 3);                          // map led color based on noise data

    fastled_col = ColorFromPalette(currentPalette, index, noise, LINEARBLEND);   // With that value, look up the 8 bit colour palette value and assign it to the current LED.
    setPixelColor(i, fastled_col.red, fastled_col.green, fastled_col.blue);
  }

  return FRAMETIME;
}


//https://github.com/aykevl/ledstrip-spark/blob/master/ledstrip.ino
uint16_t WS2812FX::mode_noise16_4()
{
  CRGB fastled_col;
  uint32_t stp = (now * SEGMENT.speed) >> 7;
  for (uint16_t i = 0; i < SEGLEN; i++) {
    int16_t index = inoise16(uint32_t(i) << 12, stp);
    fastled_col = ColorFromPalette(currentPalette, index);
    setPixelColor(i, fastled_col.red, fastled_col.green, fastled_col.blue);
  }
  return FRAMETIME;
}


//based on https://gist.github.com/kriegsman/5408ecd397744ba0393e
uint16_t WS2812FX::mode_colortwinkle()
{
  uint16_t dataSize = (SEGLEN+7) >> 3; //1 bit per LED
  if (!SEGENV.allocateData(dataSize)) return mode_static(); //allocation failed
  
  CRGB fastled_col, prev;
  fract8 fadeUpAmount = _brightness>28 ? 8 + (SEGMENT.speed>>2) : 68-_brightness, fadeDownAmount = _brightness>28 ? 8 + (SEGMENT.speed>>3) : 68-_brightness;
  for (uint16_t i = 0; i < SEGLEN; i++) {
    fastled_col = col_to_crgb(getPixelColor(i));
    prev = fastled_col;
    uint16_t index = i >> 3;
    uint8_t  bitNum = i & 0x07;
    bool fadeUp = bitRead(SEGENV.data[index], bitNum);
    
    if (fadeUp) {
      CRGB incrementalColor = fastled_col;
      incrementalColor.nscale8_video(fadeUpAmount);
      fastled_col += incrementalColor;

      if (fastled_col.red == 255 || fastled_col.green == 255 || fastled_col.blue == 255) {
        bitWrite(SEGENV.data[index], bitNum, false);
      }
      setPixelColor(i, fastled_col.red, fastled_col.green, fastled_col.blue);

      if (col_to_crgb(getPixelColor(i)) == prev) {  //fix "stuck" pixels
        fastled_col += fastled_col;
        setPixelColor(i, fastled_col.red, fastled_col.green, fastled_col.blue);
      }
    } else {
      fastled_col.nscale8(255 - fadeDownAmount);
      setPixelColor(i, fastled_col.red, fastled_col.green, fastled_col.blue);
    }
  }

  for (uint16_t j = 0; j <= SEGLEN / 50; j++) {
    if (random8() <= SEGMENT.intensity) {
      for (uint8_t times = 0; times < 5; times++) { //attempt to spawn a new pixel 5 times
        int i = random16(SEGLEN);
        if (getPixelColor(i) == 0) {
          fastled_col = ColorFromPalette(currentPalette, random8(), 64, NOBLEND);
          uint16_t index = i >> 3;
          uint8_t  bitNum = i & 0x07;
          bitWrite(SEGENV.data[index], bitNum, true);
          setPixelColor(i, fastled_col.red, fastled_col.green, fastled_col.blue);
          break; //only spawn 1 new pixel per frame per 50 LEDs
        }
      }
    }
  }
  return FRAMETIME;
}


//Calm effect, like a lake at night
uint16_t WS2812FX::mode_lake() {
  uint8_t sp = SEGMENT.speed/10;
  int wave1 = beatsin8(sp +2, -64,64);
  int wave2 = beatsin8(sp +1, -64,64);
  uint8_t wave3 = beatsin8(sp +2,   0,80);
  CRGB fastled_col;

  for (uint16_t i = 0; i < SEGLEN; i++)
  {
    int index = cos8((i*15)+ wave1)/2 + cubicwave8((i*23)+ wave2)/2;           
    uint8_t lum = (index > wave3) ? index - wave3 : 0;
    fastled_col = ColorFromPalette(currentPalette, map(index,0,255,0,240), lum, LINEARBLEND);
    setPixelColor(i, fastled_col.red, fastled_col.green, fastled_col.blue);
  }
  return FRAMETIME;
}


// meteor effect
// send a meteor from begining to to the end of the strip with a trail that randomly decays.
// adapted from https://www.tweaking4all.com/hardware/arduino/adruino-led-strip-effects/#LEDStripEffectMeteorRain
uint16_t WS2812FX::mode_meteor() {
  if (!SEGENV.allocateData(SEGLEN)) return mode_static(); //allocation failed

  byte* trail = SEGENV.data;
  
  byte meteorSize= 1+ SEGLEN / 10;
  uint16_t counter = now * ((SEGMENT.speed >> 2) +8);
  uint16_t in = counter * SEGLEN >> 16;

  // fade all leds to colors[1] in LEDs one step
  for (uint16_t i = 0; i < SEGLEN; i++) {
    if (random8() <= 255 - SEGMENT.intensity)
    {
      byte meteorTrailDecay = 128 + random8(127);
      trail[i] = scale8(trail[i], meteorTrailDecay);
      setPixelColor(i, color_from_palette(trail[i], false, true, 255));
    }
  }

  // draw meteor
  for(int j = 0; j < meteorSize; j++) {
    uint16_t index = in + j;
    if(index >= SEGLEN) {
      index = (in + j - SEGLEN);
    }

    trail[index] = 240;
    setPixelColor(index, color_from_palette(trail[index], false, true, 255));
  }

  return FRAMETIME;
}


// smooth meteor effect
// send a meteor from begining to to the end of the strip with a trail that randomly decays.
// adapted from https://www.tweaking4all.com/hardware/arduino/adruino-led-strip-effects/#LEDStripEffectMeteorRain
uint16_t WS2812FX::mode_meteor_smooth() {
  if (!SEGENV.allocateData(SEGLEN)) return mode_static(); //allocation failed

  byte* trail = SEGENV.data;
  
  byte meteorSize= 1+ SEGLEN / 10;
  uint16_t in = map((SEGENV.step >> 6 & 0xFF), 0, 255, 0, SEGLEN -1);

  // fade all leds to colors[1] in LEDs one step
  for (uint16_t i = 0; i < SEGLEN; i++) {
    if (trail[i] != 0 && random8() <= 255 - SEGMENT.intensity)
    {
      int change = 3 - random8(12); //change each time between -8 and +3
      trail[i] += change;
      if (trail[i] > 245) trail[i] = 0;
      if (trail[i] > 240) trail[i] = 240;
      setPixelColor(i, color_from_palette(trail[i], false, true, 255));
    }
  }
  
  // draw meteor
  for(int j = 0; j < meteorSize; j++) {  
    uint16_t index = in + j;   
    if(in + j >= SEGLEN) {
      index = (in + j - SEGLEN);
    }
    setPixelColor(index, color_blend(getPixelColor(index), color_from_palette(240, false, true, 255), 48));
    trail[index] = 240;
  }

  SEGENV.step += SEGMENT.speed +1;
  return FRAMETIME;
}


//Railway Crossing / Christmas Fairy lights
uint16_t WS2812FX::mode_railway()
{
  uint16_t dur = 40 + (255 - SEGMENT.speed) * 10;
  uint16_t rampdur = (dur * SEGMENT.intensity) >> 8;
  if (SEGENV.step > dur)
  {
    //reverse direction
    SEGENV.step = 0;
    SEGENV.aux0 = !SEGENV.aux0;
  }
  uint8_t pos = 255;
  if (rampdur != 0)
  {
    uint16_t p0 = (SEGENV.step * 255) / rampdur;
    if (p0 < 255) pos = p0;
  }
  if (SEGENV.aux0) pos = 255 - pos;
  for (uint16_t i = 0; i < SEGLEN; i += 2)
  {
    setPixelColor(i, color_from_palette(255 - pos, false, false, 255));
    if (i < SEGLEN -1)
    {
      setPixelColor(i + 1, color_from_palette(pos, false, false, 255));
    }
  }
  SEGENV.step += FRAMETIME;
  return FRAMETIME;
}


//Water ripple
//propagation velocity from speed
//drop rate from intensity

//4 bytes
typedef struct Ripple {
  uint8_t state;
  uint8_t color;
  uint16_t pos;
} ripple;

#ifdef ESP8266
  #define MAX_RIPPLES   56
#else
  #define MAX_RIPPLES  100
#endif
uint16_t WS2812FX::ripple_base(bool rainbow)
{
<<<<<<< HEAD
  uint16_t maxRipples = min(1 + (SEGLEN >> 2), MAX_RIPPLES);  // 56 max for 16 segment ESP8266
=======
  uint16_t maxRipples = min(1 + (SEGLEN >> 2), MAX_RIPPLES);  // 56 max for 18 segment ESP8266
>>>>>>> 96422de0
  uint16_t dataSize = sizeof(ripple) * maxRipples;

  if (!SEGENV.allocateData(dataSize)) return mode_static(); //allocation failed
 
  Ripple* ripples = reinterpret_cast<Ripple*>(SEGENV.data);

  // ranbow background or chosen background, all very dim.
  if (rainbow) {
    if (SEGENV.call ==0) {
      SEGENV.aux0 = random8();
      SEGENV.aux1 = random8();
    }
    if (SEGENV.aux0 == SEGENV.aux1) {
      SEGENV.aux1 = random8();
    }
    else if (SEGENV.aux1 > SEGENV.aux0) {
      SEGENV.aux0++;
    } else {
      SEGENV.aux0--;
    }
    fill(color_blend(color_wheel(SEGENV.aux0),BLACK,235));
  } else {
    fill(SEGCOLOR(1));
  }
  
  //draw wave
  for (uint16_t i = 0; i < maxRipples; i++)
  {
    uint16_t ripplestate = ripples[i].state;
    if (ripplestate)
    {
      uint8_t rippledecay = (SEGMENT.speed >> 4) +1; //faster decay if faster propagation
      uint16_t rippleorigin = ripples[i].pos;
      uint32_t col = color_from_palette(ripples[i].color, false, false, 255);
      uint16_t propagation = ((ripplestate/rippledecay -1) * SEGMENT.speed);
      int16_t propI = propagation >> 8;
      uint8_t propF = propagation & 0xFF;
      int16_t left = rippleorigin - propI -1;
      uint8_t amp = (ripplestate < 17) ? triwave8((ripplestate-1)*8) : map(ripplestate,17,255,255,2);

      for (int16_t v = left; v < left +4; v++)
      {
        uint8_t mag = scale8(cubicwave8((propF>>2)+(v-left)*64), amp);
        if (v < SEGLEN && v >= 0)
        {
          setPixelColor(v, color_blend(getPixelColor(v), col, mag));
        }
        int16_t w = left + propI*2 + 3 -(v-left);
        if (w < SEGLEN && w >= 0)
        {
          setPixelColor(w, color_blend(getPixelColor(w), col, mag));
        }
      }  
      ripplestate += rippledecay;
      ripples[i].state = (ripplestate > 254) ? 0 : ripplestate;
    } else //randomly create new wave
    {
      if (random16(IBN + 10000) <= SEGMENT.intensity)
      {
        ripples[i].state = 1;
        ripples[i].pos = random16(SEGLEN);
        ripples[i].color = random8(); //color
      }
    }
  }
  return FRAMETIME;
}
#undef MAX_RIPPLES

uint16_t WS2812FX::mode_ripple(void) {
  return ripple_base(false);
}

uint16_t WS2812FX::mode_ripple_rainbow(void) {
  return ripple_base(true);
}



//  TwinkleFOX by Mark Kriegsman: https://gist.github.com/kriegsman/756ea6dcae8e30845b5a
//
//  TwinkleFOX: Twinkling 'holiday' lights that fade in and out.
//  Colors are chosen from a palette. Read more about this effect using the link above!

// If COOL_LIKE_INCANDESCENT is set to 1, colors will
// fade out slighted 'reddened', similar to how
// incandescent bulbs change color as they get dim down.
#define COOL_LIKE_INCANDESCENT 1

CRGB WS2812FX::twinklefox_one_twinkle(uint32_t ms, uint8_t salt, bool cat)
{
  // Overall twinkle speed (changed)
  uint16_t ticks = ms / SEGENV.aux0;
  uint8_t fastcycle8 = ticks;
  uint16_t slowcycle16 = (ticks >> 8) + salt;
  slowcycle16 += sin8(slowcycle16);
  slowcycle16 = (slowcycle16 * 2053) + 1384;
  uint8_t slowcycle8 = (slowcycle16 & 0xFF) + (slowcycle16 >> 8);
  
  // Overall twinkle density.
  // 0 (NONE lit) to 8 (ALL lit at once).
  // Default is 5.
  uint8_t twinkleDensity = (SEGMENT.intensity >> 5) +1;

  uint8_t bright = 0;
  if (((slowcycle8 & 0x0E)/2) < twinkleDensity) {
    uint8_t ph = fastcycle8;
    // This is like 'triwave8', which produces a
    // symmetrical up-and-down triangle sawtooth waveform, except that this
    // function produces a triangle wave with a faster attack and a slower decay
    if (cat) //twinklecat, variant where the leds instantly turn on
    {
      bright = 255 - ph;
    } else { //vanilla twinklefox
      if (ph < 86) {
      bright = ph * 3;
      } else {
        ph -= 86;
        bright = 255 - (ph + (ph/2));
      }
    }
  }

  uint8_t hue = slowcycle8 - salt;
  CRGB c;
  if (bright > 0) {
    c = ColorFromPalette(currentPalette, hue, bright, NOBLEND);
    if(COOL_LIKE_INCANDESCENT == 1) {
      // This code takes a pixel, and if its in the 'fading down'
      // part of the cycle, it adjusts the color a little bit like the
      // way that incandescent bulbs fade toward 'red' as they dim.
      if (fastcycle8 >= 128) 
      {
        uint8_t cooling = (fastcycle8 - 128) >> 4;
        c.g = qsub8(c.g, cooling);
        c.b = qsub8(c.b, cooling * 2);
      }
    }
  } else {
    c = CRGB::Black;
  }
  return c;
}

//  This function loops over each pixel, calculates the
//  adjusted 'clock' that this pixel should use, and calls
//  "CalculateOneTwinkle" on each pixel.  It then displays
//  either the twinkle color of the background color,
//  whichever is brighter.
uint16_t WS2812FX::twinklefox_base(bool cat)
{
  // "PRNG16" is the pseudorandom number generator
  // It MUST be reset to the same starting value each time
  // this function is called, so that the sequence of 'random'
  // numbers that it generates is (paradoxically) stable.
  uint16_t PRNG16 = 11337;

  // Calculate speed
  if (SEGMENT.speed > 100) SEGENV.aux0 = 3 + ((255 - SEGMENT.speed) >> 3);
  else SEGENV.aux0 = 22 + ((100 - SEGMENT.speed) >> 1);

  // Set up the background color, "bg".
  CRGB bg;
  bg = col_to_crgb(SEGCOLOR(1));
  uint8_t bglight = bg.getAverageLight();
  if (bglight > 64) {
    bg.nscale8_video(16); // very bright, so scale to 1/16th
  } else if (bglight > 16) {
    bg.nscale8_video(64); // not that bright, so scale to 1/4th
  } else {
    bg.nscale8_video(86); // dim, scale to 1/3rd.
  }

  uint8_t backgroundBrightness = bg.getAverageLight();

  for (uint16_t i = 0; i < SEGLEN; i++) {
  
    PRNG16 = (uint16_t)(PRNG16 * 2053) + 1384; // next 'random' number
    uint16_t myclockoffset16= PRNG16; // use that number as clock offset
    PRNG16 = (uint16_t)(PRNG16 * 2053) + 1384; // next 'random' number
    // use that number as clock speed adjustment factor (in 8ths, from 8/8ths to 23/8ths)
    uint8_t myspeedmultiplierQ5_3 =  ((((PRNG16 & 0xFF)>>4) + (PRNG16 & 0x0F)) & 0x0F) + 0x08;
    uint32_t myclock30 = (uint32_t)((now * myspeedmultiplierQ5_3) >> 3) + myclockoffset16;
    uint8_t  myunique8 = PRNG16 >> 8; // get 'salt' value for this pixel

    // We now have the adjusted 'clock' for this pixel, now we call
    // the function that computes what color the pixel should be based
    // on the "brightness = f( time )" idea.
    CRGB c = twinklefox_one_twinkle(myclock30, myunique8, cat);

    uint8_t cbright = c.getAverageLight();
    int16_t deltabright = cbright - backgroundBrightness;
    if (deltabright >= 32 || (!bg)) {
      // If the new pixel is significantly brighter than the background color,
      // use the new color.
      setPixelColor(i, c.red, c.green, c.blue);
    } else if (deltabright > 0) {
      // If the new pixel is just slightly brighter than the background color,
      // mix a blend of the new color and the background color
      setPixelColor(i, color_blend(crgb_to_col(bg), crgb_to_col(c), deltabright * 8));
    } else {
      // if the new pixel is not at all brighter than the background color,
      // just use the background color.
      setPixelColor(i, bg.r, bg.g, bg.b);
    }
  }
  return FRAMETIME;
}

uint16_t WS2812FX::mode_twinklefox()
{
  return twinklefox_base(false);
}

uint16_t WS2812FX::mode_twinklecat()
{
  return twinklefox_base(true);
}


//inspired by https://www.tweaking4all.com/hardware/arduino/adruino-led-strip-effects/#LEDStripEffectBlinkingHalloweenEyes
#define HALLOWEEN_EYE_SPACE 3
#define HALLOWEEN_EYE_WIDTH 1

uint16_t WS2812FX::mode_halloween_eyes()
{  
  uint16_t eyeLength = (2*HALLOWEEN_EYE_WIDTH) + HALLOWEEN_EYE_SPACE;
  if (eyeLength > SEGLEN) return mode_static(); //bail if segment too short

  fill(SEGCOLOR(1)); //fill background

  uint8_t state = SEGENV.aux1 >> 8;
  uint16_t stateTime = SEGENV.call;
  if (stateTime == 0) stateTime = 2000;

  if (state == 0) { //spawn eyes
    SEGENV.aux0 = random16(0, SEGLEN - eyeLength); //start pos
    SEGENV.aux1 = random8(); //color
    state = 1;
  }
  
  if (state < 2) { //fade eyes
    uint16_t startPos    = SEGENV.aux0;
    uint16_t start2ndEye = startPos + HALLOWEEN_EYE_WIDTH + HALLOWEEN_EYE_SPACE;
    
    uint32_t fadestage = (now - SEGENV.step)*255 / stateTime;
    if (fadestage > 255) fadestage = 255;
    uint32_t c = color_blend(color_from_palette(SEGENV.aux1 & 0xFF, false, false, 0), SEGCOLOR(1), fadestage);
    
    for (uint16_t i = 0; i < HALLOWEEN_EYE_WIDTH; i++)
    {
      setPixelColor(startPos    + i, c);
      setPixelColor(start2ndEye + i, c);
    }
  }

  if (now - SEGENV.step > stateTime)
  {
    state++;
    if (state > 2) state = 0;
    
    if (state < 2)
    {
      stateTime = 100 + (255 - SEGMENT.intensity)*10; //eye fade time
    } else {
      uint16_t eyeOffTimeBase = (255 - SEGMENT.speed)*10;
      stateTime = eyeOffTimeBase + random16(eyeOffTimeBase);
    }
    SEGENV.step = now;
    SEGENV.call = stateTime;
  }

  SEGENV.aux1 = (SEGENV.aux1 & 0xFF) + (state << 8); //save state
  
  return FRAMETIME;
}


//Speed slider sets amount of LEDs lit, intensity sets unlit
uint16_t WS2812FX::mode_static_pattern()
{
  uint16_t lit = 1 + SEGMENT.speed;
  uint16_t unlit = 1 + SEGMENT.intensity;
  bool drawingLit = true;
  uint16_t cnt = 0;

  for (uint16_t i = 0; i < SEGLEN; i++) {
    setPixelColor(i, (drawingLit) ? color_from_palette(i, true, PALETTE_SOLID_WRAP, 0) : SEGCOLOR(1));
    cnt++;
    if (cnt >= ((drawingLit) ? lit : unlit)) {
      cnt = 0;
      drawingLit = !drawingLit;
    }
  }
  
  return FRAMETIME;
}

uint16_t WS2812FX::mode_tri_static_pattern()
{
  uint8_t segSize = (SEGMENT.intensity >> 5) +1;
  uint8_t currSeg = 0;
  uint16_t currSegCount = 0;

  for (uint16_t i = 0; i < SEGLEN; i++) {
    if ( currSeg % 3 == 0 ) {
      setPixelColor(i, SEGCOLOR(0));
    } else if( currSeg % 3 == 1) {
      setPixelColor(i, SEGCOLOR(1));
    } else {
      setPixelColor(i, (SEGCOLOR(2) > 0 ? SEGCOLOR(2) : WHITE));
    }
    currSegCount += 1;
    if (currSegCount >= segSize) {
      currSeg +=1;
      currSegCount = 0;
    }
  }

  return FRAMETIME;
}


uint16_t WS2812FX::spots_base(uint16_t threshold)
{
  fill(SEGCOLOR(1));
  
  uint16_t maxZones = SEGLEN >> 2;
  uint16_t zones = 1 + ((SEGMENT.intensity * maxZones) >> 8);
  uint16_t zoneLen = SEGLEN / zones;
  uint16_t offset = (SEGLEN - zones * zoneLen) >> 1;

  for (uint16_t z = 0; z < zones; z++)
  {
    uint16_t pos = offset + z * zoneLen;
    for (uint16_t i = 0; i < zoneLen; i++)
    {
      uint16_t wave = triwave16((i * 0xFFFF) / zoneLen);
      if (wave > threshold) {
        uint16_t index = 0 + pos + i;
        uint8_t s = (wave - threshold)*255 / (0xFFFF - threshold);
        setPixelColor(index, color_blend(color_from_palette(index, true, PALETTE_SOLID_WRAP, 0), SEGCOLOR(1), 255-s));
      }
    }
  }
  
  return FRAMETIME;
}


//Intensity slider sets number of "lights", speed sets LEDs per light
uint16_t WS2812FX::mode_spots()
{
  return spots_base((255 - SEGMENT.speed) << 8);
}


//Intensity slider sets number of "lights", LEDs per light fade in and out
uint16_t WS2812FX::mode_spots_fade()
{
  uint16_t counter = now * ((SEGMENT.speed >> 2) +8);
  uint16_t t = triwave16(counter);
  uint16_t tr = (t >> 1) + (t >> 2);
  return spots_base(tr);
}


//each needs 12 bytes
typedef struct Ball {
  unsigned long lastBounceTime;
  float impactVelocity;
  float height;
} ball;

/*
*  Bouncing Balls Effect
*/
uint16_t WS2812FX::mode_bouncing_balls(void) {
  //allocate segment data
  uint16_t maxNumBalls = 16; 
  uint16_t dataSize = sizeof(ball) * maxNumBalls;
  if (!SEGENV.allocateData(dataSize)) return mode_static(); //allocation failed
  
  Ball* balls = reinterpret_cast<Ball*>(SEGENV.data);
  
  // number of balls based on intensity setting to max of 7 (cycles colors)
  // non-chosen color is a random color
  uint8_t numBalls = int(((SEGMENT.intensity * (maxNumBalls - 0.8f)) / 255) + 1);
  
  float gravity                           = -9.81; // standard value of gravity
  float impactVelocityStart               = sqrt( -2 * gravity);

  unsigned long time = millis();

  if (SEGENV.call == 0) {
    for (uint8_t i = 0; i < maxNumBalls; i++) balls[i].lastBounceTime = time;
  }
  
  bool hasCol2 = SEGCOLOR(2);
  fill(hasCol2 ? BLACK : SEGCOLOR(1));
  
  for (uint8_t i = 0; i < numBalls; i++) {
    float timeSinceLastBounce = (time - balls[i].lastBounceTime)/((255-SEGMENT.speed)*8/256 +1);
    balls[i].height = 0.5 * gravity * pow(timeSinceLastBounce/1000 , 2.0) + balls[i].impactVelocity * timeSinceLastBounce/1000;

    if (balls[i].height < 0) { //start bounce
      balls[i].height = 0;
      //damping for better effect using multiple balls
      float dampening = 0.90 - float(i)/pow(numBalls,2);
      balls[i].impactVelocity = dampening * balls[i].impactVelocity;
      balls[i].lastBounceTime = time;

      if (balls[i].impactVelocity < 0.015) {
        balls[i].impactVelocity = impactVelocityStart;
      }
    }
    
    uint32_t color = SEGCOLOR(0);
    if (SEGMENT.palette) {
      color = color_wheel(i*(256/MAX(numBalls, 8)));
    } else if (hasCol2) {
      color = SEGCOLOR(i % NUM_COLORS);
    }

    uint16_t pos = round(balls[i].height * (SEGLEN - 1));
    setPixelColor(pos, color);
  }

  return FRAMETIME;
}


/*
* Sinelon stolen from FASTLED examples
*/
uint16_t WS2812FX::sinelon_base(bool dual, bool rainbow=false) {
  fade_out(SEGMENT.intensity);
  uint16_t pos = beatsin16(SEGMENT.speed/10,0,SEGLEN-1);
  if (SEGENV.call == 0) SEGENV.aux0 = pos;
  uint32_t color1 = color_from_palette(pos, true, false, 0);
  uint32_t color2 = SEGCOLOR(2);
  if (rainbow) {
    color1 = color_wheel((pos & 0x07) * 32);
  }
  setPixelColor(pos, color1);
  if (dual) {
    if (!color2) color2 = color_from_palette(pos, true, false, 0);
    if (rainbow) color2 = color1; //rainbow
    setPixelColor(SEGLEN-1-pos, color2);
  }
  if (SEGENV.aux0 != pos) { 
    if (SEGENV.aux0 < pos) {
      for (uint16_t i = SEGENV.aux0; i < pos ; i++) {
        setPixelColor(i, color1);
        if (dual) setPixelColor(SEGLEN-1-i, color2);
      }
    } else {
      for (uint16_t i = SEGENV.aux0; i > pos ; i--) {
        setPixelColor(i, color1);
        if (dual) setPixelColor(SEGLEN-1-i, color2);
      }
    }
    SEGENV.aux0 = pos;
  }

  return FRAMETIME;
}

uint16_t WS2812FX::mode_sinelon(void) {
  return sinelon_base(false);
}

uint16_t WS2812FX::mode_sinelon_dual(void) {
  return sinelon_base(true);
}

uint16_t WS2812FX::mode_sinelon_rainbow(void) {
  return sinelon_base(false, true);
}


//Rainbow with glitter, inspired by https://gist.github.com/kriegsman/062e10f7f07ba8518af6
uint16_t WS2812FX::mode_glitter()
{
  mode_palette();

  if (SEGMENT.intensity > random8())
  {
    setPixelColor(random16(SEGLEN), ULTRAWHITE);
  }
  
  return FRAMETIME;
}



//each needs 11 bytes
//Spark type is used for popcorn, 1D fireworks, and drip
typedef struct Spark {
  float pos;
  float vel;
  uint16_t col;
  uint8_t colIndex;
} spark;

/*
*  POPCORN
*  modified from https://github.com/kitesurfer1404/WS2812FX/blob/master/src/custom/Popcorn.h
*/
uint16_t WS2812FX::mode_popcorn(void) {
  //allocate segment data
<<<<<<< HEAD
  uint16_t maxNumPopcorn = 22; // max 22 on 16 segment ESP8266
=======
  uint16_t maxNumPopcorn = 21; // max 21 on 16 segment ESP8266
>>>>>>> 96422de0
  uint16_t dataSize = sizeof(spark) * maxNumPopcorn;
  if (!SEGENV.allocateData(dataSize)) return mode_static(); //allocation failed
  
  Spark* popcorn = reinterpret_cast<Spark*>(SEGENV.data);

  float gravity = -0.0001 - (SEGMENT.speed/200000.0); // m/s/s
  gravity *= SEGLEN;

  bool hasCol2 = SEGCOLOR(2);
  fill(hasCol2 ? BLACK : SEGCOLOR(1));

  uint8_t numPopcorn = SEGMENT.intensity*maxNumPopcorn/255;
  if (numPopcorn == 0) numPopcorn = 1;

  for(uint8_t i = 0; i < numPopcorn; i++) {
    bool isActive = popcorn[i].pos >= 0.0f;

    if (isActive) { // if kernel is active, update its position
      popcorn[i].pos += popcorn[i].vel;
      popcorn[i].vel += gravity;
      uint32_t col = color_wheel(popcorn[i].colIndex);
      if (!SEGMENT.palette && popcorn[i].colIndex < NUM_COLORS) col = SEGCOLOR(popcorn[i].colIndex);
      
      uint16_t ledIndex = popcorn[i].pos;
      if (ledIndex < SEGLEN) setPixelColor(ledIndex, col);
    } else { // if kernel is inactive, randomly pop it
      if (random8() < 2) { // POP!!!
        popcorn[i].pos = 0.01f;
        
        uint16_t peakHeight = 128 + random8(128); //0-255
        peakHeight = (peakHeight * (SEGLEN -1)) >> 8;
        popcorn[i].vel = sqrt(-2.0 * gravity * peakHeight);
        
        if (SEGMENT.palette)
        {
          popcorn[i].colIndex = random8();
        } else {
          byte col = random8(0, NUM_COLORS);
          if (!hasCol2 || !SEGCOLOR(col)) col = 0;
          popcorn[i].colIndex = col;
        }
      }
    }
  }

  return FRAMETIME;
}


//values close to 100 produce 5Hz flicker, which looks very candle-y
//Inspired by https://github.com/avanhanegem/ArduinoCandleEffectNeoPixel
//and https://cpldcpu.wordpress.com/2016/01/05/reverse-engineering-a-real-candle/

uint16_t WS2812FX::candle(bool multi)
{
  if (multi)
  {
    //allocate segment data
<<<<<<< HEAD
    uint16_t dataSize = (SEGLEN -1) *3; // max length of segment on 16 segment ESP8266 is 75 pixels
=======
    uint16_t dataSize = (SEGLEN -1) *3; //max. 1365 pixels (ESP8266)
>>>>>>> 96422de0
    if (!SEGENV.allocateData(dataSize)) return candle(false); //allocation failed
  }

  //max. flicker range controlled by intensity
  uint8_t valrange = SEGMENT.intensity;
  uint8_t rndval = valrange >> 1; //max 127

  //step (how much to move closer to target per frame) coarsely set by speed
  uint8_t speedFactor = 4;
  if (SEGMENT.speed > 252) { //epilepsy
    speedFactor = 1;
  } else if (SEGMENT.speed > 99) { //regular candle (mode called every ~25 ms, so 4 frames to have a new target every 100ms)
    speedFactor = 2;
  } else if (SEGMENT.speed > 49) { //slower fade
    speedFactor = 3;
  } //else 4 (slowest)

  uint16_t numCandles = (multi) ? SEGLEN : 1;

  for (uint16_t i = 0; i < numCandles; i++)
  {
    uint16_t d = 0; //data location

    uint8_t s = SEGENV.aux0, s_target = SEGENV.aux1, fadeStep = SEGENV.step;
    if (i > 0) {
      d = (i-1) *3;
      s = SEGENV.data[d]; s_target = SEGENV.data[d+1]; fadeStep = SEGENV.data[d+2];
    }
    if (fadeStep == 0) { //init vals
      s = 128; s_target = 130 + random8(4); fadeStep = 1;
    }

    bool newTarget = false;
    if (s_target > s) { //fade up
      s = qadd8(s, fadeStep);
      if (s >= s_target) newTarget = true;
    } else {
      s = qsub8(s, fadeStep);
      if (s <= s_target) newTarget = true;
    }

    if (newTarget) {
      s_target = random8(rndval) + random8(rndval); //between 0 and rndval*2 -2 = 252
      if (s_target < (rndval >> 1)) s_target = (rndval >> 1) + random8(rndval);
      uint8_t offset = (255 - valrange);
      s_target += offset;

      uint8_t dif = (s_target > s) ? s_target - s : s - s_target;
    
      fadeStep = dif >> speedFactor;
      if (fadeStep == 0) fadeStep = 1;
    }

     if (i > 0) {
      setPixelColor(i, color_blend(SEGCOLOR(1), color_from_palette(i, true, PALETTE_SOLID_WRAP, 0), s));

      SEGENV.data[d] = s; SEGENV.data[d+1] = s_target; SEGENV.data[d+2] = fadeStep;
    } else {
      for (uint16_t j = 0; j < SEGLEN; j++) {
        setPixelColor(j, color_blend(SEGCOLOR(1), color_from_palette(j, true, PALETTE_SOLID_WRAP, 0), s));
      }

      SEGENV.aux0 = s; SEGENV.aux1 = s_target; SEGENV.step = fadeStep;
    }
  }

  return FRAMETIME;
}

uint16_t WS2812FX::mode_candle()
{
  return candle(false);
}


uint16_t WS2812FX::mode_candle_multi()
{
  return candle(true);
}


/*
/ Fireworks in starburst effect
/ based on the video: https://www.reddit.com/r/arduino/comments/c3sd46/i_made_this_fireworks_effect_for_my_led_strips/
/ Speed sets frequency of new starbursts, intensity is the intensity of the burst
*/
#ifdef ESP8266
<<<<<<< HEAD
  #define STARBURST_MAX_FRAG   4
  #define STARBURST_MAX_STARS  6
#else
  #define STARBURST_MAX_FRAG  10
  #define STARBURST_MAX_STARS 11
#endif
//each needs 18+STARBURST_MAX_FRAG*4 bytes
=======
  #define STARBURST_MAX_FRAG   8 //52 bytes / star
#else
  #define STARBURST_MAX_FRAG  10 //60 bytes / star
#endif
//each needs 20+STARBURST_MAX_FRAG*4 bytes
>>>>>>> 96422de0
typedef struct particle {
  CRGB     color;
  uint32_t birth  =0;
  uint32_t last   =0;
  float    vel    =0;
  uint16_t pos    =-1;
  float    fragment[STARBURST_MAX_FRAG];
} star;

uint16_t WS2812FX::mode_starburst(void) {
<<<<<<< HEAD
  uint8_t  numStars = min(1 + (SEGLEN >> 3), STARBURST_MAX_STARS); // 11 * 58 * 32 = 19k (ESP32), 6 * 34 * 16 = 3.2k (ESP8266)
=======
  uint16_t maxData = FAIR_DATA_PER_SEG; //ESP8266: 256 ESP32: 640
  uint8_t segs = getActiveSegmentsNum();
  if (segs <= (MAX_NUM_SEGMENTS /2)) maxData *= 2; //ESP8266: 512 if <= 8 segs ESP32: 1280 if <= 16 segs
  if (segs <= (MAX_NUM_SEGMENTS /4)) maxData *= 2; //ESP8266: 1024 if <= 4 segs ESP32: 2560 if <= 8 segs
  uint16_t maxStars = maxData / sizeof(star); //ESP8266: max. 4/9/19 stars/seg, ESP32: max. 10/21/42 stars/seg

  uint8_t numStars = 1 + (SEGLEN >> 3);
  if (numStars > maxStars) numStars = maxStars;
>>>>>>> 96422de0
  uint16_t dataSize = sizeof(star) * numStars;

  if (!SEGENV.allocateData(dataSize)) return mode_static(); //allocation failed
  
  uint32_t it = millis();
  
  star* stars = reinterpret_cast<star*>(SEGENV.data);
  
  float          maxSpeed                = 375.0f;  // Max velocity
  float          particleIgnition        = 250.0f;  // How long to "flash"
  float          particleFadeTime        = 1500.0f; // Fade out time
     
  for (int j = 0; j < numStars; j++)
  {
    // speed to adjust chance of a burst, max is nearly always.
    if (random8((144-(SEGMENT.speed >> 1))) == 0 && stars[j].birth == 0)
    {
      // Pick a random color and location.  
      uint16_t startPos = random16(SEGLEN-1);
      float multiplier = (float)(random8())/255.0 * 1.0;

      stars[j].color = col_to_crgb(color_wheel(random8()));
      stars[j].pos = startPos; 
      stars[j].vel = maxSpeed * (float)(random8())/255.0 * multiplier;
      stars[j].birth = it;
      stars[j].last = it;
      // more fragments means larger burst effect
      int num = random8(3,6 + (SEGMENT.intensity >> 5));

      for (int i=0; i < STARBURST_MAX_FRAG; i++) {
        if (i < num) stars[j].fragment[i] = startPos;
        else stars[j].fragment[i] = -1;
      }
    }
  }
  
  fill(SEGCOLOR(1));
  
  for (int j=0; j<numStars; j++)
  {
    if (stars[j].birth != 0) {
      float dt = (it-stars[j].last)/1000.0;

      for (int i=0; i < STARBURST_MAX_FRAG; i++) {
        int var = i >> 1;
        
        if (stars[j].fragment[i] > 0) {
          //all fragments travel right, will be mirrored on other side
          stars[j].fragment[i] += stars[j].vel * dt * (float)var/3.0;
        }
      }
      stars[j].last = it;
      stars[j].vel -= 3*stars[j].vel*dt;
    }
  
    CRGB c = stars[j].color;

    // If the star is brand new, it flashes white briefly.  
    // Otherwise it just fades over time.
    float fade = 0.0f;
    float age = it-stars[j].birth;

    if (age < particleIgnition) {
      c = col_to_crgb(color_blend(WHITE, crgb_to_col(c), 254.5f*((age / particleIgnition))));
    } else {
      // Figure out how much to fade and shrink the star based on 
      // its age relative to its lifetime
      if (age > particleIgnition + particleFadeTime) {
        fade = 1.0f;                  // Black hole, all faded out
        stars[j].birth = 0;
        c = col_to_crgb(SEGCOLOR(1));
      } else {
        age -= particleIgnition;
        fade = (age / particleFadeTime);  // Fading star
        byte f = 254.5f*fade;
        c = col_to_crgb(color_blend(crgb_to_col(c), SEGCOLOR(1), f));
      }
    }
    
    float particleSize = (1.0 - fade) * 2;

    for (uint8_t index=0; index < STARBURST_MAX_FRAG*2; index++) {
      bool mirrored = index & 0x1;
      uint8_t i = index >> 1;
      if (stars[j].fragment[i] > 0) {
        float loc = stars[j].fragment[i];
        if (mirrored) loc -= (loc-stars[j].pos)*2;
        int start = loc - particleSize;
        int end = loc + particleSize;
        if (start < 0) start = 0;
        if (start == end) end++;
        if (end > SEGLEN) end = SEGLEN;    
        for (int p = start; p < end; p++) {
          setPixelColor(p, c.r, c.g, c.b);
        }
      }
    }
  }
  return FRAMETIME;
}
#undef STARBURST_MAX_FRAG
#undef STARBURST_MAX_STARS

/*
 * Exploding fireworks effect
 * adapted from: http://www.anirama.com/1000leds/1d-fireworks/
 */
<<<<<<< HEAD
#ifdef ESP8266
  #define MAX_SPARKS 20 // number of fragments (11 bytes per fragment)
#else
  #define MAX_SPARKS 58 // number of fragments
#endif
uint16_t WS2812FX::mode_exploding_fireworks(void)
{
  //allocate segment data
  uint16_t numSparks = min(2 + (SEGLEN >> 1), MAX_SPARKS);  // max 58 for 32 segment ESP32, 20 for 16 segment ESP8266
=======
uint16_t WS2812FX::mode_exploding_fireworks(void)
{
  //allocate segment data
  uint16_t maxData = FAIR_DATA_PER_SEG; //ESP8266: 256 ESP32: 640
  uint8_t segs = getActiveSegmentsNum();
  if (segs <= (MAX_NUM_SEGMENTS /2)) maxData *= 2; //ESP8266: 512 if <= 8 segs ESP32: 1280 if <= 16 segs
  if (segs <= (MAX_NUM_SEGMENTS /4)) maxData *= 2; //ESP8266: 1024 if <= 4 segs ESP32: 2560 if <= 8 segs
  int maxSparks = maxData / sizeof(spark); //ESP8266: max. 21/42/85 sparks/seg, ESP32: max. 53/106/213 sparks/seg

  uint16_t numSparks = min(2 + (SEGLEN >> 1), maxSparks);
>>>>>>> 96422de0
  uint16_t dataSize = sizeof(spark) * numSparks;
  if (!SEGENV.allocateData(dataSize)) return mode_static(); //allocation failed

  if (dataSize != SEGENV.aux1) { //reset to flare if sparks were reallocated
    SEGENV.aux0 = 0;
    SEGENV.aux1 = dataSize;
  }

  fill(BLACK);
  
  bool actuallyReverse = SEGMENT.getOption(SEG_OPTION_REVERSED);
  //have fireworks start in either direction based on intensity
  SEGMENT.setOption(SEG_OPTION_REVERSED, SEGENV.step);
  
  Spark* sparks = reinterpret_cast<Spark*>(SEGENV.data);
  Spark* flare = sparks; //first spark is flare data

  float gravity = -0.0004 - (SEGMENT.speed/800000.0); // m/s/s
  gravity *= SEGLEN;
  
  if (SEGENV.aux0 < 2) { //FLARE
    if (SEGENV.aux0 == 0) { //init flare
      flare->pos = 0;
      uint16_t peakHeight = 75 + random8(180); //0-255
      peakHeight = (peakHeight * (SEGLEN -1)) >> 8;
      flare->vel = sqrt(-2.0 * gravity * peakHeight);
      flare->col = 255; //brightness

      SEGENV.aux0 = 1; 
    }
    
    // launch 
    if (flare->vel > 12 * gravity) {
      // flare
      setPixelColor(int(flare->pos),flare->col,flare->col,flare->col);
  
      flare->pos += flare->vel;
      flare->pos = constrain(flare->pos, 0, SEGLEN-1);
      flare->vel += gravity;
      flare->col -= 2;
    } else {
      SEGENV.aux0 = 2;  // ready to explode
    }
  } else if (SEGENV.aux0 < 4) {
    /*
     * Explode!
     * 
     * Explosion happens where the flare ended.
     * Size is proportional to the height.
     */
    int nSparks = flare->pos;
    nSparks = constrain(nSparks, 0, numSparks);
    static float dying_gravity;
  
    // initialize sparks
    if (SEGENV.aux0 == 2) {
      for (int i = 1; i < nSparks; i++) { 
        sparks[i].pos = flare->pos; 
        sparks[i].vel = (float(random16(0, 20000)) / 10000.0) - 0.9; // from -0.9 to 1.1
        sparks[i].col = 345;//abs(sparks[i].vel * 750.0); // set colors before scaling velocity to keep them bright 
        //sparks[i].col = constrain(sparks[i].col, 0, 345); 
        sparks[i].colIndex = random8();
        sparks[i].vel *= flare->pos/SEGLEN; // proportional to height 
        sparks[i].vel *= -gravity *50;
      } 
      //sparks[1].col = 345; // this will be our known spark 
      dying_gravity = gravity/2; 
      SEGENV.aux0 = 3;
    }
  
    if (sparks[1].col > 4) {//&& sparks[1].pos > 0) { // as long as our known spark is lit, work with all the sparks
      for (int i = 1; i < nSparks; i++) { 
        sparks[i].pos += sparks[i].vel; 
        sparks[i].vel += dying_gravity; 
        if (sparks[i].col > 3) sparks[i].col -= 4; 

        if (sparks[i].pos > 0 && sparks[i].pos < SEGLEN) {
          uint16_t prog = sparks[i].col;
          uint32_t spColor = (SEGMENT.palette) ? color_wheel(sparks[i].colIndex) : SEGCOLOR(0);
          CRGB c = CRGB::Black; //HeatColor(sparks[i].col);
          if (prog > 300) { //fade from white to spark color
            c = col_to_crgb(color_blend(spColor, WHITE, (prog - 300)*5));
          } else if (prog > 45) { //fade from spark color to black
            c = col_to_crgb(color_blend(BLACK, spColor, prog - 45));
            uint8_t cooling = (300 - prog) >> 5;
            c.g = qsub8(c.g, cooling);
            c.b = qsub8(c.b, cooling * 2);
          }
          setPixelColor(int(sparks[i].pos), c.red, c.green, c.blue);
        }
      }
      dying_gravity *= .99; // as sparks burn out they fall slower
    } else {
      SEGENV.aux0 = 6 + random8(10); //wait for this many frames
    }
  } else {
    SEGENV.aux0--;
    if (SEGENV.aux0 < 4) {
      SEGENV.aux0 = 0; //back to flare
      SEGENV.step = actuallyReverse ^ (SEGMENT.intensity > random8()); //decide firing side
    }
  }

  SEGMENT.setOption(SEG_OPTION_REVERSED, actuallyReverse);
  
  return FRAMETIME;  
}
#undef MAX_SPARKS


/*
 * Drip Effect
 * ported of: https://www.youtube.com/watch?v=sru2fXh4r7k
 */
uint16_t WS2812FX::mode_drip(void)
{
  //allocate segment data
  uint8_t numDrops = 4; 
  uint16_t dataSize = sizeof(spark) * numDrops;
  if (!SEGENV.allocateData(dataSize)) return mode_static(); //allocation failed

  fill(SEGCOLOR(1));
  
  Spark* drops = reinterpret_cast<Spark*>(SEGENV.data);

  numDrops = 1 + (SEGMENT.intensity >> 6); // 255>>6 = 3

  float gravity = -0.0005 - (SEGMENT.speed/50000.0);
  gravity *= SEGLEN;
  int sourcedrop = 12;

  for (uint8_t j=0;j<numDrops;j++) {
    if (drops[j].colIndex == 0) { //init
      drops[j].pos = SEGLEN-1;    // start at end
      drops[j].vel = 0;           // speed
      drops[j].col = sourcedrop;  // brightness
      drops[j].colIndex = 1;      // drop state (0 init, 1 forming, 2 falling, 5 bouncing) 
    }
    
    setPixelColor(SEGLEN-1,color_blend(BLACK,SEGCOLOR(0), sourcedrop));// water source
    if (drops[j].colIndex==1) {
      if (drops[j].col>255) drops[j].col=255;
      setPixelColor(uint16_t(drops[j].pos),color_blend(BLACK,SEGCOLOR(0),drops[j].col));
      
      drops[j].col += map(SEGMENT.speed, 0, 255, 1, 6); // swelling
      
      if (random8() < drops[j].col/10) {               // random drop
        drops[j].colIndex=2;               //fall
        drops[j].col=255;
      }
    }  
    if (drops[j].colIndex > 1) {           // falling
      if (drops[j].pos > 0) {              // fall until end of segment
        drops[j].pos += drops[j].vel;
        if (drops[j].pos < 0) drops[j].pos = 0;
        drops[j].vel += gravity;           // gravity is negative

        for (uint16_t i=1;i<7-drops[j].colIndex;i++) { // some minor math so we don't expand bouncing droplets
          uint16_t pos = constrain(uint16_t(drops[j].pos) +i, 0, SEGLEN-1); //this is BAD, returns a pos >= SEGLEN occasionally
          setPixelColor(pos,color_blend(BLACK,SEGCOLOR(0),drops[j].col/i)); //spread pixel with fade while falling
        }

        if (drops[j].colIndex > 2) {       // during bounce, some water is on the floor
          setPixelColor(0,color_blend(SEGCOLOR(0),BLACK,drops[j].col));
        }
      } else {                             // we hit bottom
        if (drops[j].colIndex > 2) {       // already hit once, so back to forming
          drops[j].colIndex = 0;
          drops[j].col = sourcedrop;
          
        } else {

          if (drops[j].colIndex==2) {      // init bounce
            drops[j].vel = -drops[j].vel/4;// reverse velocity with damping 
            drops[j].pos += drops[j].vel;
          } 
          drops[j].col = sourcedrop*2;
          drops[j].colIndex = 5;           // bouncing
        }
      }
    }
  }
  return FRAMETIME;  
}


/*
 * Tetris or Stacking (falling bricks) Effect
 * by Blaz Kristan (https://github.com/blazoncek, https://blaz.at/home)
 */
//12 bytes
typedef struct Tetris {
  float    pos;
  float    speed;
  uint32_t col;
} tetris;

uint16_t WS2812FX::mode_tetrix(void) {

  uint16_t dataSize = sizeof(tetris);
  if (!SEGENV.allocateData(dataSize)) return mode_static(); //allocation failed
  Tetris* drop = reinterpret_cast<Tetris*>(SEGENV.data);

  // initialize dropping on first call or segment full
  if (SEGENV.call == 0 || SEGENV.aux1 >= SEGLEN) {
    SEGENV.aux1 = 0;                            // reset brick stack size
    SEGENV.step = 0;
    fill(SEGCOLOR(1));
    return 250;  // short wait
  }
  
  if (SEGENV.step == 0) {             //init
    drop->speed = 0.0238 * (SEGMENT.speed ? (SEGMENT.speed>>2)+1 : random8(6,64)); // set speed
    drop->pos   = SEGLEN;             // start at end of segment (no need to subtract 1)
    drop->col   = color_from_palette(random8(0,15)<<4,false,false,0);     // limit color choices so there is enough HUE gap
    SEGENV.step = 1;                  // drop state (0 init, 1 forming, 2 falling)
    SEGENV.aux0 = (SEGMENT.intensity ? (SEGMENT.intensity>>5)+1 : random8(1,5)) * (1+(SEGLEN>>6));  // size of brick
  }
  
  if (SEGENV.step == 1) {             // forming
    if (random8()>>6) {               // random drop
      SEGENV.step = 2;                // fall
    }
  }

  if (SEGENV.step > 1) {              // falling
    if (drop->pos > SEGENV.aux1) {    // fall until top of stack
      drop->pos -= drop->speed;       // may add gravity as: speed += gravity
      if (int(drop->pos) < SEGENV.aux1) drop->pos = SEGENV.aux1;
      for (uint16_t i=int(drop->pos); i<SEGLEN; i++) setPixelColor(i,i<int(drop->pos)+SEGENV.aux0 ? drop->col : SEGCOLOR(1));
    } else {                          // we hit bottom
      SEGENV.step = 0;                // go back to init
      SEGENV.aux1 += SEGENV.aux0;     // increase the stack size
      if (SEGENV.aux1 >= SEGLEN) return 1000;   // wait for a second
    }
  }
  return FRAMETIME;  
}


/*
/ Plasma Effect
/ adapted from https://github.com/atuline/FastLED-Demos/blob/master/plasma/plasma.ino
*/
uint16_t WS2812FX::mode_plasma(void) {
  // initialize phases on start
  if (SEGENV.call == 0) {
    SEGENV.aux0 = random8(0,2);  // add a bit of randomness
  }
  uint8_t thisPhase = beatsin8(6+SEGENV.aux0,-64,64);
  uint8_t thatPhase = beatsin8(7+SEGENV.aux0,-64,64);

  for (int i = 0; i < SEGLEN; i++) {   // For each of the LED's in the strand, set color &  brightness based on a wave as follows:
    uint8_t colorIndex = cubicwave8((i*(2+ 3*(SEGMENT.speed >> 5))+thisPhase) & 0xFF)/2   // factor=23 // Create a wave and add a phase change and add another wave with its own phase change.
                             + cos8((i*(1+ 2*(SEGMENT.speed >> 5))+thatPhase) & 0xFF)/2;  // factor=15 // Hey, you can even change the frequencies if you wish.
    uint8_t thisBright = qsub8(colorIndex, beatsin8(7,0, (128 - (SEGMENT.intensity>>1))));
    CRGB color = ColorFromPalette(currentPalette, colorIndex, thisBright, LINEARBLEND);
    setPixelColor(i, color.red, color.green, color.blue);
  }

  return FRAMETIME;
} 


/*
 * Percentage display
 * Intesity values from 0-100 turn on the leds.
 */
uint16_t WS2812FX::mode_percent(void) {

	uint8_t percent = MAX(0, MIN(200, SEGMENT.intensity));
	uint16_t active_leds = (percent < 100) ? SEGLEN * percent / 100.0
                                         : SEGLEN * (200 - percent) / 100.0;
  
  uint8_t size = (1 + ((SEGMENT.speed * SEGLEN) >> 11));
  if (SEGMENT.speed == 255) size = 255;
    
  if (percent < 100) {
    for (uint16_t i = 0; i < SEGLEN; i++) {
	  	if (i < SEGENV.step) {
        setPixelColor(i, color_from_palette(i, true, PALETTE_SOLID_WRAP, 0));
	  	}
	  	else {
        setPixelColor(i, SEGCOLOR(1));
	  	}
	  }
  } else {
    for (uint16_t i = 0; i < SEGLEN; i++) {
	  	if (i < (SEGLEN - SEGENV.step)) {
        setPixelColor(i, SEGCOLOR(1));
	  	}
	  	else {
        setPixelColor(i, color_from_palette(i, true, PALETTE_SOLID_WRAP, 0));
	  	}
	  }
  }

  if(active_leds > SEGENV.step) {  // smooth transition to the target value
    SEGENV.step += size;
    if (SEGENV.step > active_leds) SEGENV.step = active_leds;
  } else if (active_leds < SEGENV.step) {
    if (SEGENV.step > size) SEGENV.step -= size; else SEGENV.step = 0;
    if (SEGENV.step < active_leds) SEGENV.step = active_leds;
  }

 	return FRAMETIME;
}

/*
/ Modulates the brightness similar to a heartbeat
*/
uint16_t WS2812FX::mode_heartbeat(void) {
  uint8_t bpm = 40 + (SEGMENT.speed >> 4);
  uint32_t msPerBeat = (60000 / bpm);
  uint32_t secondBeat = (msPerBeat / 3);

  uint32_t bri_lower = SEGENV.aux1;
  bri_lower = bri_lower * 2042 / (2048 + SEGMENT.intensity);
  SEGENV.aux1 = bri_lower;

  unsigned long beatTimer = millis() - SEGENV.step;
  if((beatTimer > secondBeat) && !SEGENV.aux0) { // time for the second beat?
    SEGENV.aux1 = UINT16_MAX; //full bri
    SEGENV.aux0 = 1;
  }
  if(beatTimer > msPerBeat) { // time to reset the beat timer?
    SEGENV.aux1 = UINT16_MAX; //full bri
    SEGENV.aux0 = 0;
    SEGENV.step = millis();
  }

  for (uint16_t i = 0; i < SEGLEN; i++) {
    setPixelColor(i, color_blend(color_from_palette(i, true, PALETTE_SOLID_WRAP, 0), SEGCOLOR(1), 255 - (SEGENV.aux1 >> 8)));
  }

  return FRAMETIME;
}


//  "Pacifica"
//  Gentle, blue-green ocean waves.
//  December 2019, Mark Kriegsman and Mary Corey March.
//  For Dan.
//
//
// In this animation, there are four "layers" of waves of light.  
//
// Each layer moves independently, and each is scaled separately.
//
// All four wave layers are added together on top of each other, and then 
// another filter is applied that adds "whitecaps" of brightness where the 
// waves line up with each other more.  Finally, another pass is taken
// over the led array to 'deepen' (dim) the blues and greens.
//
// The speed and scale and motion each layer varies slowly within independent 
// hand-chosen ranges, which is why the code has a lot of low-speed 'beatsin8' functions
// with a lot of oddly specific numeric ranges.
//
// These three custom blue-green color palettes were inspired by the colors found in
// the waters off the southern coast of California, https://goo.gl/maps/QQgd97jjHesHZVxQ7
//
// Modified for WLED, based on https://github.com/FastLED/FastLED/blob/master/examples/Pacifica/Pacifica.ino
//
uint16_t WS2812FX::mode_pacifica()
{
  uint32_t nowOld = now;

  CRGBPalette16 pacifica_palette_1 = 
    { 0x000507, 0x000409, 0x00030B, 0x00030D, 0x000210, 0x000212, 0x000114, 0x000117, 
      0x000019, 0x00001C, 0x000026, 0x000031, 0x00003B, 0x000046, 0x14554B, 0x28AA50 };
  CRGBPalette16 pacifica_palette_2 = 
    { 0x000507, 0x000409, 0x00030B, 0x00030D, 0x000210, 0x000212, 0x000114, 0x000117, 
      0x000019, 0x00001C, 0x000026, 0x000031, 0x00003B, 0x000046, 0x0C5F52, 0x19BE5F };
  CRGBPalette16 pacifica_palette_3 = 
    { 0x000208, 0x00030E, 0x000514, 0x00061A, 0x000820, 0x000927, 0x000B2D, 0x000C33, 
      0x000E39, 0x001040, 0x001450, 0x001860, 0x001C70, 0x002080, 0x1040BF, 0x2060FF };

  if (SEGMENT.palette) {
    pacifica_palette_1 = currentPalette;
    pacifica_palette_2 = currentPalette;
    pacifica_palette_3 = currentPalette;
  }

  // Increment the four "color index start" counters, one for each wave layer.
  // Each is incremented at a different speed, and the speeds vary over time.
  uint16_t sCIStart1 = SEGENV.aux0, sCIStart2 = SEGENV.aux1, sCIStart3 = SEGENV.step, sCIStart4 = SEGENV.step >> 16;
  //static uint16_t sCIStart1, sCIStart2, sCIStart3, sCIStart4;
  //uint32_t deltams = 26 + (SEGMENT.speed >> 3);
  uint32_t deltams = (FRAMETIME >> 2) + ((FRAMETIME * SEGMENT.speed) >> 7);
  uint64_t deltat = (now >> 2) + ((now * SEGMENT.speed) >> 7);
  now = deltat;

  uint16_t speedfactor1 = beatsin16(3, 179, 269);
  uint16_t speedfactor2 = beatsin16(4, 179, 269);
  uint32_t deltams1 = (deltams * speedfactor1) / 256;
  uint32_t deltams2 = (deltams * speedfactor2) / 256;
  uint32_t deltams21 = (deltams1 + deltams2) / 2;
  sCIStart1 += (deltams1 * beatsin88(1011,10,13));
  sCIStart2 -= (deltams21 * beatsin88(777,8,11));
  sCIStart3 -= (deltams1 * beatsin88(501,5,7));
  sCIStart4 -= (deltams2 * beatsin88(257,4,6));
  SEGENV.aux0 = sCIStart1; SEGENV.aux1 = sCIStart2;
  SEGENV.step = sCIStart4; SEGENV.step = (SEGENV.step << 16) + sCIStart3;

  // Clear out the LED array to a dim background blue-green
  //fill(132618);

  uint8_t basethreshold = beatsin8( 9, 55, 65);
  uint8_t wave = beat8( 7 );
  
  for( uint16_t i = 0; i < SEGLEN; i++) {
    CRGB c = CRGB(2, 6, 10);
    // Render each of four layers, with different scales and speeds, that vary over time
    c += pacifica_one_layer(i, pacifica_palette_1, sCIStart1, beatsin16(3, 11 * 256, 14 * 256), beatsin8(10, 70, 130), 0-beat16(301));
    c += pacifica_one_layer(i, pacifica_palette_2, sCIStart2, beatsin16(4,  6 * 256,  9 * 256), beatsin8(17, 40,  80),   beat16(401));
    c += pacifica_one_layer(i, pacifica_palette_3, sCIStart3,                         6 * 256 , beatsin8(9, 10,38)   , 0-beat16(503));
    c += pacifica_one_layer(i, pacifica_palette_3, sCIStart4,                         5 * 256 , beatsin8(8, 10,28)   ,   beat16(601));
    
    // Add extra 'white' to areas where the four layers of light have lined up brightly
    uint8_t threshold = scale8( sin8( wave), 20) + basethreshold;
    wave += 7;
    uint8_t l = c.getAverageLight();
    if (l > threshold) {
      uint8_t overage = l - threshold;
      uint8_t overage2 = qadd8(overage, overage);
      c += CRGB(overage, overage2, qadd8(overage2, overage2));
    }

    //deepen the blues and greens
    c.blue  = scale8(c.blue,  145); 
    c.green = scale8(c.green, 200); 
    c |= CRGB( 2, 5, 7);

    setPixelColor(i, c.red, c.green, c.blue);
  }

  now = nowOld;
  return FRAMETIME;
}

// Add one layer of waves into the led array
CRGB WS2812FX::pacifica_one_layer(uint16_t i, CRGBPalette16& p, uint16_t cistart, uint16_t wavescale, uint8_t bri, uint16_t ioff)
{
  uint16_t ci = cistart;
  uint16_t waveangle = ioff;
  uint16_t wavescale_half = (wavescale >> 1) + 20;
  
  waveangle += ((120 + SEGMENT.intensity) * i); //original 250 * i
  uint16_t s16 = sin16(waveangle) + 32768;
  uint16_t cs = scale16(s16, wavescale_half) + wavescale_half;
  ci += (cs * i);
  uint16_t sindex16 = sin16(ci) + 32768;
  uint8_t sindex8 = scale16(sindex16, 240);
  return ColorFromPalette(p, sindex8, bri, LINEARBLEND);
}

//Solid colour background with glitter
uint16_t WS2812FX::mode_solid_glitter()
{
  fill(SEGCOLOR(0));

  if (SEGMENT.intensity > random8())
  {
    setPixelColor(random16(SEGLEN), ULTRAWHITE);
  }
  return FRAMETIME;
}


/*
 * Mode simulates a gradual sunrise
 */
uint16_t WS2812FX::mode_sunrise() {
  //speed 0 - static sun
  //speed 1 - 60: sunrise time in minutes
  //speed 60 - 120 : sunset time in minutes - 60;
  //speed above: "breathing" rise and set
  if (SEGENV.call == 0 || SEGMENT.speed != SEGENV.aux0) {
	  SEGENV.step = millis(); //save starting time, millis() because now can change from sync
    SEGENV.aux0 = SEGMENT.speed;
  }
  
  fill(0);
  uint16_t stage = 0xFFFF;
  
  uint32_t s10SinceStart = (millis() - SEGENV.step) /100; //tenths of seconds
  
  if (SEGMENT.speed > 120) { //quick sunrise and sunset
	  uint16_t counter = (now >> 1) * (((SEGMENT.speed -120) >> 1) +1);
	  stage = triwave16(counter);
  } else if (SEGMENT.speed) { //sunrise
	  uint8_t durMins = SEGMENT.speed;
	  if (durMins > 60) durMins -= 60;
	  uint32_t s10Target = durMins * 600;
	  if (s10SinceStart > s10Target) s10SinceStart = s10Target;
	  stage = map(s10SinceStart, 0, s10Target, 0, 0xFFFF);
	  if (SEGMENT.speed > 60) stage = 0xFFFF - stage; //sunset
  }
  
  for (uint16_t i = 0; i <= SEGLEN/2; i++)
  {
    //default palette is Fire
    uint32_t c = color_from_palette(0, false, true, 255); //background

    uint16_t wave = triwave16((i * stage) / SEGLEN);

    wave = (wave >> 8) + ((wave * SEGMENT.intensity) >> 15);

    if (wave > 240) { //clipped, full white sun
      c = color_from_palette( 240, false, true, 255);
    } else { //transition
      c = color_from_palette(wave, false, true, 255);
    }
    setPixelColor(i, c);
    setPixelColor(SEGLEN - i - 1, c);
  }

  return FRAMETIME;
}


/*
 * Effects by Andrew Tuline
 */
uint16_t WS2812FX::phased_base(uint8_t moder) {                  // We're making sine waves here. By Andrew Tuline.

  uint8_t allfreq = 16;                                          // Base frequency.
  //float* phasePtr = reinterpret_cast<float*>(SEGENV.step);       // Phase change value gets calculated.
  static float phase = 0;//phasePtr[0];
  uint8_t cutOff = (255-SEGMENT.intensity);                      // You can change the number of pixels.  AKA INTENSITY (was 192).
  uint8_t modVal = 5;//SEGMENT.fft1/8+1;                         // You can change the modulus. AKA FFT1 (was 5).

  uint8_t index = now/64;                                    // Set color rotation speed
  phase += SEGMENT.speed/32.0;                                   // You can change the speed of the wave. AKA SPEED (was .4)
  //phasePtr[0] = phase; 

  for (int i = 0; i < SEGLEN; i++) {
    if (moder == 1) modVal = (inoise8(i*10 + i*10) /16);         // Let's randomize our mod length with some Perlin noise.
    uint16_t val = (i+1) * allfreq;                              // This sets the frequency of the waves. The +1 makes sure that leds[0] is used.
    if (modVal == 0) modVal = 1;
    val += phase * (i % modVal +1) /2;                           // This sets the varying phase change of the waves. By Andrew Tuline.
    uint8_t b = cubicwave8(val);                                 // Now we make an 8 bit sinewave.
    b = (b > cutOff) ? (b - cutOff) : 0;                         // A ternary operator to cutoff the light.
    setPixelColor(i, color_blend(SEGCOLOR(1), color_from_palette(index, false, false, 0), b));
    index += 256 / SEGLEN;
    if (SEGLEN > 256) index ++;                                  // Correction for segments longer than 256 LEDs
  }

  return FRAMETIME;
}



uint16_t WS2812FX::mode_phased(void) {
  return phased_base(0);
}



uint16_t WS2812FX::mode_phased_noise(void) {
  return phased_base(1);
}



uint16_t WS2812FX::mode_twinkleup(void) {                 // A very short twinkle routine with fade-in and dual controls. By Andrew Tuline.
  random16_set_seed(535);                                 // The randomizer needs to be re-set each time through the loop in order for the same 'random' numbers to be the same each time through.

  for (int i = 0; i<SEGLEN; i++) {
    uint8_t ranstart = random8();                         // The starting value (aka brightness) for each pixel. Must be consistent each time through the loop for this to work.
    uint8_t pixBri = sin8(ranstart + 16 * now/(256-SEGMENT.speed));
    if (random8() > SEGMENT.intensity) pixBri = 0;
    setPixelColor(i, color_blend(SEGCOLOR(1), color_from_palette(random8()+now/100, false, PALETTE_SOLID_WRAP, 0), pixBri));
  }

  return FRAMETIME;
}


// Peaceful noise that's slow and with gradually changing palettes. Does not support WLED palettes or default colours or controls.
uint16_t WS2812FX::mode_noisepal(void) {                                    // Slow noise palette by Andrew Tuline.
  uint16_t scale = 15 + (SEGMENT.intensity >> 2); //default was 30
  //#define scale 30

  uint16_t dataSize = sizeof(CRGBPalette16) * 2; //allocate space for 2 Palettes (2 * 16 * 3 = 96 bytes)
  if (!SEGENV.allocateData(dataSize)) return mode_static(); //allocation failed

  CRGBPalette16* palettes = reinterpret_cast<CRGBPalette16*>(SEGENV.data);

  uint16_t changePaletteMs = 4000 + SEGMENT.speed *10; //between 4 - 6.5sec
  if (millis() - SEGENV.step > changePaletteMs)
  {
    SEGENV.step = millis();

    uint8_t baseI = random8();
    palettes[1] = CRGBPalette16(CHSV(baseI+random8(64), 255, random8(128,255)), CHSV(baseI+128, 255, random8(128,255)), CHSV(baseI+random8(92), 192, random8(128,255)), CHSV(baseI+random8(92), 255, random8(128,255)));
  }

  CRGB color;

  //EVERY_N_MILLIS(10) { //(don't have to time this, effect function is only called every 24ms)
  nblendPaletteTowardPalette(palettes[0], palettes[1], 48);               // Blend towards the target palette over 48 iterations.

  if (SEGMENT.palette > 0) palettes[0] = currentPalette;

  for(int i = 0; i < SEGLEN; i++) {
    uint8_t index = inoise8(i*scale, SEGENV.aux0+i*scale);                // Get a value from the noise function. I'm using both x and y axis.
    color = ColorFromPalette(palettes[0], index, 255, LINEARBLEND);       // Use the my own palette.
    setPixelColor(i, color.red, color.green, color.blue);
  }

  SEGENV.aux0 += beatsin8(10,1,4);                                        // Moving along the distance. Vary it a bit with a sine wave.

  return FRAMETIME;
}


// Sine waves that have controllable phase change speed, frequency and cutoff. By Andrew Tuline.
// SEGMENT.speed ->Speed, SEGMENT.intensity -> Frequency (SEGMENT.fft1 -> Color change, SEGMENT.fft2 -> PWM cutoff)
//
uint16_t WS2812FX::mode_sinewave(void) {             // Adjustable sinewave. By Andrew Tuline
  //#define qsuba(x, b)  ((x>b)?x-b:0)               // Analog Unsigned subtraction macro. if result <0, then => 0

  uint16_t colorIndex = now /32;//(256 - SEGMENT.fft1);  // Amount of colour change.

  SEGENV.step += SEGMENT.speed/16;                   // Speed of animation.
  uint16_t freq = SEGMENT.intensity/4;//SEGMENT.fft2/8;                       // Frequency of the signal.

  for (int i=0; i<SEGLEN; i++) {                   // For each of the LED's in the strand, set a brightness based on a wave as follows:
    int pixBri = cubicwave8((i*freq)+SEGENV.step);//qsuba(cubicwave8((i*freq)+SEGENV.step), (255-SEGMENT.intensity)); // qsub sets a minimum value called thiscutoff. If < thiscutoff, then bright = 0. Otherwise, bright = 128 (as defined in qsub)..
    //setPixCol(i, i*colorIndex/255, pixBri);
    setPixelColor(i, color_blend(SEGCOLOR(1), color_from_palette(i*colorIndex/255, false, PALETTE_SOLID_WRAP, 0), pixBri));
  }

  return FRAMETIME;
}


/*
 * Best of both worlds from Palette and Spot effects. By Aircoookie
 */
uint16_t WS2812FX::mode_flow(void)
{
  uint16_t counter = 0;
  if (SEGMENT.speed != 0) 
  {
    counter = now * ((SEGMENT.speed >> 2) +1);
    counter = counter >> 8;
  }
  
  uint16_t maxZones = SEGLEN / 6; //only looks good if each zone has at least 6 LEDs
  uint16_t zones = (SEGMENT.intensity * maxZones) >> 8;
  if (zones & 0x01) zones++; //zones must be even
  if (zones < 2) zones = 2;
  uint16_t zoneLen = SEGLEN / zones;
  uint16_t offset = (SEGLEN - zones * zoneLen) >> 1;

  fill(color_from_palette(-counter, false, true, 255));

  for (uint16_t z = 0; z < zones; z++)
  {
    uint16_t pos = offset + z * zoneLen;
    for (uint16_t i = 0; i < zoneLen; i++)
    {
      uint8_t colorIndex = (i * 255 / zoneLen) - counter;
      uint16_t led = (z & 0x01) ? i : (zoneLen -1) -i;
      if (IS_REVERSE) led = (zoneLen -1) -led;
      setPixelColor(pos + led, color_from_palette(colorIndex, false, true, 255));
    }
  }

  return FRAMETIME;
}


/*
 * Dots waving around in a sine/pendulum motion.
 * Little pixel birds flying in a circle. By Aircoookie
 */
uint16_t WS2812FX::mode_chunchun(void)
{
  fill(SEGCOLOR(1));
  uint16_t counter = now*(6 + (SEGMENT.speed >> 4));
  uint16_t numBirds = 2 + (SEGLEN >> 3);  // 2 + 1/8 of a segment
  uint16_t span = (SEGMENT.intensity << 8) / numBirds;

  for (uint16_t i = 0; i < numBirds; i++)
  {
    counter -= span;
    uint16_t megumin = sin16(counter) + 0x8000;
    uint32_t bird = (megumin * SEGLEN) >> 16;
    uint32_t c = color_from_palette((i * 255)/ numBirds, false, false, 0);  // no palette wrapping
    setPixelColor(bird, c);
  }
  return FRAMETIME;
}

//13 bytes
typedef struct Spotlight {
  float speed;
  uint8_t colorIdx;
  int16_t position;
  unsigned long lastUpdateTime;
  uint8_t width;
  uint8_t type;
} spotlight;

#define SPOT_TYPE_SOLID       0
#define SPOT_TYPE_GRADIENT    1
#define SPOT_TYPE_2X_GRADIENT 2
#define SPOT_TYPE_2X_DOT      3
#define SPOT_TYPE_3X_DOT      4
#define SPOT_TYPE_4X_DOT      5
#define SPOT_TYPES_COUNT      6
#ifdef ESP8266
  #define SPOT_MAX_COUNT 17          //Number of simultaneous waves
#else
  #define SPOT_MAX_COUNT 49          //Number of simultaneous waves
#endif

/*
 * Spotlights moving back and forth that cast dancing shadows.
 * Shine this through tree branches/leaves or other close-up objects that cast
 * interesting shadows onto a ceiling or tarp.
 *
 * By Steve Pomeroy @xxv
 */
uint16_t WS2812FX::mode_dancing_shadows(void)
{
<<<<<<< HEAD
  uint8_t numSpotlights = map(SEGMENT.intensity, 0, 255, 2, SPOT_MAX_COUNT);  // 49 on 32 segment ESP32, 17 on 16 segment ESP8266
=======
  uint8_t numSpotlights = map(SEGMENT.intensity, 0, 255, 2, SPOT_MAX_COUNT);  // 49 on 32 segment ESP32, 17 on 18 segment ESP8266
>>>>>>> 96422de0
  bool initialize = SEGENV.aux0 != numSpotlights;
  SEGENV.aux0 = numSpotlights;

  uint16_t dataSize = sizeof(spotlight) * numSpotlights;
  if (!SEGENV.allocateData(dataSize)) return mode_static(); //allocation failed
  Spotlight* spotlights = reinterpret_cast<Spotlight*>(SEGENV.data);

  fill(BLACK);

  unsigned long time = millis();
  bool respawn = false;

  for (uint8_t i = 0; i < numSpotlights; i++) {
    if (!initialize) {
      // advance the position of the spotlight
      int16_t delta = (float)(time - spotlights[i].lastUpdateTime) *
                  (spotlights[i].speed * ((1.0 + SEGMENT.speed)/100.0));

      if (abs(delta) >= 1) {
        spotlights[i].position += delta;
        spotlights[i].lastUpdateTime = time;
      }

      respawn = (spotlights[i].speed > 0.0 && spotlights[i].position > (SEGLEN + 2))
             || (spotlights[i].speed < 0.0 && spotlights[i].position < -(spotlights[i].width + 2));
    }

    if (initialize || respawn) {
      spotlights[i].colorIdx = random8();
      spotlights[i].width = random8(1, 10);

      spotlights[i].speed = 1.0/random8(4, 50);

      if (initialize) {
        spotlights[i].position = random16(SEGLEN);
        spotlights[i].speed *= random8(2) ? 1.0 : -1.0;
      } else {
        if (random8(2)) {
          spotlights[i].position = SEGLEN + spotlights[i].width;
          spotlights[i].speed *= -1.0;
        }else {
          spotlights[i].position = -spotlights[i].width;
        }
      }

      spotlights[i].lastUpdateTime = time;
      spotlights[i].type = random8(SPOT_TYPES_COUNT);
    }

    uint32_t color = color_from_palette(spotlights[i].colorIdx, false, false, 0);
    int start = spotlights[i].position;

    if (spotlights[i].width <= 1) {
      if (start >= 0 && start < SEGLEN) {
        blendPixelColor(start, color, 128);
      }
    } else {
      switch (spotlights[i].type) {
        case SPOT_TYPE_SOLID:
          for (uint8_t j = 0; j < spotlights[i].width; j++) {
            if ((start + j) >= 0 && (start + j) < SEGLEN) {
              blendPixelColor(start + j, color, 128);
            }
          }
        break;

        case SPOT_TYPE_GRADIENT:
          for (uint8_t j = 0; j < spotlights[i].width; j++) {
            if ((start + j) >= 0 && (start + j) < SEGLEN) {
              blendPixelColor(start + j, color,
                              cubicwave8(map(j, 0, spotlights[i].width - 1, 0, 255)));
            }
          }
        break;

        case SPOT_TYPE_2X_GRADIENT:
          for (uint8_t j = 0; j < spotlights[i].width; j++) {
            if ((start + j) >= 0 && (start + j) < SEGLEN) {
              blendPixelColor(start + j, color,
                              cubicwave8(2 * map(j, 0, spotlights[i].width - 1, 0, 255)));
            }
          }
        break;

        case SPOT_TYPE_2X_DOT:
          for (uint8_t j = 0; j < spotlights[i].width; j += 2) {
            if ((start + j) >= 0 && (start + j) < SEGLEN) {
              blendPixelColor(start + j, color, 128);
            }
          }
        break;

        case SPOT_TYPE_3X_DOT:
          for (uint8_t j = 0; j < spotlights[i].width; j += 3) {
            if ((start + j) >= 0 && (start + j) < SEGLEN) {
              blendPixelColor(start + j, color, 128);
            }
          }
        break;

        case SPOT_TYPE_4X_DOT:
          for (uint8_t j = 0; j < spotlights[i].width; j += 4) {
            if ((start + j) >= 0 && (start + j) < SEGLEN) {
              blendPixelColor(start + j, color, 128);
            }
          }
        break;
      }
    }
  }

  return FRAMETIME;
}

/*
  Imitates a washing machine, rotating same waves forward, then pause, then backward.
  By Stefan Seegel
*/
uint16_t WS2812FX::mode_washing_machine(void) {
  float speed = tristate_square8(now >> 7, 90, 15);
  float quot  = 32.0f - ((float)SEGMENT.speed / 16.0f);
  speed /= quot;

  SEGENV.step += (speed * 128.0f);
  
  for (int i=0; i<SEGLEN; i++) {
    uint8_t col = sin8(((SEGMENT.intensity / 25 + 1) * 255 * i / SEGLEN) + (SEGENV.step >> 7));
    setPixelColor(i, color_from_palette(col, false, PALETTE_SOLID_WRAP, 3));
  }

  return FRAMETIME;
}

/*
  Blends random colors across palette
  Modified, originally by Mark Kriegsman https://gist.github.com/kriegsman/1f7ccbbfa492a73c015e
*/
uint16_t WS2812FX::mode_blends(void) {
<<<<<<< HEAD
  uint16_t dataSize = sizeof(uint32_t) * SEGLEN;  // max segment length of 56 pixels on 16 segment ESP8266
=======
  uint16_t dataSize = sizeof(uint32_t) * SEGLEN;  // max segment length of 56 pixels on 18 segment ESP8266
>>>>>>> 96422de0
  if (!SEGENV.allocateData(dataSize)) return mode_static(); //allocation failed
  uint32_t* pixels = reinterpret_cast<uint32_t*>(SEGENV.data);
  uint8_t blendSpeed = map(SEGMENT.intensity, 0, UINT8_MAX, 10, 128);
    uint8_t shift = (now * ((SEGMENT.speed >> 3) +1)) >> 8;

  for (int i = 0; i < SEGLEN; i++) {
    pixels[i] = color_blend(pixels[i], color_from_palette(shift + quadwave8((i + 1) * 16), false, PALETTE_SOLID_WRAP, 255), blendSpeed);
    setPixelColor(i, pixels[i]);
    shift += 3;
  }

  return FRAMETIME;
}

/*
  TV Simulator
  Modified and adapted to WLED by Def3nder, based on "Fake TV Light for Engineers" by Phillip Burgess https://learn.adafruit.com/fake-tv-light-for-engineers/arduino-sketch
*/
//43 bytes
typedef struct TvSim {
  uint32_t totalTime = 0;
  uint32_t fadeTime  = 0;
  uint32_t startTime = 0;
  uint32_t elapsed   = 0;
  uint32_t pixelNum  = 0;
  uint16_t sliderValues = 0;
  uint32_t sceeneStart    = 0;
  uint32_t sceeneDuration = 0;
  uint16_t sceeneColorHue = 0;
  uint8_t  sceeneColorSat = 0;
  uint8_t  sceeneColorBri = 0;
  uint8_t  actualColorR = 0;
  uint8_t  actualColorG = 0;
  uint8_t  actualColorB = 0;
  uint16_t pr = 0; // Prev R, G, B
  uint16_t pg = 0;
  uint16_t pb = 0;
} tvSim;

uint16_t WS2812FX::mode_tv_simulator(void) {
  uint16_t nr, ng, nb, r, g, b, i, hue;
  uint8_t  sat, bri, j;

  if (!SEGENV.allocateData(sizeof(tvSim))) return mode_static(); //allocation failed
  TvSim* tvSimulator = reinterpret_cast<TvSim*>(SEGENV.data);

  uint8_t colorSpeed     = map(SEGMENT.speed,     0, UINT8_MAX,  1, 20);
  uint8_t colorIntensity = map(SEGMENT.intensity, 0, UINT8_MAX, 10, 30);

  i = SEGMENT.speed << 8 | SEGMENT.intensity;
  if (i != tvSimulator->sliderValues) {
    tvSimulator->sliderValues = i;
    SEGENV.aux1 = 0;
  }

    // create a new sceene
    if (((millis() - tvSimulator->sceeneStart) >= tvSimulator->sceeneDuration) || SEGENV.aux1 == 0) {
      tvSimulator->sceeneStart    = millis();                                               // remember the start of the new sceene
      tvSimulator->sceeneDuration = random16(60* 250* colorSpeed, 60* 750 * colorSpeed);    // duration of a "movie sceene" which has similar colors (5 to 15 minutes with max speed slider)
      tvSimulator->sceeneColorHue = random16(   0, 768);                                    // random start color-tone for the sceene
      tvSimulator->sceeneColorSat = random8 ( 100, 130 + colorIntensity);                   // random start color-saturation for the sceene
      tvSimulator->sceeneColorBri = random8 ( 200, 240);                                    // random start color-brightness for the sceene
      SEGENV.aux1 = 1;
      SEGENV.aux0 = 0;
    } 
    
    // slightly change the color-tone in this sceene
    if ( SEGENV.aux0 == 0) {
      // hue change in both directions
      j = random8(4 * colorIntensity);
      hue = (random8() < 128) ? ((j < tvSimulator->sceeneColorHue)       ? tvSimulator->sceeneColorHue - j : 767 - tvSimulator->sceeneColorHue - j) :  // negative
                                ((j + tvSimulator->sceeneColorHue) < 767 ? tvSimulator->sceeneColorHue + j : tvSimulator->sceeneColorHue + j - 767) ;  // positive
      
      // saturation
      j = random8(2 * colorIntensity);
      sat = (tvSimulator->sceeneColorSat - j) < 0 ? 0 : tvSimulator->sceeneColorSat - j;
      
      // brightness
      j = random8(100);
      bri = (tvSimulator->sceeneColorBri - j) < 0 ? 0 : tvSimulator->sceeneColorBri - j;

      // calculate R,G,B from HSV
      // Source: https://blog.adafruit.com/2012/03/14/constant-brightness-hsb-to-rgb-algorithm/
      { // just to create a local scope for  the variables
        uint8_t temp[5], n = (hue >> 8) % 3;
        uint8_t x = ((((hue & 255) * sat) >> 8) * bri) >> 8;
        uint8_t s = (  (256 - sat) * bri) >> 8;
        temp[0] = temp[3] =       s;
        temp[1] = temp[4] =   x + s;
        temp[2] =           bri - x;
        tvSimulator->actualColorR = temp[n + 2];
        tvSimulator->actualColorG = temp[n + 1];
        tvSimulator->actualColorB = temp[n    ];
      }
    }
    // Apply gamma correction, further expand to 16/16/16
    nr = (uint8_t)gamma8(tvSimulator->actualColorR) * 257; // New R/G/B
    ng = (uint8_t)gamma8(tvSimulator->actualColorG) * 257;
    nb = (uint8_t)gamma8(tvSimulator->actualColorB) * 257;

  if (SEGENV.aux0 == 0) {  // initialize next iteration 
    SEGENV.aux0 = 1;

    // randomize total duration and fade duration for the actual color
    tvSimulator->totalTime = random16(250, 2500);                   // Semi-random pixel-to-pixel time
    tvSimulator->fadeTime  = random16(0, tvSimulator->totalTime);   // Pixel-to-pixel transition time
    if (random8(10) < 3) tvSimulator->fadeTime = 0;                 // Force scene cut 30% of time

    tvSimulator->startTime = millis();
  } // end of initialization

  // how much time is elapsed ?
  tvSimulator->elapsed = millis() - tvSimulator->startTime;

  // fade from prev volor to next color
  if (tvSimulator->elapsed < tvSimulator->fadeTime) {
    r = map(tvSimulator->elapsed, 0, tvSimulator->fadeTime, tvSimulator->pr, nr); 
    g = map(tvSimulator->elapsed, 0, tvSimulator->fadeTime, tvSimulator->pg, ng);
    b = map(tvSimulator->elapsed, 0, tvSimulator->fadeTime, tvSimulator->pb, nb);
  } else { // Avoid divide-by-zero in map()
    r = nr;
    g = ng;
    b = nb;
  }

  // set strip color
  for (i = 0; i < SEGLEN; i++) {
    setPixelColor(i, r >> 8, g >> 8, b >> 8);  // Quantize to 8-bit
  }

  // if total duration has passed, remember last color and restart the loop
  if ( tvSimulator->elapsed >= tvSimulator->totalTime) {
    tvSimulator->pr = nr; // Prev RGB = new RGB
    tvSimulator->pg = ng;
    tvSimulator->pb = nb;
    SEGENV.aux0 = 0;
  }
  
  return FRAMETIME;
}

/*
  Aurora effect
*/

//CONFIG
#ifdef ESP8266
  #define W_MAX_COUNT  9          //Number of simultaneous waves
#else
  #define W_MAX_COUNT 20          //Number of simultaneous waves
#endif
#define W_MAX_SPEED 6             //Higher number, higher speed
#define W_WIDTH_FACTOR 6          //Higher number, smaller waves

//24 bytes
class AuroraWave {
  private:
    uint16_t ttl;
    CRGB basecolor;
    float basealpha;
    uint16_t age;
    uint16_t width;
    float center;
    bool goingleft;
    float speed_factor;
    bool alive = true;

  public:
    void init(uint32_t segment_length, CRGB color) {
      ttl = random(500, 1501);
      basecolor = color;
      basealpha = random(60, 101) / (float)100;
      age = 0;
      width = random(segment_length / 20, segment_length / W_WIDTH_FACTOR); //half of width to make math easier
      if (!width) width = 1;
      center = random(101) / (float)100 * segment_length;
      goingleft = random(0, 2) == 0;
      speed_factor = (random(10, 31) / (float)100 * W_MAX_SPEED / 255);
      alive = true;
    }

    CRGB getColorForLED(int ledIndex) {      
      if(ledIndex < center - width || ledIndex > center + width) return 0; //Position out of range of this wave

      CRGB rgb;

      //Offset of this led from center of wave
      //The further away from the center, the dimmer the LED
      float offset = ledIndex - center;
      if (offset < 0) offset = -offset;
      float offsetFactor = offset / width;

      //The age of the wave determines it brightness.
      //At half its maximum age it will be the brightest.
      float ageFactor = 0.1;        
      if((float)age / ttl < 0.5) {
        ageFactor = (float)age / (ttl / 2);
      } else {
        ageFactor = (float)(ttl - age) / ((float)ttl * 0.5);
      }

      //Calculate color based on above factors and basealpha value
      float factor = (1 - offsetFactor) * ageFactor * basealpha;
      rgb.r = basecolor.r * factor;
      rgb.g = basecolor.g * factor;
      rgb.b = basecolor.b * factor;
    
      return rgb;
    };

    //Change position and age of wave
    //Determine if its sill "alive"
    void update(uint32_t segment_length, uint32_t speed) {
      if(goingleft) {
        center -= speed_factor * speed;
      } else {
        center += speed_factor * speed;
      }

      age++;

      if(age > ttl) {
        alive = false;
      } else {
        if(goingleft) {
          if(center + width < 0) {
            alive = false;
          }
        } else {
          if(center - width > segment_length) {
            alive = false;
          }
        }
      }
    };

    bool stillAlive() {
      return alive;
    };
};

uint16_t WS2812FX::mode_aurora(void) {
  //aux1 = Wavecount
  //aux2 = Intensity in last loop

  AuroraWave* waves;

  if(SEGENV.aux0 != SEGMENT.intensity || SEGENV.call == 0) {
    //Intensity slider changed or first call
    SEGENV.aux1 = map(SEGMENT.intensity, 0, 255, 2, W_MAX_COUNT);
    SEGENV.aux0 = SEGMENT.intensity;

<<<<<<< HEAD
    if(!SEGENV.allocateData(sizeof(AuroraWave) * SEGENV.aux1)) { // 26 on 32 segment ESP32, 9 on 16 segment ESP8266
=======
    if(!SEGENV.allocateData(sizeof(AuroraWave) * SEGENV.aux1)) { // 26 on 32 segment ESP32, 9 on 18 segment ESP8266
>>>>>>> 96422de0
      return mode_static(); //allocation failed
    }

    waves = reinterpret_cast<AuroraWave*>(SEGENV.data);

    for(int i = 0; i < SEGENV.aux1; i++) {
      waves[i].init(SEGLEN, col_to_crgb(color_from_palette(random8(), false, false, random(0, 3))));
    }
  } else {
    waves = reinterpret_cast<AuroraWave*>(SEGENV.data);
  }

  for(int i = 0; i < SEGENV.aux1; i++) {
    //Update values of wave
    waves[i].update(SEGLEN, SEGMENT.speed);

    if(!(waves[i].stillAlive())) {
      //If a wave dies, reinitialize it starts over.
      waves[i].init(SEGLEN, col_to_crgb(color_from_palette(random8(), false, false, random(0, 3))));
    }
  }

  uint8_t backlight = 1; //dimmer backlight if less active colors
  if (SEGCOLOR(0)) backlight++;
  if (SEGCOLOR(1)) backlight++;
  if (SEGCOLOR(2)) backlight++;
  //Loop through LEDs to determine color
  for(int i = 0; i < SEGLEN; i++) {    
    CRGB mixedRgb = CRGB(backlight, backlight, backlight);

    //For each LED we must check each wave if it is "active" at this position.
    //If there are multiple waves active on a LED we multiply their values.
    for(int  j = 0; j < SEGENV.aux1; j++) {
      CRGB rgb = waves[j].getColorForLED(i);
      
      if(rgb != CRGB(0)) {       
        mixedRgb += rgb;
      }
    }

    setPixelColor(i, mixedRgb[0], mixedRgb[1], mixedRgb[2]);
  }
  
  return FRAMETIME;
}<|MERGE_RESOLUTION|>--- conflicted
+++ resolved
@@ -2117,11 +2117,7 @@
 #endif
 uint16_t WS2812FX::ripple_base(bool rainbow)
 {
-<<<<<<< HEAD
   uint16_t maxRipples = min(1 + (SEGLEN >> 2), MAX_RIPPLES);  // 56 max for 16 segment ESP8266
-=======
-  uint16_t maxRipples = min(1 + (SEGLEN >> 2), MAX_RIPPLES);  // 56 max for 18 segment ESP8266
->>>>>>> 96422de0
   uint16_t dataSize = sizeof(ripple) * maxRipples;
 
   if (!SEGENV.allocateData(dataSize)) return mode_static(); //allocation failed
@@ -2633,11 +2629,7 @@
 */
 uint16_t WS2812FX::mode_popcorn(void) {
   //allocate segment data
-<<<<<<< HEAD
-  uint16_t maxNumPopcorn = 22; // max 22 on 16 segment ESP8266
-=======
   uint16_t maxNumPopcorn = 21; // max 21 on 16 segment ESP8266
->>>>>>> 96422de0
   uint16_t dataSize = sizeof(spark) * maxNumPopcorn;
   if (!SEGENV.allocateData(dataSize)) return mode_static(); //allocation failed
   
@@ -2696,11 +2688,7 @@
   if (multi)
   {
     //allocate segment data
-<<<<<<< HEAD
-    uint16_t dataSize = (SEGLEN -1) *3; // max length of segment on 16 segment ESP8266 is 75 pixels
-=======
     uint16_t dataSize = (SEGLEN -1) *3; //max. 1365 pixels (ESP8266)
->>>>>>> 96422de0
     if (!SEGENV.allocateData(dataSize)) return candle(false); //allocation failed
   }
 
@@ -2788,21 +2776,11 @@
 / Speed sets frequency of new starbursts, intensity is the intensity of the burst
 */
 #ifdef ESP8266
-<<<<<<< HEAD
-  #define STARBURST_MAX_FRAG   4
-  #define STARBURST_MAX_STARS  6
-#else
-  #define STARBURST_MAX_FRAG  10
-  #define STARBURST_MAX_STARS 11
-#endif
-//each needs 18+STARBURST_MAX_FRAG*4 bytes
-=======
   #define STARBURST_MAX_FRAG   8 //52 bytes / star
 #else
   #define STARBURST_MAX_FRAG  10 //60 bytes / star
 #endif
 //each needs 20+STARBURST_MAX_FRAG*4 bytes
->>>>>>> 96422de0
 typedef struct particle {
   CRGB     color;
   uint32_t birth  =0;
@@ -2813,9 +2791,6 @@
 } star;
 
 uint16_t WS2812FX::mode_starburst(void) {
-<<<<<<< HEAD
-  uint8_t  numStars = min(1 + (SEGLEN >> 3), STARBURST_MAX_STARS); // 11 * 58 * 32 = 19k (ESP32), 6 * 34 * 16 = 3.2k (ESP8266)
-=======
   uint16_t maxData = FAIR_DATA_PER_SEG; //ESP8266: 256 ESP32: 640
   uint8_t segs = getActiveSegmentsNum();
   if (segs <= (MAX_NUM_SEGMENTS /2)) maxData *= 2; //ESP8266: 512 if <= 8 segs ESP32: 1280 if <= 16 segs
@@ -2824,7 +2799,6 @@
 
   uint8_t numStars = 1 + (SEGLEN >> 3);
   if (numStars > maxStars) numStars = maxStars;
->>>>>>> 96422de0
   uint16_t dataSize = sizeof(star) * numStars;
 
   if (!SEGENV.allocateData(dataSize)) return mode_static(); //allocation failed
@@ -2926,23 +2900,11 @@
   return FRAMETIME;
 }
 #undef STARBURST_MAX_FRAG
-#undef STARBURST_MAX_STARS
 
 /*
  * Exploding fireworks effect
  * adapted from: http://www.anirama.com/1000leds/1d-fireworks/
  */
-<<<<<<< HEAD
-#ifdef ESP8266
-  #define MAX_SPARKS 20 // number of fragments (11 bytes per fragment)
-#else
-  #define MAX_SPARKS 58 // number of fragments
-#endif
-uint16_t WS2812FX::mode_exploding_fireworks(void)
-{
-  //allocate segment data
-  uint16_t numSparks = min(2 + (SEGLEN >> 1), MAX_SPARKS);  // max 58 for 32 segment ESP32, 20 for 16 segment ESP8266
-=======
 uint16_t WS2812FX::mode_exploding_fireworks(void)
 {
   //allocate segment data
@@ -2953,7 +2915,6 @@
   int maxSparks = maxData / sizeof(spark); //ESP8266: max. 21/42/85 sparks/seg, ESP32: max. 53/106/213 sparks/seg
 
   uint16_t numSparks = min(2 + (SEGLEN >> 1), maxSparks);
->>>>>>> 96422de0
   uint16_t dataSize = sizeof(spark) * numSparks;
   if (!SEGENV.allocateData(dataSize)) return mode_static(); //allocation failed
 
@@ -3683,11 +3644,7 @@
  */
 uint16_t WS2812FX::mode_dancing_shadows(void)
 {
-<<<<<<< HEAD
   uint8_t numSpotlights = map(SEGMENT.intensity, 0, 255, 2, SPOT_MAX_COUNT);  // 49 on 32 segment ESP32, 17 on 16 segment ESP8266
-=======
-  uint8_t numSpotlights = map(SEGMENT.intensity, 0, 255, 2, SPOT_MAX_COUNT);  // 49 on 32 segment ESP32, 17 on 18 segment ESP8266
->>>>>>> 96422de0
   bool initialize = SEGENV.aux0 != numSpotlights;
   SEGENV.aux0 = numSpotlights;
 
@@ -3826,11 +3783,7 @@
   Modified, originally by Mark Kriegsman https://gist.github.com/kriegsman/1f7ccbbfa492a73c015e
 */
 uint16_t WS2812FX::mode_blends(void) {
-<<<<<<< HEAD
   uint16_t dataSize = sizeof(uint32_t) * SEGLEN;  // max segment length of 56 pixels on 16 segment ESP8266
-=======
-  uint16_t dataSize = sizeof(uint32_t) * SEGLEN;  // max segment length of 56 pixels on 18 segment ESP8266
->>>>>>> 96422de0
   if (!SEGENV.allocateData(dataSize)) return mode_static(); //allocation failed
   uint32_t* pixels = reinterpret_cast<uint32_t*>(SEGENV.data);
   uint8_t blendSpeed = map(SEGMENT.intensity, 0, UINT8_MAX, 10, 128);
@@ -4083,11 +4036,7 @@
     SEGENV.aux1 = map(SEGMENT.intensity, 0, 255, 2, W_MAX_COUNT);
     SEGENV.aux0 = SEGMENT.intensity;
 
-<<<<<<< HEAD
     if(!SEGENV.allocateData(sizeof(AuroraWave) * SEGENV.aux1)) { // 26 on 32 segment ESP32, 9 on 16 segment ESP8266
-=======
-    if(!SEGENV.allocateData(sizeof(AuroraWave) * SEGENV.aux1)) { // 26 on 32 segment ESP32, 9 on 18 segment ESP8266
->>>>>>> 96422de0
       return mode_static(); //allocation failed
     }
 
