/*
  WS2812FX.cpp contains all effect methods
  Harm Aldick - 2016
  www.aldick.org
  LICENSE
  The MIT License (MIT)
  Copyright (c) 2016  Harm Aldick
  Permission is hereby granted, free of charge, to any person obtaining a copy
  of this software and associated documentation files (the "Software"), to deal
  in the Software without restriction, including without limitation the rights
  to use, copy, modify, merge, publish, distribute, sublicense, and/or sell
  copies of the Software, and to permit persons to whom the Software is
  furnished to do so, subject to the following conditions:
  The above copyright notice and this permission notice shall be included in
  all copies or substantial portions of the Software.
  THE SOFTWARE IS PROVIDED "AS IS", WITHOUT WARRANTY OF ANY KIND, EXPRESS OR
  IMPLIED, INCLUDING BUT NOT LIMITED TO THE WARRANTIES OF MERCHANTABILITY,
  FITNESS FOR A PARTICULAR PURPOSE AND NONINFRINGEMENT. IN NO EVENT SHALL THE
  AUTHORS OR COPYRIGHT HOLDERS BE LIABLE FOR ANY CLAIM, DAMAGES OR OTHER
  LIABILITY, WHETHER IN AN ACTION OF CONTRACT, TORT OR OTHERWISE, ARISING FROM,
  OUT OF OR IN CONNECTION WITH THE SOFTWARE OR THE USE OR OTHER DEALINGS IN
  THE SOFTWARE.

  Modified heavily for WLED
*/

#include "FX.h"
#include "wled.h"
#include "fcn_declare.h"

#define IBN 5100
#define PALETTE_SOLID_WRAP (strip.paletteBlend == 1 || strip.paletteBlend == 3)
#define indexToVStrip(index, stripNr) ((index) | (int((stripNr)+1)<<16))

// effect utility functions
uint8_t sin_gap(uint16_t in) {
  if (in & 0x100) return 0;
  return sin8(in + 192); // correct phase shift of sine so that it starts and stops at 0
}

uint16_t triwave16(uint16_t in) {
  if (in < 0x8000) return in *2;
  return 0xFFFF - (in - 0x8000)*2;
}

/*
 * Generates a tristate square wave w/ attac & decay 
 * @param x input value 0-255
 * @param pulsewidth 0-127 
 * @param attdec attac & decay, max. pulsewidth / 2
 * @returns signed waveform value
 */
int8_t tristate_square8(uint8_t x, uint8_t pulsewidth, uint8_t attdec) {
  int8_t a = 127;
  if (x > 127) {
    a = -127;
    x -= 127;
  }

  if (x < attdec) { //inc to max
    return (int16_t) x * a / attdec;
  }
  else if (x < pulsewidth - attdec) { //max
    return a;
  }  
  else if (x < pulsewidth) { //dec to 0
    return (int16_t) (pulsewidth - x) * a / attdec;
  }
  return 0;
}

// effect functions

/*
 * No blinking. Just plain old static light.
 */
uint16_t mode_static(void) {
  SEGMENT.fill(SEGCOLOR(0));
  return 350;
}
static const char _data_FX_MODE_STATIC[] PROGMEM = "Solid";


/*
 * Blink/strobe function
 * Alternate between color1 and color2
 * if(strobe == true) then create a strobe effect
 */
uint16_t blink(uint32_t color1, uint32_t color2, bool strobe, bool do_palette) {
  uint32_t cycleTime = (255 - SEGMENT.speed)*20;
  uint32_t onTime = FRAMETIME;
  if (!strobe) onTime += ((cycleTime * SEGMENT.intensity) >> 8);
  cycleTime += FRAMETIME*2;
  uint32_t it = strip.now / cycleTime;
  uint32_t rem = strip.now % cycleTime;
  
  bool on = false;
  if (it != SEGENV.step //new iteration, force on state for one frame, even if set time is too brief
      || rem <= onTime) { 
    on = true;
  }
  
  SEGENV.step = it; //save previous iteration

  uint32_t color = on ? color1 : color2;
  if (color == color1 && do_palette)
  {
    for (int i = 0; i < SEGLEN; i++) {
      SEGMENT.setPixelColor(i, SEGMENT.color_from_palette(i, true, PALETTE_SOLID_WRAP, 0));
    }
  } else SEGMENT.fill(color);

  return FRAMETIME;
}


/*
 * Normal blinking. Intensity sets duty cycle.
 */
uint16_t mode_blink(void) {
  return blink(SEGCOLOR(0), SEGCOLOR(1), false, true);
}
static const char _data_FX_MODE_BLINK[] PROGMEM = "Blink@!,Duty cycle;!,!,;!;1d";


/*
 * Classic Blink effect. Cycling through the rainbow.
 */
uint16_t mode_blink_rainbow(void) {
  return blink(SEGMENT.color_wheel(SEGENV.call & 0xFF), SEGCOLOR(1), false, false);
}
static const char _data_FX_MODE_BLINK_RAINBOW[] PROGMEM = "Blink Rainbow@Frequency,Blink duration;!,!,;!;1d";


/*
 * Classic Strobe effect.
 */
uint16_t mode_strobe(void) {
  return blink(SEGCOLOR(0), SEGCOLOR(1), true, true);
}
static const char _data_FX_MODE_STROBE[] PROGMEM = "Strobe@!,;!,!,;!;1d";


/*
 * Classic Strobe effect. Cycling through the rainbow.
 */
uint16_t mode_strobe_rainbow(void) {
  return blink(SEGMENT.color_wheel(SEGENV.call & 0xFF), SEGCOLOR(1), true, false);
}
static const char _data_FX_MODE_STROBE_RAINBOW[] PROGMEM = "Strobe Rainbow@!,;,!,;!;1d";


/*
 * Color wipe function
 * LEDs are turned on (color1) in sequence, then turned off (color2) in sequence.
 * if (bool rev == true) then LEDs are turned off in reverse order
 */
uint16_t color_wipe(bool rev, bool useRandomColors) {
  uint32_t cycleTime = 750 + (255 - SEGMENT.speed)*150;
  uint32_t perc = strip.now % cycleTime;
  uint16_t prog = (perc * 65535) / cycleTime;
  bool back = (prog > 32767);
  if (back) {
    prog -= 32767;
    if (SEGENV.step == 0) SEGENV.step = 1;
  } else {
    if (SEGENV.step == 2) SEGENV.step = 3; //trigger color change
  }

  if (useRandomColors) {
    if (SEGENV.call == 0) {
      SEGENV.aux0 = random8();
      SEGENV.step = 3;
    }
    if (SEGENV.step == 1) { //if flag set, change to new random color
      SEGENV.aux1 = SEGMENT.get_random_wheel_index(SEGENV.aux0);
      SEGENV.step = 2;
    }
    if (SEGENV.step == 3) {
      SEGENV.aux0 = SEGMENT.get_random_wheel_index(SEGENV.aux1);
      SEGENV.step = 0;
    }
  }

  uint16_t ledIndex = (prog * SEGLEN) >> 15;
  uint16_t rem = 0;
  rem = (prog * SEGLEN) * 2; //mod 0xFFFF
  rem /= (SEGMENT.intensity +1);
  if (rem > 255) rem = 255;

  uint32_t col1 = useRandomColors? SEGMENT.color_wheel(SEGENV.aux1) : SEGCOLOR(1);
  for (int i = 0; i < SEGLEN; i++)
  {
    uint16_t index = (rev && back)? SEGLEN -1 -i : i;
    uint32_t col0 = useRandomColors? SEGMENT.color_wheel(SEGENV.aux0) : SEGMENT.color_from_palette(index, true, PALETTE_SOLID_WRAP, 0);
    
    if (i < ledIndex) 
    {
      SEGMENT.setPixelColor(index, back? col1 : col0);
    } else
    {
      SEGMENT.setPixelColor(index, back? col0 : col1);
      if (i == ledIndex) SEGMENT.setPixelColor(index, color_blend(back? col0 : col1, back? col1 : col0, rem));
    }
  } 
  return FRAMETIME;
}


/*
 * Lights all LEDs one after another.
 */
uint16_t mode_color_wipe(void) {
  return color_wipe(false, false);
}
static const char _data_FX_MODE_COLOR_WIPE[] PROGMEM = "Wipe@!,!;!,!,;!;1d";


/*
 * Lights all LEDs one after another. Turns off opposite
 */
uint16_t mode_color_sweep(void) {
  return color_wipe(true, false);
}
static const char _data_FX_MODE_COLOR_SWEEP[] PROGMEM = "Sweep@!,!;!,!,;!;1d";


/*
 * Turns all LEDs after each other to a random color.
 * Then starts over with another color.
 */
uint16_t mode_color_wipe_random(void) {
  return color_wipe(false, true);
}
static const char _data_FX_MODE_COLOR_WIPE_RANDOM[] PROGMEM = "Wipe Random@!,;1,2,3;!;1d";


/*
 * Random color introduced alternating from start and end of strip.
 */
uint16_t mode_color_sweep_random(void) {
  return color_wipe(true, true);
}
static const char _data_FX_MODE_COLOR_SWEEP_RANDOM[] PROGMEM = "Sweep Random";


/*
 * Lights all LEDs in one random color up. Then switches them
 * to the next random color.
 */
uint16_t mode_random_color(void) {
  uint32_t cycleTime = 200 + (255 - SEGMENT.speed)*50;
  uint32_t it = strip.now / cycleTime;
  uint32_t rem = strip.now % cycleTime;
  uint16_t fadedur = (cycleTime * SEGMENT.intensity) >> 8;

  uint32_t fade = 255;
  if (fadedur) {
    fade = (rem * 255) / fadedur;
    if (fade > 255) fade = 255;
  }

  if (SEGENV.call == 0) {
    SEGENV.aux0 = random8();
    SEGENV.step = 2;
  }
  if (it != SEGENV.step) //new color
  {
    SEGENV.aux1 = SEGENV.aux0;
    SEGENV.aux0 = SEGMENT.get_random_wheel_index(SEGENV.aux0); //aux0 will store our random color wheel index
    SEGENV.step = it;
  }

  SEGMENT.fill(color_blend(SEGMENT.color_wheel(SEGENV.aux1), SEGMENT.color_wheel(SEGENV.aux0), fade));
  return FRAMETIME;
}
static const char _data_FX_MODE_RANDOM_COLOR[] PROGMEM = "Random Colors@!,Fade time;1,2,3;!;1d";


/*
 * Lights every LED in a random color. Changes all LED at the same time
 * to new random colors.
 */
uint16_t dynamic(boolean smooth=false) {
  if (!SEGENV.allocateData(SEGLEN)) return mode_static(); //allocation failed
  
  if(SEGENV.call == 0) {
    for (int i = 0; i < SEGLEN; i++) SEGENV.data[i] = random8();
  }

  uint32_t cycleTime = 50 + (255 - SEGMENT.speed)*15;
  uint32_t it = strip.now / cycleTime;
  if (it != SEGENV.step && SEGMENT.speed != 0) //new color
  {
    for (int i = 0; i < SEGLEN; i++) {
      if (random8() <= SEGMENT.intensity) SEGENV.data[i] = random8();
    }
    SEGENV.step = it;
  }
  
  if (smooth) {
    for (int i = 0; i < SEGLEN; i++) {
      SEGMENT.blendPixelColor(i, SEGMENT.color_wheel(SEGENV.data[i]),16); // TODO
    }
  } else {
    for (int i = 0; i < SEGLEN; i++) {
      SEGMENT.setPixelColor(i, SEGMENT.color_wheel(SEGENV.data[i]));
    }
  } 
  return FRAMETIME;
}


/*
 * Original effect "Dynamic"
 */
uint16_t mode_dynamic(void) {
  return dynamic(false);
}
static const char _data_FX_MODE_DYNAMIC[] PROGMEM = "Dynamic@!,!;1,2,3;!;1d";


/*
 * effect "Dynamic" with smoth color-fading
 */
uint16_t mode_dynamic_smooth(void) {
  return dynamic(true);
 }
static const char _data_FX_MODE_DYNAMIC_SMOOTH[] PROGMEM = "Dynamic Smooth";


/*
 * Does the "standby-breathing" of well known i-Devices.
 */
uint16_t mode_breath(void) {
  uint16_t var = 0;
  uint16_t counter = (strip.now * ((SEGMENT.speed >> 3) +10));
  counter = (counter >> 2) + (counter >> 4); //0-16384 + 0-2048
  if (counter < 16384) {
    if (counter > 8192) counter = 8192 - (counter - 8192);
    var = sin16(counter) / 103; //close to parabolic in range 0-8192, max val. 23170
  }
  
  uint8_t lum = 30 + var;
  for (int i = 0; i < SEGLEN; i++) {
    SEGMENT.setPixelColor(i, color_blend(SEGCOLOR(1), SEGMENT.color_from_palette(i, true, PALETTE_SOLID_WRAP, 0), lum));
  }

  return FRAMETIME;
}
static const char _data_FX_MODE_BREATH[] PROGMEM = "Breathe@!,;!,!;!;1d";


/*
 * Fades the LEDs between two colors
 */
uint16_t mode_fade(void) {
  uint16_t counter = (strip.now * ((SEGMENT.speed >> 3) +10));
  uint8_t lum = triwave16(counter) >> 8;

  for (int i = 0; i < SEGLEN; i++) {
    SEGMENT.setPixelColor(i, color_blend(SEGCOLOR(1), SEGMENT.color_from_palette(i, true, PALETTE_SOLID_WRAP, 0), lum));
  }

  return FRAMETIME;
}
static const char _data_FX_MODE_FADE[] PROGMEM = "Fade@!,;!,!,;!;1d";


/*
 * Scan mode parent function
 */
uint16_t scan(bool dual)
{
  uint32_t cycleTime = 750 + (255 - SEGMENT.speed)*150;
  uint32_t perc = strip.now % cycleTime;
  uint16_t prog = (perc * 65535) / cycleTime;
  uint16_t size = 1 + ((SEGMENT.intensity * SEGLEN) >> 9);
  uint16_t ledIndex = (prog * ((SEGLEN *2) - size *2)) >> 16;

  SEGMENT.fill(SEGCOLOR(1));

  int led_offset = ledIndex - (SEGLEN - size);
  led_offset = abs(led_offset);

  if (dual) {
    for (int j = led_offset; j < led_offset + size; j++) {
      uint16_t i2 = SEGLEN -1 -j;
      SEGMENT.setPixelColor(i2, SEGMENT.color_from_palette(i2, true, PALETTE_SOLID_WRAP, (SEGCOLOR(2))? 2:0));
    }
  }

  for (int j = led_offset; j < led_offset + size; j++) {
    SEGMENT.setPixelColor(j, SEGMENT.color_from_palette(j, true, PALETTE_SOLID_WRAP, 0));
  }

  return FRAMETIME;
}


/*
 * Runs a single pixel back and forth.
 */
uint16_t mode_scan(void) {
  return scan(false);
}
static const char _data_FX_MODE_SCAN[] PROGMEM = "Scan@!,# of dots;!,!,!;!;1d";


/*
 * Runs two pixel back and forth in opposite directions.
 */
uint16_t mode_dual_scan(void) {
  return scan(true);
}
static const char _data_FX_MODE_DUAL_SCAN[] PROGMEM = "Scan Dual@!,# of dots;!,!,!;!;1d";


/*
 * Cycles all LEDs at once through a rainbow.
 */
uint16_t mode_rainbow(void) {
  uint16_t counter = (strip.now * ((SEGMENT.speed >> 2) +2)) & 0xFFFF;
  counter = counter >> 8;

  if (SEGMENT.intensity < 128){
    SEGMENT.fill(color_blend(SEGMENT.color_wheel(counter),WHITE,128-SEGMENT.intensity));
  } else {
    SEGMENT.fill(SEGMENT.color_wheel(counter));
  }

  return FRAMETIME;
}
static const char _data_FX_MODE_RAINBOW[] PROGMEM = "Colorloop@!,Saturation;1,2,3;!;1d";


/*
 * Cycles a rainbow over the entire string of LEDs.
 */
uint16_t mode_rainbow_cycle(void) {
  uint16_t counter = (strip.now * ((SEGMENT.speed >> 2) +2)) & 0xFFFF;
  counter = counter >> 8;
  
  for (int i = 0; i < SEGLEN; i++) {
    //intensity/29 = 0 (1/16) 1 (1/8) 2 (1/4) 3 (1/2) 4 (1) 5 (2) 6 (4) 7 (8) 8 (16)
    uint8_t index = (i * (16 << (SEGMENT.intensity /29)) / SEGLEN) + counter;
    SEGMENT.setPixelColor(i, SEGMENT.color_wheel(index));
  }

  return FRAMETIME;
}
static const char _data_FX_MODE_RAINBOW_CYCLE[] PROGMEM = "Rainbow@!,Size;1,2,3;!;1d";


/*
 * Alternating pixels running function.
 */
uint16_t running(uint32_t color1, uint32_t color2, bool theatre = false) {
  uint8_t width = (theatre ? 3 : 1) + (SEGMENT.intensity >> 4);  // window
  uint32_t cycleTime = 50 + (255 - SEGMENT.speed);
  uint32_t it = strip.now / cycleTime;
  bool usePalette = color1 == SEGCOLOR(0);
  
  for (int i = 0; i < SEGLEN; i++) {
    uint32_t col = color2;
    if (usePalette) color1 = SEGMENT.color_from_palette(i, true, PALETTE_SOLID_WRAP, 0);
    if (theatre) {
      if ((i % width) == SEGENV.aux0) col = color1;
    } else {
      int8_t pos = (i % (width<<1));
      if ((pos < SEGENV.aux0-width) || ((pos >= SEGENV.aux0) && (pos < SEGENV.aux0+width))) col = color1;
    }
    SEGMENT.setPixelColor(i,col);
  }

  if (it != SEGENV.step) {
    SEGENV.aux0 = (SEGENV.aux0 +1) % (theatre ? width : (width<<1));
    SEGENV.step = it;
  }
  return FRAMETIME;
}


/*
 * Theatre-style crawling lights.
 * Inspired by the Adafruit examples.
 */
uint16_t mode_theater_chase(void) {
  return running(SEGCOLOR(0), SEGCOLOR(1), true);
}
static const char _data_FX_MODE_THEATER_CHASE[] PROGMEM = "Theater@!,Gap size;!,!,;!;1d";


/*
 * Theatre-style crawling lights with rainbow effect.
 * Inspired by the Adafruit examples.
 */
uint16_t mode_theater_chase_rainbow(void) {
  return running(SEGMENT.color_wheel(SEGENV.step), SEGCOLOR(1), true);
}
static const char _data_FX_MODE_THEATER_CHASE_RAINBOW[] PROGMEM = "Theater Rainbow@!,Gap size;1,2,3;!;1d";


/*
 * Running lights effect with smooth sine transition base.
 */
uint16_t running_base(bool saw, bool dual=false) {
  uint8_t x_scale = SEGMENT.intensity >> 2;
  uint32_t counter = (strip.now * SEGMENT.speed) >> 9;

  for (int i = 0; i < SEGLEN; i++) {
    uint16_t a = i*x_scale - counter;
    if (saw) {
      a &= 0xFF;
      if (a < 16)
      {
        a = 192 + a*8;
      } else {
        a = map(a,16,255,64,192);
      }
      a = 255 - a;
    }
    uint8_t s = dual ? sin_gap(a) : sin8(a);
    uint32_t ca = color_blend(SEGCOLOR(1), SEGMENT.color_from_palette(i, true, PALETTE_SOLID_WRAP, 0), s);
    if (dual) {
      uint16_t b = (SEGLEN-1-i)*x_scale - counter;
      uint8_t t = sin_gap(b);
      uint32_t cb = color_blend(SEGCOLOR(1), SEGMENT.color_from_palette(i, true, PALETTE_SOLID_WRAP, 2), t);
      ca = color_blend(ca, cb, 127);
    }
    SEGMENT.setPixelColor(i, ca);
  }
  return FRAMETIME;
}


/*
 * Running lights in opposite directions.
 * Idea: Make the gap width controllable with a third slider in the future
 */
uint16_t mode_running_dual(void) {
  return running_base(false, true);
}
static const char _data_FX_MODE_RUNNING_DUAL[] PROGMEM = "Running Dual";


/*
 * Running lights effect with smooth sine transition.
 */
uint16_t mode_running_lights(void) {
  return running_base(false);
}
static const char _data_FX_MODE_RUNNING_LIGHTS[] PROGMEM = "Running@!,Wave width;!,!,;!;1d";


/*
 * Running lights effect with sawtooth transition.
 */
uint16_t mode_saw(void) {
  return running_base(true);
}
static const char _data_FX_MODE_SAW[] PROGMEM = "Saw@!,Width;!,!,;!;1d";


/*
 * Blink several LEDs in random colors on, reset, repeat.
 * Inspired by www.tweaking4all.com/hardware/arduino/adruino-led-strip-effects/
 */
uint16_t mode_twinkle(void) {
  //SEGMENT.fill(SEGCOLOR(1));
  SEGMENT.fade_out(224);

  uint32_t cycleTime = 20 + (255 - SEGMENT.speed)*5;
  uint32_t it = strip.now / cycleTime;
  if (it != SEGENV.step)
  {
    uint16_t maxOn = map(SEGMENT.intensity, 0, 255, 1, SEGLEN); // make sure at least one LED is on
    if (SEGENV.aux0 >= maxOn)
    {
      SEGENV.aux0 = 0;
      SEGENV.aux1 = random16(); //new seed for our PRNG
    }
    SEGENV.aux0++;
    SEGENV.step = it;
  }
  
  uint16_t PRNG16 = SEGENV.aux1;

  for (uint16_t i = 0; i < SEGENV.aux0; i++)
  {
    PRNG16 = (uint16_t)(PRNG16 * 2053) + 13849; // next 'random' number
    uint32_t p = (uint32_t)SEGLEN * (uint32_t)PRNG16;
    uint16_t j = p >> 16;
    SEGMENT.setPixelColor(j, SEGMENT.color_from_palette(j, true, PALETTE_SOLID_WRAP, 0));
  }

  return FRAMETIME;
}
static const char _data_FX_MODE_TWINKLE[] PROGMEM = "Twinkle@!,;!,!,;!;mp12=0,1d"; //pixels


/*
 * Dissolve function
 */
uint16_t dissolve(uint32_t color) {
  bool wa = (SEGCOLOR(1) != 0 && strip.getBrightness() < 255); //workaround, can't compare getPixel to color if not full brightness
  
  for (int j = 0; j <= SEGLEN / 15; j++)
  {
    if (random8() <= SEGMENT.intensity) {
      for (size_t times = 0; times < 10; times++) //attempt to spawn a new pixel 5 times
      {
        uint16_t i = random16(SEGLEN);
        if (SEGENV.aux0) { //dissolve to primary/palette
          if (SEGMENT.getPixelColor(i) == SEGCOLOR(1) || wa) { // TODO
            if (color == SEGCOLOR(0))
            {
              SEGMENT.setPixelColor(i, SEGMENT.color_from_palette(i, true, PALETTE_SOLID_WRAP, 0));
            } else { SEGMENT.setPixelColor(i, color); }     
            break; //only spawn 1 new pixel per frame per 50 LEDs
          }
        } else { //dissolve to secondary
          if (SEGMENT.getPixelColor(i) != SEGCOLOR(1)) { SEGMENT.setPixelColor(i, SEGCOLOR(1)); break; } // TODO
        }
      }
    }
  }

  if (SEGENV.call > (255 - SEGMENT.speed) + 15U) 
  {
    SEGENV.aux0 = !SEGENV.aux0;
    SEGENV.call = 0;
  }
  
  return FRAMETIME;
}


/*
 * Blink several LEDs on and then off
 */
uint16_t mode_dissolve(void) {
  return dissolve(SEGCOLOR(0));
}
static const char _data_FX_MODE_DISSOLVE[] PROGMEM = "Dissolve@Repeat speed,Dissolve speed;!,!,;!;1d";


/*
 * Blink several LEDs on and then off in random colors
 */
uint16_t mode_dissolve_random(void) {
  return dissolve(SEGMENT.color_wheel(random8()));
}
static const char _data_FX_MODE_DISSOLVE_RANDOM[] PROGMEM = "Dissolve Rnd@Repeat speed,Dissolve speed;,!,;!;1d";


/*
 * Blinks one LED at a time.
 * Inspired by www.tweaking4all.com/hardware/arduino/adruino-led-strip-effects/
 */
uint16_t mode_sparkle(void) {
  for(int i = 0; i < SEGLEN; i++) {
    SEGMENT.setPixelColor(i, SEGMENT.color_from_palette(i, true, PALETTE_SOLID_WRAP, 1));
  }
  uint32_t cycleTime = 10 + (255 - SEGMENT.speed)*2;
  uint32_t it = strip.now / cycleTime;
  if (it != SEGENV.step)
  {
    SEGENV.aux0 = random16(SEGLEN); // aux0 stores the random led index
    SEGENV.step = it;
  }
  
  SEGMENT.setPixelColor(SEGENV.aux0, SEGCOLOR(0));
  return FRAMETIME;
}
static const char _data_FX_MODE_SPARKLE[] PROGMEM = "Sparkle@!,;!,!,;!;mp12=0,1d";


/*
 * Lights all LEDs in the color. Flashes single col 1 pixels randomly. (List name: Sparkle Dark)
 * Inspired by www.tweaking4all.com/hardware/arduino/adruino-led-strip-effects/
 */
uint16_t mode_flash_sparkle(void) {
  for(uint16_t i = 0; i < SEGLEN; i++) {
    SEGMENT.setPixelColor(i, SEGMENT.color_from_palette(i, true, PALETTE_SOLID_WRAP, 0));
  }

  if (strip.now - SEGENV.aux0 > SEGENV.step) {
    if(random8((255-SEGMENT.intensity) >> 4) == 0) {
      SEGMENT.setPixelColor(random16(SEGLEN), SEGCOLOR(1)); //flash
    }
    SEGENV.step = strip.now;
    SEGENV.aux0 = 255-SEGMENT.speed;
  }
  return FRAMETIME;
}
static const char _data_FX_MODE_FLASH_SPARKLE[] PROGMEM = "Sparkle Dark@!,!;Bg,Fx,;!;mp12=0,1d";


/*
 * Like flash sparkle. With more flash.
 * Inspired by www.tweaking4all.com/hardware/arduino/adruino-led-strip-effects/
 */
uint16_t mode_hyper_sparkle(void) {
  for (int i = 0; i < SEGLEN; i++) {
    SEGMENT.setPixelColor(i, SEGMENT.color_from_palette(i, true, PALETTE_SOLID_WRAP, 0));
  }

  if (strip.now - SEGENV.aux0 > SEGENV.step) {
    if (random8((255-SEGMENT.intensity) >> 4) == 0) {
      for (int i = 0; i < MAX(1, SEGLEN/3); i++) {
        SEGMENT.setPixelColor(random16(SEGLEN), SEGCOLOR(1));
      }
    }
    SEGENV.step = strip.now;
    SEGENV.aux0 = 255-SEGMENT.speed;
  }
  return FRAMETIME;
}
static const char _data_FX_MODE_HYPER_SPARKLE[] PROGMEM = "Sparkle+@!,!;Bg,Fx,;!;mp12=0,1d";


/*
 * Strobe effect with different strobe count and pause, controlled by speed.
 */
uint16_t mode_multi_strobe(void) {
  for (int i = 0; i < SEGLEN; i++) {
    SEGMENT.setPixelColor(i, SEGMENT.color_from_palette(i, true, PALETTE_SOLID_WRAP, 1));
  }

  SEGENV.aux0 = 50 + 20*(uint16_t)(255-SEGMENT.speed);
  uint16_t count = 2 * ((SEGMENT.intensity / 10) + 1);
  if(SEGENV.aux1 < count) {
    if((SEGENV.aux1 & 1) == 0) {
      SEGMENT.fill(SEGCOLOR(0));
      SEGENV.aux0 = 15;
    } else {
      SEGENV.aux0 = 50;
    }
  }

  if (strip.now - SEGENV.aux0 > SEGENV.step) {
    SEGENV.aux1++;
    if (SEGENV.aux1 > count) SEGENV.aux1 = 0;
    SEGENV.step = strip.now;
  }

  return FRAMETIME;
}
static const char _data_FX_MODE_MULTI_STROBE[] PROGMEM = "Strobe Mega@!,!;!,!,;!;1d";


/*
 * Android loading circle
 */
uint16_t mode_android(void) {
  
  for (int i = 0; i < SEGLEN; i++) {
    SEGMENT.setPixelColor(i, SEGMENT.color_from_palette(i, true, PALETTE_SOLID_WRAP, 1));
  }

  if (SEGENV.aux1 > ((float)SEGMENT.intensity/255.0)*(float)SEGLEN)
  {
    SEGENV.aux0 = 1;
  } else
  {
    if (SEGENV.aux1 < 2) SEGENV.aux0 = 0;
  }

  uint16_t a = SEGENV.step;
  
  if (SEGENV.aux0 == 0)
  {
    if (SEGENV.call %3 == 1) {a++;}
    else {SEGENV.aux1++;}
  } else
  {
    a++;
    if (SEGENV.call %3 != 1) SEGENV.aux1--;
  }
  
  if (a >= SEGLEN) a = 0;

  if (a + SEGENV.aux1 < SEGLEN)
  {
    for (int i = a; i < a+SEGENV.aux1; i++) {
      SEGMENT.setPixelColor(i, SEGCOLOR(0));
    }
  } else
  {
    for (int i = a; i < SEGLEN; i++) {
      SEGMENT.setPixelColor(i, SEGCOLOR(0));
    }
    for (int i = 0; i < SEGENV.aux1 - (SEGLEN -a); i++) {
      SEGMENT.setPixelColor(i, SEGCOLOR(0));
    }
  }
  SEGENV.step = a;

  return 3 + ((8 * (uint32_t)(255 - SEGMENT.speed)) / SEGLEN);
}
static const char _data_FX_MODE_ANDROID[] PROGMEM = "Android@!,Width;!,!,;!;mp12=1,1d"; //vertical


/*
 * color chase function.
 * color1 = background color
 * color2 and color3 = colors of two adjacent leds
 */
uint16_t chase(uint32_t color1, uint32_t color2, uint32_t color3, bool do_palette) {
  uint16_t counter = strip.now * ((SEGMENT.speed >> 2) + 1);
  uint16_t a = counter * SEGLEN  >> 16;

  bool chase_random = (SEGMENT.mode == FX_MODE_CHASE_RANDOM);
  if (chase_random) {
    if (a < SEGENV.step) //we hit the start again, choose new color for Chase random
    {
      SEGENV.aux1 = SEGENV.aux0; //store previous random color
      SEGENV.aux0 = SEGMENT.get_random_wheel_index(SEGENV.aux0);
    }
    color1 = SEGMENT.color_wheel(SEGENV.aux0);
  }
  SEGENV.step = a;

  // Use intensity setting to vary chase up to 1/2 string length
  uint8_t size = 1 + (SEGMENT.intensity * SEGLEN >> 10);

  uint16_t b = a + size; //"trail" of chase, filled with color1 
  if (b > SEGLEN) b -= SEGLEN;
  uint16_t c = b + size;
  if (c > SEGLEN) c -= SEGLEN;

  //background
  if (do_palette)
  {
    for (int i = 0; i < SEGLEN; i++) {
      SEGMENT.setPixelColor(i, SEGMENT.color_from_palette(i, true, PALETTE_SOLID_WRAP, 1));
    }
  } else SEGMENT.fill(color1);

  //if random, fill old background between a and end
  if (chase_random)
  {
    color1 = SEGMENT.color_wheel(SEGENV.aux1);
    for (int i = a; i < SEGLEN; i++)
      SEGMENT.setPixelColor(i, color1);
  }

  //fill between points a and b with color2
  if (a < b)
  {
    for (int i = a; i < b; i++)
      SEGMENT.setPixelColor(i, color2);
  } else {
    for (int i = a; i < SEGLEN; i++) //fill until end
      SEGMENT.setPixelColor(i, color2);
    for (int i = 0; i < b; i++) //fill from start until b
      SEGMENT.setPixelColor(i, color2);
  }

  //fill between points b and c with color2
  if (b < c)
  {
    for (int i = b; i < c; i++)
      SEGMENT.setPixelColor(i, color3);
  } else {
    for (int i = b; i < SEGLEN; i++) //fill until end
      SEGMENT.setPixelColor(i, color3);
    for (int i = 0; i < c; i++) //fill from start until c
      SEGMENT.setPixelColor(i, color3);
  }

  return FRAMETIME;
}


/*
 * Bicolor chase, more primary color.
 */
uint16_t mode_chase_color(void) {
  return chase(SEGCOLOR(1), (SEGCOLOR(2)) ? SEGCOLOR(2) : SEGCOLOR(0), SEGCOLOR(0), true);
}
static const char _data_FX_MODE_CHASE_COLOR[] PROGMEM = "Chase@!,Width;!,!,!;!;1d";


/*
 * Primary running followed by random color.
 */
uint16_t mode_chase_random(void) {
  return chase(SEGCOLOR(1), (SEGCOLOR(2)) ? SEGCOLOR(2) : SEGCOLOR(0), SEGCOLOR(0), false);
}
static const char _data_FX_MODE_CHASE_RANDOM[] PROGMEM = "Chase Random@!,Width;!,,!;!;1d";


/*
 * Primary, secondary running on rainbow.
 */
uint16_t mode_chase_rainbow(void) {
  uint8_t color_sep = 256 / SEGLEN;
  if (color_sep == 0) color_sep = 1;                                           // correction for segments longer than 256 LEDs
  uint8_t color_index = SEGENV.call & 0xFF;
  uint32_t color = SEGMENT.color_wheel(((SEGENV.step * color_sep) + color_index) & 0xFF);

  return chase(color, SEGCOLOR(0), SEGCOLOR(1), false);
}
static const char _data_FX_MODE_CHASE_RAINBOW[] PROGMEM = "Chase Rainbow@!,Width;!,!,;;1d";


/*
 * Primary running on rainbow.
 */
uint16_t mode_chase_rainbow_white(void) {
  uint16_t n = SEGENV.step;
  uint16_t m = (SEGENV.step + 1) % SEGLEN;
  uint32_t color2 = SEGMENT.color_wheel(((n * 256 / SEGLEN) + (SEGENV.call & 0xFF)) & 0xFF);
  uint32_t color3 = SEGMENT.color_wheel(((m * 256 / SEGLEN) + (SEGENV.call & 0xFF)) & 0xFF);

  return chase(SEGCOLOR(0), color2, color3, false);
}
static const char _data_FX_MODE_CHASE_RAINBOW_WHITE[] PROGMEM = "Rainbow Runner@!,Size;Bg,,;;1d";


/*
 * Red - Amber - Green - Blue lights running
 */
uint16_t mode_colorful(void) {
  uint8_t numColors = 4; //3, 4, or 5
  uint32_t cols[9]{0x00FF0000,0x00EEBB00,0x0000EE00,0x000077CC};
  if (SEGMENT.intensity > 160 || SEGMENT.palette) { //palette or color
    if (!SEGMENT.palette) {
      numColors = 3;
      for (size_t i = 0; i < 3; i++) cols[i] = SEGCOLOR(i);
    } else {
      uint16_t fac = 80;
      if (SEGMENT.palette == 52) {numColors = 5; fac = 61;} //C9 2 has 5 colors
      for (size_t i = 0; i < numColors; i++) {
        cols[i] = SEGMENT.color_from_palette(i*fac, false, true, 255);
      }
    }
  } else if (SEGMENT.intensity < 80) //pastel (easter) colors
  {
    cols[0] = 0x00FF8040;
    cols[1] = 0x00E5D241;
    cols[2] = 0x0077FF77;
    cols[3] = 0x0077F0F0;
  }
  for (size_t i = numColors; i < numColors*2 -1U; i++) cols[i] = cols[i-numColors];
  
  uint32_t cycleTime = 50 + (8 * (uint32_t)(255 - SEGMENT.speed));
  uint32_t it = strip.now / cycleTime;
  if (it != SEGENV.step)
  {
    if (SEGMENT.speed > 0) SEGENV.aux0++;
    if (SEGENV.aux0 >= numColors) SEGENV.aux0 = 0;
    SEGENV.step = it;
  }
  
  for (int i = 0; i < SEGLEN; i+= numColors)
  {
    for (int j = 0; j < numColors; j++) SEGMENT.setPixelColor(i + j, cols[SEGENV.aux0 + j]);
  }
  
  return FRAMETIME;
}
static const char _data_FX_MODE_COLORFUL[] PROGMEM = "Colorful@!,Saturation;1,2,3;!;1d";


/*
 * Emulates a traffic light.
 */
uint16_t mode_traffic_light(void) {
  for (int i=0; i < SEGLEN; i++)
    SEGMENT.setPixelColor(i, SEGMENT.color_from_palette(i, true, PALETTE_SOLID_WRAP, 1));
  uint32_t mdelay = 500;
  for (int i = 0; i < SEGLEN-2 ; i+=3)
  {
    switch (SEGENV.aux0)
    {
      case 0: SEGMENT.setPixelColor(i, 0x00FF0000); mdelay = 150 + (100 * (uint32_t)(255 - SEGMENT.speed));break;
      case 1: SEGMENT.setPixelColor(i, 0x00FF0000); mdelay = 150 + (20 * (uint32_t)(255 - SEGMENT.speed)); SEGMENT.setPixelColor(i+1, 0x00EECC00); break;
      case 2: SEGMENT.setPixelColor(i+2, 0x0000FF00); mdelay = 150 + (100 * (uint32_t)(255 - SEGMENT.speed));break;
      case 3: SEGMENT.setPixelColor(i+1, 0x00EECC00); mdelay = 150 + (20 * (uint32_t)(255 - SEGMENT.speed));break;
    }
  }

  if (strip.now - SEGENV.step > mdelay)
  {
    SEGENV.aux0++;
    if (SEGENV.aux0 == 1 && SEGMENT.intensity > 140) SEGENV.aux0 = 2; //skip Red + Amber, to get US-style sequence
    if (SEGENV.aux0 > 3) SEGENV.aux0 = 0;
    SEGENV.step = strip.now;
  }
  
  return FRAMETIME;
}
static const char _data_FX_MODE_TRAFFIC_LIGHT[] PROGMEM = "Traffic Light@!,;,!,;!;1d";


/*
 * Sec flashes running on prim.
 */
#define FLASH_COUNT 4
uint16_t mode_chase_flash(void) {
  uint8_t flash_step = SEGENV.call % ((FLASH_COUNT * 2) + 1);

  for (int i = 0; i < SEGLEN; i++) {
    SEGMENT.setPixelColor(i, SEGMENT.color_from_palette(i, true, PALETTE_SOLID_WRAP, 0));
  }

  uint16_t delay = 10 + ((30 * (uint16_t)(255 - SEGMENT.speed)) / SEGLEN);
  if(flash_step < (FLASH_COUNT * 2)) {
    if(flash_step % 2 == 0) {
      uint16_t n = SEGENV.step;
      uint16_t m = (SEGENV.step + 1) % SEGLEN;
      SEGMENT.setPixelColor( n, SEGCOLOR(1));
      SEGMENT.setPixelColor( m, SEGCOLOR(1));
      delay = 20;
    } else {
      delay = 30;
    }
  } else {
    SEGENV.step = (SEGENV.step + 1) % SEGLEN;
  }
  return delay;
}
static const char _data_FX_MODE_CHASE_FLASH[] PROGMEM = "Chase Flash@!,;Bg,Fx,!;!;1d";


/*
 * Prim flashes running, followed by random color.
 */
uint16_t mode_chase_flash_random(void) {
  uint8_t flash_step = SEGENV.call % ((FLASH_COUNT * 2) + 1);

  for (int i = 0; i < SEGENV.aux1; i++) {
    SEGMENT.setPixelColor(i, SEGMENT.color_wheel(SEGENV.aux0));
  }

  uint16_t delay = 1 + ((10 * (uint16_t)(255 - SEGMENT.speed)) / SEGLEN);
  if(flash_step < (FLASH_COUNT * 2)) {
    uint16_t n = SEGENV.aux1;
    uint16_t m = (SEGENV.aux1 + 1) % SEGLEN;
    if(flash_step % 2 == 0) {
      SEGMENT.setPixelColor( n, SEGCOLOR(0));
      SEGMENT.setPixelColor( m, SEGCOLOR(0));
      delay = 20;
    } else {
      SEGMENT.setPixelColor( n, SEGMENT.color_wheel(SEGENV.aux0));
      SEGMENT.setPixelColor( m, SEGCOLOR(1));
      delay = 30;
    }
  } else {
    SEGENV.aux1 = (SEGENV.aux1 + 1) % SEGLEN;

    if (SEGENV.aux1 == 0) {
      SEGENV.aux0 = SEGMENT.get_random_wheel_index(SEGENV.aux0);
    }
  }
  return delay;
}
static const char _data_FX_MODE_CHASE_FLASH_RANDOM[] PROGMEM = "Chase Flash Rnd@!,;,Fx,;0;1d";


/*
 * Alternating color/sec pixels running.
 */
uint16_t mode_running_color(void) {
  return running(SEGCOLOR(0), SEGCOLOR(1));
}
static const char _data_FX_MODE_RUNNING_COLOR[] PROGMEM = "Chase 2@!,Width;!,!,;!;1d";


/*
 * Random colored pixels running. ("Stream")
 */
uint16_t mode_running_random(void) {
  uint32_t cycleTime = 25 + (3 * (uint32_t)(255 - SEGMENT.speed));
  uint32_t it = strip.now / cycleTime;
  if (SEGENV.call == 0) SEGENV.aux0 = random16(); // random seed for PRNG on start

  uint8_t zoneSize = ((255-SEGMENT.intensity) >> 4) +1;
  uint16_t PRNG16 = SEGENV.aux0;

  uint8_t z = it % zoneSize;
  bool nzone = (!z && it != SEGENV.aux1);
  for (int i=SEGLEN-1; i > 0; i--) {
    if (nzone || z >= zoneSize) {
      uint8_t lastrand = PRNG16 >> 8;
      int16_t diff = 0;
      while (abs(diff) < 42) { // make sure the difference between adjacent colors is big enough
        PRNG16 = (uint16_t)(PRNG16 * 2053) + 13849; // next zone, next 'random' number
        diff = (PRNG16 >> 8) - lastrand;
      }
      if (nzone) {
        SEGENV.aux0 = PRNG16; // save next starting seed
        nzone = false;
      }
      z = 0;
    }
    SEGMENT.setPixelColor(i, SEGMENT.color_wheel(PRNG16 >> 8));
    z++;
  }

  SEGENV.aux1 = it;
  return FRAMETIME;
}
static const char _data_FX_MODE_RUNNING_RANDOM[] PROGMEM = "Stream";


uint16_t larson_scanner(bool dual) {
  uint16_t counter = strip.now * ((SEGMENT.speed >> 2) +8);
  uint16_t index = counter * SEGLEN  >> 16;

  SEGMENT.fade_out(SEGMENT.intensity);

  if (SEGENV.step > index && SEGENV.step - index > SEGLEN/2) {
    SEGENV.aux0 = !SEGENV.aux0;
  }
  
  for (int i = SEGENV.step; i < index; i++) {
    uint16_t j = (SEGENV.aux0)?i:SEGLEN-1-i;
    SEGMENT.setPixelColor( j, SEGMENT.color_from_palette(j, true, PALETTE_SOLID_WRAP, 0));
  }
  if (dual) {
    uint32_t c;
    if (SEGCOLOR(2) != 0) {
      c = SEGCOLOR(2);
    } else {
      c = SEGMENT.color_from_palette(index, true, PALETTE_SOLID_WRAP, 0);
    }

    for (int i = SEGENV.step; i < index; i++) {
      uint16_t j = (SEGENV.aux0)?SEGLEN-1-i:i;
      SEGMENT.setPixelColor(j, c);
    }
  }

  SEGENV.step = index;
  return FRAMETIME;
}


/*
 * K.I.T.T.
 */
uint16_t mode_larson_scanner(void){
  return larson_scanner(false);
}
static const char _data_FX_MODE_LARSON_SCANNER[] PROGMEM = "Scanner@!,Fade rate;!,!,;!;mp12=0,1d";


/*
 * Creates two Larson scanners moving in opposite directions
 * Custom mode by Keith Lord: https://github.com/kitesurfer1404/WS2812FX/blob/master/src/custom/DualLarson.h
 */
uint16_t mode_dual_larson_scanner(void){
  return larson_scanner(true);
}
static const char _data_FX_MODE_DUAL_LARSON_SCANNER[] PROGMEM = "Scanner Dual@!,Fade rate;!,!,;!;mp12=0,1d";


/*
 * Firing comets from one end. "Lighthouse"
 */
uint16_t mode_comet(void) {
  uint16_t counter = strip.now * ((SEGMENT.speed >>2) +1);
  uint16_t index = (counter * SEGLEN) >> 16;
  if (SEGENV.call == 0) SEGENV.aux0 = index;

  SEGMENT.fade_out(SEGMENT.intensity);

  SEGMENT.setPixelColor( index, SEGMENT.color_from_palette(index, true, PALETTE_SOLID_WRAP, 0));
  if (index > SEGENV.aux0) {
    for (int i = SEGENV.aux0; i < index ; i++) {
       SEGMENT.setPixelColor( i, SEGMENT.color_from_palette(i, true, PALETTE_SOLID_WRAP, 0));
    }
  } else if (index < SEGENV.aux0 && index < 10) {
    for (int i = 0; i < index ; i++) {
       SEGMENT.setPixelColor( i, SEGMENT.color_from_palette(i, true, PALETTE_SOLID_WRAP, 0));
    }      
  }
  SEGENV.aux0 = index++;

  return FRAMETIME;
}
static const char _data_FX_MODE_COMET[] PROGMEM = "Lighthouse@!,Fade rate;!,!,!;!;1d";


/*
 * Fireworks function.
 */
uint16_t mode_fireworks() {
  const uint16_t width  = strip.isMatrix ? SEGMENT.virtualWidth() : SEGMENT.virtualLength();
  const uint16_t height = SEGMENT.virtualHeight();

  SEGMENT.fade_out(0);

  if (SEGENV.call == 0) {
    SEGENV.aux0 = UINT16_MAX;
    SEGENV.aux1 = UINT16_MAX;
  }
  bool valid1 = (SEGENV.aux0 < width*height);
  bool valid2 = (SEGENV.aux1 < width*height);
  uint32_t sv1 = 0, sv2 = 0;
  if (valid1) sv1 = strip.isMatrix ? SEGMENT.getPixelColorXY(SEGENV.aux0%width, SEGENV.aux0/width) : SEGMENT.getPixelColor(SEGENV.aux0); // TODO get spark color
  if (valid2) sv2 = strip.isMatrix ? SEGMENT.getPixelColorXY(SEGENV.aux1%width, SEGENV.aux1/width) : SEGMENT.getPixelColor(SEGENV.aux1); // TODO
  if (!SEGENV.step) SEGMENT.blur(16);
  if (valid1) { if (strip.isMatrix) SEGMENT.setPixelColorXY(SEGENV.aux0%width, SEGENV.aux0/width, sv1); else SEGMENT.setPixelColor(SEGENV.aux0, sv1); } // restore spark color after blur
  if (valid2) { if (strip.isMatrix) SEGMENT.setPixelColorXY(SEGENV.aux1%width, SEGENV.aux1/width, sv2); else SEGMENT.setPixelColor(SEGENV.aux1, sv2); } // restore old spark color after blur

  for (int i=0; i<MAX(1, width/20); i++) {
    if (random8(129 - (SEGMENT.intensity >> 1)) == 0) {
      uint16_t index = random16(width*height);
      uint16_t j = index % width, k = index / width;
      uint32_t col = SEGMENT.color_from_palette(random8(), false, false, 0);
      if (strip.isMatrix) SEGMENT.setPixelColorXY(j, k, col);
      else                SEGMENT.setPixelColor(index, col);
      SEGENV.aux1 = SEGENV.aux0;  // old spark
      SEGENV.aux0 = index;        // remember where spark occured
    }
  }
  return FRAMETIME;
}
static const char _data_FX_MODE_FIREWORKS[] PROGMEM = "Fireworks@,Frequency;!,!,;!;ix=192,pal=11,1d,2d";


//Twinkling LEDs running. Inspired by https://github.com/kitesurfer1404/WS2812FX/blob/master/src/custom/Rain.h
uint16_t mode_rain()
{
  const uint16_t width  = SEGMENT.virtualWidth();
  const uint16_t height = SEGMENT.virtualHeight();
  SEGENV.step += FRAMETIME;
  if (SEGENV.step > SPEED_FORMULA_L) {
    SEGENV.step = 1;
    if (strip.isMatrix) {
      uint32_t ctemp[width];
      for (int i = 0; i<width; i++) ctemp[i] = SEGMENT.getPixelColorXY(i, height-1);
      SEGMENT.move(6,1);  // move all pixels down
      for (int i = 0; i<width; i++) SEGMENT.setPixelColorXY(i, 0, ctemp[i]); // wrap around
      SEGENV.aux0 = (SEGENV.aux0 % width) + (SEGENV.aux0 / width + 1) * width;
      SEGENV.aux1 = (SEGENV.aux1 % width) + (SEGENV.aux1 / width + 1) * width;
    } else {
      //shift all leds left
      uint32_t ctemp = SEGMENT.getPixelColor(0); // TODO
      for (int i = 0; i < SEGLEN - 1; i++) {
        SEGMENT.setPixelColor(i, SEGMENT.getPixelColor(i+1)); // TODO
      }
      SEGMENT.setPixelColor(SEGLEN -1, ctemp); // wrap around
      SEGENV.aux0++;  // increase spark index
      SEGENV.aux1++;
    }
    if (SEGENV.aux0 == 0) SEGENV.aux0 = UINT16_MAX; // reset previous spark positiom
    if (SEGENV.aux1 == 0) SEGENV.aux0 = UINT16_MAX; // reset previous spark positiom
    if (SEGENV.aux0 >= width*height) SEGENV.aux0 = 0;     // ignore
    if (SEGENV.aux1 >= width*height) SEGENV.aux1 = 0;
  }
  return mode_fireworks();
}
static const char _data_FX_MODE_RAIN[] PROGMEM = "Rain@!,Spawning rate;!,!,;;ix=128,pal=0,1d,2d";


/*
 * Fire flicker function
 */
uint16_t mode_fire_flicker(void) {
  uint32_t cycleTime = 40 + (255 - SEGMENT.speed);
  uint32_t it = strip.now / cycleTime;
  if (SEGENV.step == it) return FRAMETIME;

  byte w = (SEGCOLOR(0) >> 24);
  byte r = (SEGCOLOR(0) >> 16);
  byte g = (SEGCOLOR(0) >>  8);
  byte b = (SEGCOLOR(0)      );
  byte lum = (SEGMENT.palette == 0) ? MAX(w, MAX(r, MAX(g, b))) : 255;
  lum /= (((256-SEGMENT.intensity)/16)+1);
  for (int i = 0; i < SEGLEN; i++) {
    byte flicker = random8(lum);
    if (SEGMENT.palette == 0) {
      SEGMENT.setPixelColor(i, MAX(r - flicker, 0), MAX(g - flicker, 0), MAX(b - flicker, 0), MAX(w - flicker, 0));
    } else {
      SEGMENT.setPixelColor(i, SEGMENT.color_from_palette(i, true, PALETTE_SOLID_WRAP, 0, 255 - flicker));
    }
  }

  SEGENV.step = it;
  return FRAMETIME;
}
static const char _data_FX_MODE_FIRE_FLICKER[] PROGMEM = "Fire Flicker@!,!;!,,;!;1d";


/*
 * Gradient run base function
 */
uint16_t gradient_base(bool loading) {
  uint16_t counter = strip.now * ((SEGMENT.speed >> 2) + 1);
  uint16_t pp = counter * SEGLEN >> 16;
  if (SEGENV.call == 0) pp = 0;
  float val; //0.0 = sec 1.0 = pri
  float brd = loading ? SEGMENT.intensity : SEGMENT.intensity/2;
  if (brd <1.0) brd = 1.0;
  int p1 = pp-SEGLEN;
  int p2 = pp+SEGLEN;

  for (int i = 0; i < SEGLEN; i++)
  {
    if (loading)
    {
      val = abs(((i>pp) ? p2:pp) -i);
    } else {
      val = MIN(abs(pp-i),MIN(abs(p1-i),abs(p2-i)));
    }
    val = (brd > val) ? val/brd * 255 : 255;
    SEGMENT.setPixelColor(i, color_blend(SEGCOLOR(0), SEGMENT.color_from_palette(i, true, PALETTE_SOLID_WRAP, 1), val));
  }

  return FRAMETIME;
}


/*
 * Gradient run
 */
uint16_t mode_gradient(void) {
  return gradient_base(false);
}
static const char _data_FX_MODE_GRADIENT[] PROGMEM = "Gradient@!,Spread;!,!,;!;ix=16,1d";


/*
 * Gradient run with hard transition
 */
uint16_t mode_loading(void) {
  return gradient_base(true);
}
static const char _data_FX_MODE_LOADING[] PROGMEM = "Loading@!,Fade;!,!,;!;ix=16,1d";


//American Police Light with all LEDs Red and Blue 
uint16_t police_base(uint32_t color1, uint32_t color2)
{
  uint16_t delay = 1 + (FRAMETIME<<3) / SEGLEN;  // longer segments should change faster
  uint32_t it = strip.now / map(SEGMENT.speed, 0, 255, delay<<4, delay);
  uint16_t offset = it % SEGLEN;
  
  uint16_t width = ((SEGLEN*(SEGMENT.intensity+1))>>9); //max width is half the strip
  if (!width) width = 1;
  for (int i = 0; i < width; i++) {
    uint16_t indexR = (offset + i) % SEGLEN;
    uint16_t indexB = (offset + i + (SEGLEN>>1)) % SEGLEN;
    SEGMENT.setPixelColor(indexR, color1);
    SEGMENT.setPixelColor(indexB, color2);
  }
  return FRAMETIME;
}


//Police Lights Red and Blue 
//uint16_t mode_police()
//{
//  SEGMENT.fill(SEGCOLOR(1));
//  return police_base(RED, BLUE);
//}
//static const char _data_FX_MODE_POLICE[] PROGMEM = "Police@!,Width;,Bg,;0";


//Police Lights with custom colors 
uint16_t mode_two_dots()
{
  SEGMENT.fill(SEGCOLOR(2));
  uint32_t color2 = (SEGCOLOR(1) == SEGCOLOR(2)) ? SEGCOLOR(0) : SEGCOLOR(1);

  return police_base(SEGCOLOR(0), color2);
}
static const char _data_FX_MODE_TWO_DOTS[] PROGMEM = "Two Dots@!,Dot size;1,2,Bg;!;1d";


/*
 * Fairy, inspired by https://www.youtube.com/watch?v=zeOw5MZWq24
 */
//4 bytes
typedef struct Flasher {
  uint16_t stateStart;
  uint8_t stateDur;
  bool stateOn;
} flasher;

#define FLASHERS_PER_ZONE 6
#define MAX_SHIMMER 92

uint16_t mode_fairy() {
  //set every pixel to a 'random' color from palette (using seed so it doesn't change between frames)
  uint16_t PRNG16 = 5100 + strip.getCurrSegmentId();
  for (int i = 0; i < SEGLEN; i++) {
    PRNG16 = (uint16_t)(PRNG16 * 2053) + 1384; //next 'random' number
    SEGMENT.setPixelColor(i, SEGMENT.color_from_palette(PRNG16 >> 8, false, false, 0));
  }

  //amount of flasher pixels depending on intensity (0: none, 255: every LED)
  if (SEGMENT.intensity == 0) return FRAMETIME;
  uint8_t flasherDistance = ((255 - SEGMENT.intensity) / 28) +1; //1-10
  uint16_t numFlashers = (SEGLEN / flasherDistance) +1;

  uint16_t dataSize = sizeof(flasher) * numFlashers;
  if (!SEGENV.allocateData(dataSize)) return FRAMETIME; //allocation failed
  Flasher* flashers = reinterpret_cast<Flasher*>(SEGENV.data);
  uint16_t now16 = strip.now & 0xFFFF;

  //Up to 11 flashers in one brightness zone, afterwards a new zone for every 6 flashers
  uint16_t zones = numFlashers/FLASHERS_PER_ZONE;
  if (!zones) zones = 1;
  uint8_t flashersInZone = numFlashers/zones;
  uint8_t flasherBri[FLASHERS_PER_ZONE*2 -1];

  for (int z = 0; z < zones; z++) {
    uint16_t flasherBriSum = 0;
    uint16_t firstFlasher = z*flashersInZone;
    if (z == zones-1) flashersInZone = numFlashers-(flashersInZone*(zones-1));

    for (int f = firstFlasher; f < firstFlasher + flashersInZone; f++) {
      uint16_t stateTime = now16 - flashers[f].stateStart;
      //random on/off time reached, switch state
      if (stateTime > flashers[f].stateDur * 10) {
        flashers[f].stateOn = !flashers[f].stateOn;
        if (flashers[f].stateOn) {
          flashers[f].stateDur = 12 + random8(12 + ((255 - SEGMENT.speed) >> 2)); //*10, 250ms to 1250ms
        } else {
          flashers[f].stateDur = 20 + random8(6 + ((255 - SEGMENT.speed) >> 2)); //*10, 250ms to 1250ms
        }
        //flashers[f].stateDur = 51 + random8(2 + ((255 - SEGMENT.speed) >> 1));
        flashers[f].stateStart = now16;
        if (stateTime < 255) {
          flashers[f].stateStart -= 255 -stateTime; //start early to get correct bri
          flashers[f].stateDur += 26 - stateTime/10;
          stateTime = 255 - stateTime;
        } else {
          stateTime = 0;
        }
      }
      if (stateTime > 255) stateTime = 255; //for flasher brightness calculation, fades in first 255 ms of state
      //flasherBri[f - firstFlasher] = (flashers[f].stateOn) ? 255-SEGMENT.gamma8((510 - stateTime) >> 1) : SEGMENT.gamma8((510 - stateTime) >> 1);
      flasherBri[f - firstFlasher] = (flashers[f].stateOn) ? stateTime : 255 - (stateTime >> 0);
      flasherBriSum += flasherBri[f - firstFlasher];
    }
    //dim factor, to create "shimmer" as other pixels get less voltage if a lot of flashers are on
    uint8_t avgFlasherBri = flasherBriSum / flashersInZone;
    uint8_t globalPeakBri = 255 - ((avgFlasherBri * MAX_SHIMMER) >> 8); //183-255, suitable for 1/5th of LEDs flashers

    for (int f = firstFlasher; f < firstFlasher + flashersInZone; f++) {
      uint8_t bri = (flasherBri[f - firstFlasher] * globalPeakBri) / 255;
      PRNG16 = (uint16_t)(PRNG16 * 2053) + 1384; //next 'random' number
      uint16_t flasherPos = f*flasherDistance;
      SEGMENT.setPixelColor(flasherPos, color_blend(SEGCOLOR(1), SEGMENT.color_from_palette(PRNG16 >> 8, false, false, 0), bri));
      for (int i = flasherPos+1; i < flasherPos+flasherDistance && i < SEGLEN; i++) {
        PRNG16 = (uint16_t)(PRNG16 * 2053) + 1384; //next 'random' number
        SEGMENT.setPixelColor(i, SEGMENT.color_from_palette(PRNG16 >> 8, false, false, 0, globalPeakBri));
      }
    }
  }
  return FRAMETIME;
}
static const char _data_FX_MODE_FAIRY[] PROGMEM = "Fairy";


/*
 * Fairytwinkle. Like Colortwinkle, but starting from all lit and not relying on strip.getPixelColor
 * Warning: Uses 4 bytes of segment data per pixel
 */
uint16_t mode_fairytwinkle() {
  uint16_t dataSize = sizeof(flasher) * SEGLEN;
  if (!SEGENV.allocateData(dataSize)) return mode_static(); //allocation failed
  Flasher* flashers = reinterpret_cast<Flasher*>(SEGENV.data);
  uint16_t now16 = strip.now & 0xFFFF;
  uint16_t PRNG16 = 5100 + strip.getCurrSegmentId();

  uint16_t riseFallTime = 400 + (255-SEGMENT.speed)*3;
  uint16_t maxDur = riseFallTime/100 + ((255 - SEGMENT.intensity) >> 2) + 13 + ((255 - SEGMENT.intensity) >> 1);

  for (int f = 0; f < SEGLEN; f++) {
    uint16_t stateTime = now16 - flashers[f].stateStart;
    //random on/off time reached, switch state
    if (stateTime > flashers[f].stateDur * 100) {
      flashers[f].stateOn = !flashers[f].stateOn;
      bool init = !flashers[f].stateDur;
      if (flashers[f].stateOn) {
        flashers[f].stateDur = riseFallTime/100 + ((255 - SEGMENT.intensity) >> 2) + random8(12 + ((255 - SEGMENT.intensity) >> 1)) +1;
      } else {
        flashers[f].stateDur = riseFallTime/100 + random8(3 + ((255 - SEGMENT.speed) >> 6)) +1;
      }
      flashers[f].stateStart = now16;
      stateTime = 0;
      if (init) {
        flashers[f].stateStart -= riseFallTime; //start lit
        flashers[f].stateDur = riseFallTime/100 + random8(12 + ((255 - SEGMENT.intensity) >> 1)) +5; //fire up a little quicker
        stateTime = riseFallTime;
      }
    }
    if (flashers[f].stateOn && flashers[f].stateDur > maxDur) flashers[f].stateDur = maxDur; //react more quickly on intensity change
    if (stateTime > riseFallTime) stateTime = riseFallTime; //for flasher brightness calculation, fades in first 255 ms of state
    uint8_t fadeprog = 255 - ((stateTime * 255) / riseFallTime);
    uint8_t flasherBri = (flashers[f].stateOn) ? 255-gamma8(fadeprog) : gamma8(fadeprog);
    uint16_t lastR = PRNG16;
    uint16_t diff = 0;
    while (diff < 0x4000) { //make sure colors of two adjacent LEDs differ enough
      PRNG16 = (uint16_t)(PRNG16 * 2053) + 1384; //next 'random' number
      diff = (PRNG16 > lastR) ? PRNG16 - lastR : lastR - PRNG16;
    }
    SEGMENT.setPixelColor(f, color_blend(SEGCOLOR(1), SEGMENT.color_from_palette(PRNG16 >> 8, false, false, 0), flasherBri));
  }
  return FRAMETIME;
}
static const char _data_FX_MODE_FAIRYTWINKLE[] PROGMEM = "Fairy Twinkle@;;;mp12=0,1d"; //pixels


/*
 * Tricolor chase function
 */
uint16_t tricolor_chase(uint32_t color1, uint32_t color2) {
  uint32_t cycleTime = 50 + ((255 - SEGMENT.speed)<<1);
  uint32_t it = strip.now / cycleTime;  // iterator
  uint8_t width = (1 + (SEGMENT.intensity>>4)); // value of 1-16 for each colour
  uint8_t index = it % (width*3);
  
  for (int i = 0; i < SEGLEN; i++, index++) {
    if (index > (width*3)-1) index = 0;

    uint32_t color = color1;
    if (index > (width<<1)-1) color = SEGMENT.color_from_palette(i, true, PALETTE_SOLID_WRAP, 1);
    else if (index > width-1) color = color2;

    SEGMENT.setPixelColor(SEGLEN - i -1, color);
  }
  return FRAMETIME;
}


/*
 * Tricolor chase mode
 */
uint16_t mode_tricolor_chase(void) {
  return tricolor_chase(SEGCOLOR(2), SEGCOLOR(0));
}
static const char _data_FX_MODE_TRICOLOR_CHASE[] PROGMEM = "Chase 3@!,Size;1,2,3;0;1d";


/*
 * ICU mode
 */
uint16_t mode_icu(void) {
  uint16_t dest = SEGENV.step & 0xFFFF;
  uint8_t space = (SEGMENT.intensity >> 3) +2;

  SEGMENT.fill(SEGCOLOR(1));

  byte pindex = map(dest, 0, SEGLEN-SEGLEN/space, 0, 255);
  uint32_t col = SEGMENT.color_from_palette(pindex, false, false, 0);

  SEGMENT.setPixelColor(dest, col);
  SEGMENT.setPixelColor(dest + SEGLEN/space, col);

  if(SEGENV.aux0 == dest) { // pause between eye movements
    if(random8(6) == 0) { // blink once in a while
      SEGMENT.setPixelColor(dest, SEGCOLOR(1));
      SEGMENT.setPixelColor(dest + SEGLEN/space, SEGCOLOR(1));
      return 200;
    }
    SEGENV.aux0 = random16(SEGLEN-SEGLEN/space);
    return 1000 + random16(2000);
  }

  if(SEGENV.aux0 > SEGENV.step) {
    SEGENV.step++;
    dest++;
  } else if (SEGENV.aux0 < SEGENV.step) {
    SEGENV.step--;
    dest--;
  }

  SEGMENT.setPixelColor(dest, col);
  SEGMENT.setPixelColor(dest + SEGLEN/space, col);

  return SPEED_FORMULA_L;
}
static const char _data_FX_MODE_ICU[] PROGMEM = "ICU";


/*
 * Custom mode by Aircoookie. Color Wipe, but with 3 colors
 */
uint16_t mode_tricolor_wipe(void)
{
  uint32_t cycleTime = 1000 + (255 - SEGMENT.speed)*200;
  uint32_t perc = strip.now % cycleTime;
  uint16_t prog = (perc * 65535) / cycleTime;
  uint16_t ledIndex = (prog * SEGLEN * 3) >> 16;
  uint16_t ledOffset = ledIndex;

  for (int i = 0; i < SEGLEN; i++)
  {
    SEGMENT.setPixelColor(i, SEGMENT.color_from_palette(i, true, PALETTE_SOLID_WRAP, 2));
  }
  
  if(ledIndex < SEGLEN) { //wipe from 0 to 1
    for (int i = 0; i < SEGLEN; i++)
    {
      SEGMENT.setPixelColor(i, (i > ledOffset)? SEGCOLOR(0) : SEGCOLOR(1));
    }
  } else if (ledIndex < SEGLEN*2) { //wipe from 1 to 2
    ledOffset = ledIndex - SEGLEN;
    for (int i = ledOffset +1; i < SEGLEN; i++)
    {
      SEGMENT.setPixelColor(i, SEGCOLOR(1));
    }
  } else //wipe from 2 to 0
  {
    ledOffset = ledIndex - SEGLEN*2;
    for (int i = 0; i <= ledOffset; i++)
    {
      SEGMENT.setPixelColor(i, SEGCOLOR(0));
    }
  }

  return FRAMETIME;
}
static const char _data_FX_MODE_TRICOLOR_WIPE[] PROGMEM = "Tri Wipe@!,;1,2,3;0;1d";


/*
 * Fades between 3 colors
 * Custom mode by Keith Lord: https://github.com/kitesurfer1404/WS2812FX/blob/master/src/custom/TriFade.h
 * Modified by Aircoookie
 */
uint16_t mode_tricolor_fade(void)
{
  uint16_t counter = strip.now * ((SEGMENT.speed >> 3) +1);
  uint32_t prog = (counter * 768) >> 16;

  uint32_t color1 = 0, color2 = 0;
  byte stage = 0;

  if(prog < 256) {
    color1 = SEGCOLOR(0);
    color2 = SEGCOLOR(1);
    stage = 0;
  } else if(prog < 512) {
    color1 = SEGCOLOR(1);
    color2 = SEGCOLOR(2);
    stage = 1;
  } else {
    color1 = SEGCOLOR(2);
    color2 = SEGCOLOR(0);
    stage = 2;
  }

  byte stp = prog; // % 256
  for (int i = 0; i < SEGLEN; i++) {
    uint32_t color;
    if (stage == 2) {
      color = color_blend(SEGMENT.color_from_palette(i, true, PALETTE_SOLID_WRAP, 2), color2, stp);
    } else if (stage == 1) {
      color = color_blend(color1, SEGMENT.color_from_palette(i, true, PALETTE_SOLID_WRAP, 2), stp);
    } else {
      color = color_blend(color1, color2, stp);
    }
    SEGMENT.setPixelColor(i, color);
  }

  return FRAMETIME;
}
static const char _data_FX_MODE_TRICOLOR_FADE[] PROGMEM = "Tri Fade";


/*
 * Creates random comets
 * Custom mode by Keith Lord: https://github.com/kitesurfer1404/WS2812FX/blob/master/src/custom/MultiComet.h
 */
uint16_t mode_multi_comet(void)
{
  uint32_t cycleTime = 10 + (uint32_t)(255 - SEGMENT.speed);
  uint32_t it = strip.now / cycleTime;
  if (SEGENV.step == it) return FRAMETIME;
  if (!SEGENV.allocateData(sizeof(uint16_t) * 8)) return mode_static(); //allocation failed
  
  SEGMENT.fade_out(SEGMENT.intensity);
  
  uint16_t* comets = reinterpret_cast<uint16_t*>(SEGENV.data);

  for (int i=0; i < 8; i++) {
    if(comets[i] < SEGLEN) {
      uint16_t index = comets[i];
      if (SEGCOLOR(2) != 0)
      {
        SEGMENT.setPixelColor(index, i % 2 ? SEGMENT.color_from_palette(index, true, PALETTE_SOLID_WRAP, 0) : SEGCOLOR(2));
      } else
      {
        SEGMENT.setPixelColor(index, SEGMENT.color_from_palette(index, true, PALETTE_SOLID_WRAP, 0));
      }
      comets[i]++;
    } else {
      if(!random(SEGLEN)) {
        comets[i] = 0;
      }
    }
  }

  SEGENV.step = it;
  return FRAMETIME;
}
static const char _data_FX_MODE_MULTI_COMET[] PROGMEM = "Multi Comet";


/*
 * Running random pixels ("Stream 2")
 * Custom mode by Keith Lord: https://github.com/kitesurfer1404/WS2812FX/blob/master/src/custom/RandomChase.h
 */
uint16_t mode_random_chase(void)
{
  if (SEGENV.call == 0) {
    SEGENV.step = RGBW32(random8(), random8(), random8(), 0);
    SEGENV.aux0 = random16();
  }
  uint16_t prevSeed = random16_get_seed(); // save seed so we can restore it at the end of the function
  uint32_t cycleTime = 25 + (3 * (uint32_t)(255 - SEGMENT.speed));
  uint32_t it = strip.now / cycleTime;
  uint32_t color = SEGENV.step;
  random16_set_seed(SEGENV.aux0);

  for (int i = SEGLEN -1; i > 0; i--) {
    uint8_t r = random8(6) != 0 ? (color >> 16 & 0xFF) : random8();
    uint8_t g = random8(6) != 0 ? (color >> 8  & 0xFF) : random8();
    uint8_t b = random8(6) != 0 ? (color       & 0xFF) : random8();
    color = RGBW32(r, g, b, 0);
    SEGMENT.setPixelColor(i, r, g, b);
    if (i == SEGLEN -1 && SEGENV.aux1 != (it & 0xFFFF)) { //new first color in next frame
      SEGENV.step = color;
      SEGENV.aux0 = random16_get_seed();
    }
  }

  SEGENV.aux1 = it & 0xFFFF;

  random16_set_seed(prevSeed); // restore original seed so other effects can use "random" PRNG
  return FRAMETIME;
}
static const char _data_FX_MODE_RANDOM_CHASE[] PROGMEM = "Stream 2";


//7 bytes
typedef struct Oscillator {
  int16_t pos;
  int8_t  size;
  int8_t  dir;
  int8_t  speed;
} oscillator;

/*
/  Oscillating bars of color, updated with standard framerate
*/
uint16_t mode_oscillate(void)
{
  uint8_t numOscillators = 3;
  uint16_t dataSize = sizeof(oscillator) * numOscillators;

  if (!SEGENV.allocateData(dataSize)) return mode_static(); //allocation failed
  
  Oscillator* oscillators = reinterpret_cast<Oscillator*>(SEGENV.data);

  if (SEGENV.call == 0)
  {
    oscillators[0] = {(int16_t)(SEGLEN/4),   (int8_t)(SEGLEN/8),  1, 1};
    oscillators[1] = {(int16_t)(SEGLEN/4*3), (int8_t)(SEGLEN/8),  1, 2};
    oscillators[2] = {(int16_t)(SEGLEN/4*2), (int8_t)(SEGLEN/8), -1, 1};
  }

  uint32_t cycleTime = 20 + (2 * (uint32_t)(255 - SEGMENT.speed));
  uint32_t it = strip.now / cycleTime;

  for (int i = 0; i < numOscillators; i++) {
    // if the counter has increased, move the oscillator by the random step
    if (it != SEGENV.step) oscillators[i].pos += oscillators[i].dir * oscillators[i].speed;
    oscillators[i].size = SEGLEN/(3+SEGMENT.intensity/8);
    if((oscillators[i].dir == -1) && (oscillators[i].pos <= 0)) {
      oscillators[i].pos = 0;
      oscillators[i].dir = 1;
      // make bigger steps for faster speeds
      oscillators[i].speed = SEGMENT.speed > 100 ? random8(2, 4):random8(1, 3);
    }
    if((oscillators[i].dir == 1) && (oscillators[i].pos >= (SEGLEN - 1))) {
      oscillators[i].pos = SEGLEN - 1;
      oscillators[i].dir = -1;
      oscillators[i].speed = SEGMENT.speed > 100 ? random8(2, 4):random8(1, 3);
    }
  }

  for (int i=0; i < SEGLEN; i++) {
    uint32_t color = BLACK;
    for (int j=0; j < numOscillators; j++) {
      if(i >= oscillators[j].pos - oscillators[j].size && i <= oscillators[j].pos + oscillators[j].size) {
        color = (color == BLACK) ? SEGCOLOR(j) : color_blend(color, SEGCOLOR(j), 128);
      }
    }
    SEGMENT.setPixelColor(i, color);
  }
 
  SEGENV.step = it;
  return FRAMETIME;
}
static const char _data_FX_MODE_OSCILLATE[] PROGMEM = "Oscillate";


//TODO
uint16_t mode_lightning(void)
{
  uint16_t ledstart = random16(SEGLEN);               // Determine starting location of flash
  uint16_t ledlen = 1 + random16(SEGLEN -ledstart);   // Determine length of flash (not to go beyond NUM_LEDS-1)
  uint8_t bri = 255/random8(1, 3);

  if (SEGENV.aux1 == 0) //init, leader flash
  {
    SEGENV.aux1 = random8(4, 4 + SEGMENT.intensity/20); //number of flashes
    SEGENV.aux1 *= 2;

    bri = 52; //leader has lower brightness
    SEGENV.aux0 = 200; //200ms delay after leader
  }

  SEGMENT.fill(SEGCOLOR(1));

  if (SEGENV.aux1 > 3 && !(SEGENV.aux1 & 0x01)) { //flash on even number >2
    for (int i = ledstart; i < ledstart + ledlen; i++)
    {
      SEGMENT.setPixelColor(i,SEGMENT.color_from_palette(i, true, PALETTE_SOLID_WRAP, 0, bri));
    }
    SEGENV.aux1--;

    SEGENV.step = millis();
    //return random8(4, 10); // each flash only lasts one frame/every 24ms... originally 4-10 milliseconds
  } else {
    if (millis() - SEGENV.step > SEGENV.aux0) {
      SEGENV.aux1--;
      if (SEGENV.aux1 < 2) SEGENV.aux1 = 0;

      SEGENV.aux0 = (50 + random8(100)); //delay between flashes
      if (SEGENV.aux1 == 2) {
        SEGENV.aux0 = (random8(255 - SEGMENT.speed) * 100); // delay between strikes
      }
      SEGENV.step = millis();
    }
  }
  return FRAMETIME;
}
static const char _data_FX_MODE_LIGHTNING[] PROGMEM = "Lightning";


// Pride2015
// Animated, ever-changing rainbows.
// by Mark Kriegsman: https://gist.github.com/kriegsman/964de772d64c502760e5
uint16_t mode_pride_2015(void)
{
  uint16_t duration = 10 + SEGMENT.speed;
  uint16_t sPseudotime = SEGENV.step;
  uint16_t sHue16 = SEGENV.aux0;

  uint8_t sat8 = beatsin88( 87, 220, 250);
  uint8_t brightdepth = beatsin88( 341, 96, 224);
  uint16_t brightnessthetainc16 = beatsin88( 203, (25 * 256), (40 * 256));
  uint8_t msmultiplier = beatsin88(147, 23, 60);

  uint16_t hue16 = sHue16;//gHue * 256;
  uint16_t hueinc16 = beatsin88(113, 1, 3000);

  sPseudotime += duration * msmultiplier;
  sHue16 += duration * beatsin88( 400, 5,9);
  uint16_t brightnesstheta16 = sPseudotime;
  CRGB fastled_col;

  for (int i = 0 ; i < SEGLEN; i++) {
    hue16 += hueinc16;
    uint8_t hue8 = hue16 >> 8;

    brightnesstheta16  += brightnessthetainc16;
    uint16_t b16 = sin16( brightnesstheta16  ) + 32768;

    uint16_t bri16 = (uint32_t)((uint32_t)b16 * (uint32_t)b16) / 65536;
    uint8_t bri8 = (uint32_t)(((uint32_t)bri16) * brightdepth) / 65536;
    bri8 += (255 - brightdepth);

    CRGB newcolor = CHSV( hue8, sat8, bri8);
    fastled_col = CRGB(SEGMENT.getPixelColor(i)); // TODO

    nblend(fastled_col, newcolor, 64);
    SEGMENT.setPixelColor(i, fastled_col.red, fastled_col.green, fastled_col.blue);
  }
  SEGENV.step = sPseudotime;
  SEGENV.aux0 = sHue16;
  return FRAMETIME;
}
static const char _data_FX_MODE_PRIDE_2015[] PROGMEM = "Pride 2015@!,;;;1d";


//eight colored dots, weaving in and out of sync with each other
uint16_t mode_juggle(void){
  SEGMENT.fade_out(SEGMENT.intensity);
  CRGB fastled_col;
  byte dothue = 0;
  for (int i = 0; i < 8; i++) {
    uint16_t index = 0 + beatsin88((128 + SEGMENT.speed)*(i + 7), 0, SEGLEN -1);
    fastled_col = CRGB(SEGMENT.getPixelColor(index)); // TODO
    fastled_col |= (SEGMENT.palette==0)?CHSV(dothue, 220, 255):ColorFromPalette(SEGPALETTE, dothue, 255);
    SEGMENT.setPixelColor(index, fastled_col.red, fastled_col.green, fastled_col.blue);
    dothue += 32;
  }
  return FRAMETIME;
}
static const char _data_FX_MODE_JUGGLE[] PROGMEM = "Juggle@!,Trail;!,!,;!;sx=16,ix=240,1d";


uint16_t mode_palette()
{
  uint16_t counter = 0;
  if (SEGMENT.speed != 0) 
  {
    counter = (strip.now * ((SEGMENT.speed >> 3) +1)) & 0xFFFF;
    counter = counter >> 8;
  }
  
  bool noWrap = (strip.paletteBlend == 2 || (strip.paletteBlend == 0 && SEGMENT.speed == 0));
  for (int i = 0; i < SEGLEN; i++)
  {
    uint8_t colorIndex = (i * 255 / SEGLEN) - counter;
    SEGMENT.setPixelColor(i, SEGMENT.color_from_palette(colorIndex, false, noWrap, 255));
  }
  return FRAMETIME;
}
static const char _data_FX_MODE_PALETTE[] PROGMEM = "Palette@Cycle speed,;1,2,3;!;1d";


// WLED limitation: Analog Clock overlay will NOT work when Fire2012 is active
// Fire2012 by Mark Kriegsman, July 2012
// as part of "Five Elements" shown here: http://youtu.be/knWiGsmgycY
//// 
// This basic one-dimensional 'fire' simulation works roughly as follows:
// There's a underlying array of 'heat' cells, that model the temperature
// at each point along the line.  Every cycle through the simulation, 
// four steps are performed:
//  1) All cells cool down a little bit, losing heat to the air
//  2) The heat from each cell drifts 'up' and diffuses a little
//  3) Sometimes randomly new 'sparks' of heat are added at the bottom
//  4) The heat from each cell is rendered as a color into the leds array
//     The heat-to-color mapping uses a black-body radiation approximation.
//
// Temperature is in arbitrary units from 0 (cold black) to 255 (white hot).
//
// This simulation scales it self a bit depending on SEGLEN; it should look
// "OK" on anywhere from 20 to 100 LEDs without too much tweaking. 
//
// I recommend running this simulation at anywhere from 30-100 frames per second,
// meaning an interframe delay of about 10-35 milliseconds.
//
// Looks best on a high-density LED setup (60+ pixels/meter).
//
//
// There are two main parameters you can play with to control the look and
// feel of your fire: COOLING (used in step 1 above) (Speed = COOLING), and SPARKING (used
// in step 3 above) (Effect Intensity = Sparking).
uint16_t mode_fire_2012()
{
  uint16_t strips = SEGMENT.nrOfVStrips();
  if (!SEGENV.allocateData(strips * SEGLEN)) return mode_static(); //allocation failed
  byte* heat = SEGENV.data;

  uint32_t it = strip.now >> 5; //div 32

  struct virtualStrip {
    static void runStrip(uint16_t stripNr, byte* heat, uint32_t it) {

      if (it != SEGENV.step)
      {
        uint8_t ignition = max(3,SEGLEN/10);  // ignition area: 10% of segment length or minimum 3 pixels

        // Step 1.  Cool down every cell a little
        for (int i = 0; i < SEGLEN; i++) {
          uint8_t cool = random8((((20 + SEGMENT.speed/3) * 16) / SEGLEN)+2);
          uint8_t minTemp = 0;
          if (i<ignition) {
<<<<<<< HEAD
            cool /= (ignition-i)/3 + 1;     // ignition area cools slower
=======
            //cool /= (ignition-i)/3 + 1;     // ignition area cools slower
>>>>>>> 51a2fa47
            minTemp = (ignition-i)/4 + 16;  // and should not become black
          }
          uint8_t temp = qsub8(heat[i], cool);
          heat[i] = temp<minTemp ? minTemp : temp;
        }

        // Step 2.  Heat from each cell drifts 'up' and diffuses a little
        for (int k = SEGLEN -1; k > 1; k--) {
          heat[k] = (heat[k - 1] + (heat[k - 2]<<1) ) / 3;  // heat[k-2] multiplied by 2
        }

        // Step 3.  Randomly ignite new 'sparks' of heat near the bottom
        if (random8() <= SEGMENT.intensity) {
          uint8_t y = random8(ignition);
          heat[y] = qadd8(heat[y], random8(160,255));
        }
      }

      // Step 4.  Map from heat cells to LED colors
      for (int j = 0; j < SEGLEN; j++) {
        SEGMENT.setPixelColor(indexToVStrip(j, stripNr), ColorFromPalette(SEGPALETTE, MIN(heat[j],240), 255, NOBLEND));
      }
    }
  };

  for (int stripNr=0; stripNr<strips; stripNr++)
    virtualStrip::runStrip(stripNr, &heat[stripNr * SEGLEN], it);

  if (it != SEGENV.step)
    SEGENV.step = it;

  return FRAMETIME;
}
static const char _data_FX_MODE_FIRE_2012[] PROGMEM = "Fire 2012@Cooling,Spark rate;1,2,3;!;sx=120,ix=64,mp12=1,1d"; //bars


// ColorWavesWithPalettes by Mark Kriegsman: https://gist.github.com/kriegsman/8281905786e8b2632aeb
// This function draws color waves with an ever-changing,
// widely-varying set of parameters, using a color palette.
uint16_t mode_colorwaves()
{
  uint16_t duration = 10 + SEGMENT.speed;
  uint16_t sPseudotime = SEGENV.step;
  uint16_t sHue16 = SEGENV.aux0;

  uint8_t brightdepth = beatsin88(341, 96, 224);
  uint16_t brightnessthetainc16 = beatsin88( 203, (25 * 256), (40 * 256));
  uint8_t msmultiplier = beatsin88(147, 23, 60);

  uint16_t hue16 = sHue16;//gHue * 256;
  // uint16_t hueinc16 = beatsin88(113, 300, 1500);
  uint16_t hueinc16 = beatsin88(113, 60, 300)*SEGMENT.intensity*10/255;  // Use the Intensity Slider for the hues

  sPseudotime += duration * msmultiplier;
  sHue16 += duration * beatsin88(400, 5, 9);
  uint16_t brightnesstheta16 = sPseudotime;
  //CRGB fastled_col;

  if (SEGENV.call == 0) SEGMENT.fill(BLACK);

  for (int i = 0 ; i < SEGLEN; i++) {
    hue16 += hueinc16;
    uint8_t hue8 = hue16 >> 8;
    uint16_t h16_128 = hue16 >> 7;
    if ( h16_128 & 0x100) {
      hue8 = 255 - (h16_128 >> 1);
    } else {
      hue8 = h16_128 >> 1;
    }

    brightnesstheta16  += brightnessthetainc16;
    uint16_t b16 = sin16( brightnesstheta16  ) + 32768;

    uint16_t bri16 = (uint32_t)((uint32_t)b16 * (uint32_t)b16) / 65536;
    uint8_t bri8 = (uint32_t)(((uint32_t)bri16) * brightdepth) / 65536;
    bri8 += (255 - brightdepth);

    //CRGB newcolor = ColorFromPalette(SEGPALETTE, hue8, bri8);
    //fastled_col = SEGMENT.getPixelColor(i); // TODO

    //nblend(fastled_col, newcolor, 128);
    //SEGMENT.setPixelColor(i, fastled_col.red, fastled_col.green, fastled_col.blue);
    SEGMENT.blendPixelColor(i, SEGMENT.color_from_palette(hue8, false, PALETTE_SOLID_WRAP, 0, bri8), 128); // 50/50 mix
  }
  SEGENV.step = sPseudotime;
  SEGENV.aux0 = sHue16;
  return FRAMETIME;
}
static const char _data_FX_MODE_COLORWAVES[] PROGMEM = "Colorwaves@!,!;!,!,!;!;1d";


// colored stripes pulsing at a defined Beats-Per-Minute (BPM)
uint16_t mode_bpm()
{
  //CRGB fastled_col;
  uint32_t stp = (strip.now / 20) & 0xFF;
  uint8_t beat = beatsin8(SEGMENT.speed, 64, 255);
  for (int i = 0; i < SEGLEN; i++) {
    //fastled_col = ColorFromPalette(SEGPALETTE, stp + (i * 2), beat - stp + (i * 10));
    //SEGMENT.setPixelColor(i, fastled_col.red, fastled_col.green, fastled_col.blue);
    SEGMENT.setPixelColor(i, SEGMENT.color_from_palette(stp + (i * 2), false, PALETTE_SOLID_WRAP, 0, beat - stp + (i * 10)));
  }
  return FRAMETIME;
}
static const char _data_FX_MODE_BPM[] PROGMEM = "Bpm@!,;1,2,3;!;sx=64,1d";


uint16_t mode_fillnoise8()
{
  if (SEGENV.call == 0) SEGENV.step = random16(12345);
  //CRGB fastled_col;
  for (int i = 0; i < SEGLEN; i++) {
    uint8_t index = inoise8(i * SEGLEN, SEGENV.step + i * SEGLEN);
    //fastled_col = ColorFromPalette(SEGPALETTE, index, 255, LINEARBLEND);
    //SEGMENT.setPixelColor(i, fastled_col.red, fastled_col.green, fastled_col.blue);
    SEGMENT.setPixelColor(i, SEGMENT.color_from_palette(index, false, PALETTE_SOLID_WRAP, 0));
  }
  SEGENV.step += beatsin8(SEGMENT.speed, 1, 6); //10,1,4

  return FRAMETIME;
}
static const char _data_FX_MODE_FILLNOISE8[] PROGMEM = "Fill Noise@!,!;!,!,!;!;1d";


uint16_t mode_noise16_1()
{
  uint16_t scale = 320;                                       // the "zoom factor" for the noise
  //CRGB fastled_col;
  SEGENV.step += (1 + SEGMENT.speed/16);

  for (int i = 0; i < SEGLEN; i++) {
    uint16_t shift_x = beatsin8(11);                          // the x position of the noise field swings @ 17 bpm
    uint16_t shift_y = SEGENV.step/42;                        // the y position becomes slowly incremented
    uint16_t real_x = (i + shift_x) * scale;                  // the x position of the noise field swings @ 17 bpm
    uint16_t real_y = (i + shift_y) * scale;                  // the y position becomes slowly incremented
    uint32_t real_z = SEGENV.step;                            // the z position becomes quickly incremented
    uint8_t noise = inoise16(real_x, real_y, real_z) >> 8;    // get the noise data and scale it down
    uint8_t index = sin8(noise * 3);                          // map LED color based on noise data

    //fastled_col = ColorFromPalette(SEGPALETTE, index, 255, LINEARBLEND);   // With that value, look up the 8 bit colour palette value and assign it to the current LED.
    //SEGMENT.setPixelColor(i, fastled_col.red, fastled_col.green, fastled_col.blue);
    SEGMENT.setPixelColor(i, SEGMENT.color_from_palette(index, false, PALETTE_SOLID_WRAP, 0));
  }

  return FRAMETIME;
}
static const char _data_FX_MODE_NOISE16_1[] PROGMEM = "Noise 1@!,!;!,!,!;!;1d";


uint16_t mode_noise16_2()
{
  uint16_t scale = 1000;                                        // the "zoom factor" for the noise
  //CRGB fastled_col;
  SEGENV.step += (1 + (SEGMENT.speed >> 1));

  for (int i = 0; i < SEGLEN; i++) {
    uint16_t shift_x = SEGENV.step >> 6;                        // x as a function of time
    uint32_t real_x = (i + shift_x) * scale;                    // calculate the coordinates within the noise field
    uint8_t noise = inoise16(real_x, 0, 4223) >> 8;             // get the noise data and scale it down
    uint8_t index = sin8(noise * 3);                            // map led color based on noise data

    //fastled_col = ColorFromPalette(SEGPALETTE, index, noise, LINEARBLEND);   // With that value, look up the 8 bit colour palette value and assign it to the current LED.
    //SEGMENT.setPixelColor(i, fastled_col.red, fastled_col.green, fastled_col.blue);
    SEGMENT.setPixelColor(i, SEGMENT.color_from_palette(index, false, PALETTE_SOLID_WRAP, 0, noise));
  }

  return FRAMETIME;
}
static const char _data_FX_MODE_NOISE16_2[] PROGMEM = "Noise 2@!,!;!,!,!;!;1d";


uint16_t mode_noise16_3()
{
  uint16_t scale = 800;                                       // the "zoom factor" for the noise
  //CRGB fastled_col;
  SEGENV.step += (1 + SEGMENT.speed);

  for (int i = 0; i < SEGLEN; i++) {
    uint16_t shift_x = 4223;                                  // no movement along x and y
    uint16_t shift_y = 1234;
    uint32_t real_x = (i + shift_x) * scale;                  // calculate the coordinates within the noise field
    uint32_t real_y = (i + shift_y) * scale;                  // based on the precalculated positions
    uint32_t real_z = SEGENV.step*8;  
    uint8_t noise = inoise16(real_x, real_y, real_z) >> 8;    // get the noise data and scale it down
    uint8_t index = sin8(noise * 3);                          // map led color based on noise data

    //fastled_col = ColorFromPalette(SEGPALETTE, index, noise, LINEARBLEND);   // With that value, look up the 8 bit colour palette value and assign it to the current LED.
    //SEGMENT.setPixelColor(i, fastled_col.red, fastled_col.green, fastled_col.blue);
    SEGMENT.setPixelColor(i, SEGMENT.color_from_palette(index, false, PALETTE_SOLID_WRAP, 0, noise));
  }

  return FRAMETIME;
}
static const char _data_FX_MODE_NOISE16_3[] PROGMEM = "Noise 3@!,!;!,!,!;!;1d";


//https://github.com/aykevl/ledstrip-spark/blob/master/ledstrip.ino
uint16_t mode_noise16_4()
{
  //CRGB fastled_col;
  uint32_t stp = (strip.now * SEGMENT.speed) >> 7;
  for (int i = 0; i < SEGLEN; i++) {
    int16_t index = inoise16(uint32_t(i) << 12, stp);
    //fastled_col = ColorFromPalette(SEGPALETTE, index);
    //SEGMENT.setPixelColor(i, fastled_col.red, fastled_col.green, fastled_col.blue);
    SEGMENT.setPixelColor(i, SEGMENT.color_from_palette(index, false, PALETTE_SOLID_WRAP, 0));
  }
  return FRAMETIME;
}
static const char _data_FX_MODE_NOISE16_4[] PROGMEM = "Noise 4@!,!;!,!,!;!;1d";


//based on https://gist.github.com/kriegsman/5408ecd397744ba0393e
uint16_t mode_colortwinkle()
{
  uint16_t dataSize = (SEGLEN+7) >> 3; //1 bit per LED
  if (!SEGENV.allocateData(dataSize)) return mode_static(); //allocation failed
  
  CRGB fastled_col, prev;
  fract8 fadeUpAmount = strip.getBrightness()>28 ? 8 + (SEGMENT.speed>>2) : 68-strip.getBrightness();
  fract8 fadeDownAmount = strip.getBrightness()>28 ? 8 + (SEGMENT.speed>>3) : 68-strip.getBrightness();
  for (uint16_t i = 0; i < SEGLEN; i++) {
    fastled_col = SEGMENT.getPixelColor(i);
    prev = fastled_col;
    uint16_t index = i >> 3;
    uint8_t  bitNum = i & 0x07;
    bool fadeUp = bitRead(SEGENV.data[index], bitNum);
    
    if (fadeUp) {
      CRGB incrementalColor = fastled_col;
      incrementalColor.nscale8_video(fadeUpAmount);
      fastled_col += incrementalColor;

      if (fastled_col.red == 255 || fastled_col.green == 255 || fastled_col.blue == 255) {
        bitWrite(SEGENV.data[index], bitNum, false);
      }
      SEGMENT.setPixelColor(i, fastled_col.red, fastled_col.green, fastled_col.blue);

      if (SEGMENT.getPixelColor(i) == RGBW32(prev.r, prev.g, prev.b, 0)) {  //fix "stuck" pixels
        fastled_col += fastled_col;
        SEGMENT.setPixelColor(i, fastled_col);
      }
    } else {
      fastled_col.nscale8(255 - fadeDownAmount);
      SEGMENT.setPixelColor(i, fastled_col);
    }
  }

  for (uint16_t j = 0; j <= SEGLEN / 50; j++) {
    if (random8() <= SEGMENT.intensity) {
      for (uint8_t times = 0; times < 5; times++) { //attempt to spawn a new pixel 5 times
        int i = random16(SEGLEN);
        if (SEGMENT.getPixelColor(i) == 0) {
          fastled_col = ColorFromPalette(SEGPALETTE, random8(), 64, NOBLEND);
          uint16_t index = i >> 3;
          uint8_t  bitNum = i & 0x07;
          bitWrite(SEGENV.data[index], bitNum, true);
          SEGMENT.setPixelColor(i, fastled_col);
          break; //only spawn 1 new pixel per frame per 50 LEDs
        }
      }
    }
  }
  return FRAMETIME_FIXED;
}
static const char _data_FX_MODE_COLORTWINKLE[] PROGMEM = "Colortwinkles@Fade speed,Spawn speed;1,2,3;!;mp12=0,1d"; //pixels


//Calm effect, like a lake at night
uint16_t mode_lake() {
  uint8_t sp = SEGMENT.speed/10;
  int wave1 = beatsin8(sp +2, -64,64);
  int wave2 = beatsin8(sp +1, -64,64);
  uint8_t wave3 = beatsin8(sp +2,   0,80);
  //CRGB fastled_col;

  for (int i = 0; i < SEGLEN; i++)
  {
    int index = cos8((i*15)+ wave1)/2 + cubicwave8((i*23)+ wave2)/2;           
    uint8_t lum = (index > wave3) ? index - wave3 : 0;
    //fastled_col = ColorFromPalette(SEGPALETTE, map(index,0,255,0,240), lum, LINEARBLEND);
    //SEGMENT.setPixelColor(i, fastled_col.red, fastled_col.green, fastled_col.blue);
    SEGMENT.setPixelColor(i, SEGMENT.color_from_palette(index, false, false, 0, lum));
  }
  return FRAMETIME;
}
static const char _data_FX_MODE_LAKE[] PROGMEM = "Lake@!,;1,2,3;!;1d";


// meteor effect
// send a meteor from begining to to the end of the strip with a trail that randomly decays.
// adapted from https://www.tweaking4all.com/hardware/arduino/adruino-led-strip-effects/#LEDStripEffectMeteorRain
uint16_t mode_meteor() {
  if (!SEGENV.allocateData(SEGLEN)) return mode_static(); //allocation failed

  byte* trail = SEGENV.data;
  
  byte meteorSize= 1+ SEGLEN / 10;
  uint16_t counter = strip.now * ((SEGMENT.speed >> 2) +8);
  uint16_t in = counter * SEGLEN >> 16;

  // fade all leds to colors[1] in LEDs one step
  for (int i = 0; i < SEGLEN; i++) {
    if (random8() <= 255 - SEGMENT.intensity)
    {
      byte meteorTrailDecay = 128 + random8(127);
      trail[i] = scale8(trail[i], meteorTrailDecay);
      SEGMENT.setPixelColor(i, SEGMENT.color_from_palette(i, true, false, 0, trail[i]));
    }
  }

  // draw meteor
  for (int j = 0; j < meteorSize; j++) {
    uint16_t index = in + j;
    if (index >= SEGLEN) {
      index -= SEGLEN;
    }
    trail[index] = 240;
    SEGMENT.setPixelColor(index, SEGMENT.color_from_palette(index, true, false, 0, 255));
  }

  return FRAMETIME;
}
static const char _data_FX_MODE_METEOR[] PROGMEM = "Meteor@!,Trail length;!,,;!;1d";


// smooth meteor effect
// send a meteor from begining to to the end of the strip with a trail that randomly decays.
// adapted from https://www.tweaking4all.com/hardware/arduino/adruino-led-strip-effects/#LEDStripEffectMeteorRain
uint16_t mode_meteor_smooth() {
  if (!SEGENV.allocateData(SEGLEN)) return mode_static(); //allocation failed

  byte* trail = SEGENV.data;
  
  byte meteorSize= 1+ SEGLEN / 10;
  uint16_t in = map((SEGENV.step >> 6 & 0xFF), 0, 255, 0, SEGLEN -1);

  // fade all leds to colors[1] in LEDs one step
  for (int i = 0; i < SEGLEN; i++) {
    if (trail[i] != 0 && random8() <= 255 - SEGMENT.intensity)
    {
      int change = 3 - random8(12); //change each time between -8 and +3
      trail[i] += change;
      if (trail[i] > 245) trail[i] = 0;
      if (trail[i] > 240) trail[i] = 240;
      SEGMENT.setPixelColor(i, SEGMENT.color_from_palette(i, true, false, 0, trail[i]));
    }
  }
  
  // draw meteor
  for (int j = 0; j < meteorSize; j++) {
    uint16_t index = in + j;
    if (index >= SEGLEN) {
      index -= SEGLEN;
    }
    trail[index] = 240;
    SEGMENT.setPixelColor(index, SEGMENT.color_from_palette(index, true, false, 0, 255));
  }

  SEGENV.step += SEGMENT.speed +1;
  return FRAMETIME;
}
static const char _data_FX_MODE_METEOR_SMOOTH[] PROGMEM = "Meteor Smooth@!,Trail length;!,,;!;1d";


//Railway Crossing / Christmas Fairy lights
uint16_t mode_railway()
{
  uint16_t dur = 40 + (255 - SEGMENT.speed) * 10;
  uint16_t rampdur = (dur * SEGMENT.intensity) >> 8;
  if (SEGENV.step > dur)
  {
    //reverse direction
    SEGENV.step = 0;
    SEGENV.aux0 = !SEGENV.aux0;
  }
  uint8_t pos = 255;
  if (rampdur != 0)
  {
    uint16_t p0 = (SEGENV.step * 255) / rampdur;
    if (p0 < 255) pos = p0;
  }
  if (SEGENV.aux0) pos = 255 - pos;
  for (int i = 0; i < SEGLEN; i += 2)
  {
    SEGMENT.setPixelColor(i, SEGMENT.color_from_palette(255 - pos, false, false, 255));
    if (i < SEGLEN -1)
    {
      SEGMENT.setPixelColor(i + 1, SEGMENT.color_from_palette(pos, false, false, 255));
    }
  }
  SEGENV.step += FRAMETIME;
  return FRAMETIME;
}
static const char _data_FX_MODE_RAILWAY[] PROGMEM = "Railway";


//Water ripple
//propagation velocity from speed
//drop rate from intensity

//4 bytes
typedef struct Ripple {
  uint8_t state;
  uint8_t color;
  uint16_t pos;
} ripple;

#ifdef ESP8266
  #define MAX_RIPPLES   56
#else
  #define MAX_RIPPLES  100
#endif
uint16_t ripple_base(bool rainbow)
{
  uint16_t maxRipples = min(1 + (SEGLEN >> 2), MAX_RIPPLES);  // 56 max for 16 segment ESP8266
  uint16_t dataSize = sizeof(ripple) * maxRipples;

  if (!SEGENV.allocateData(dataSize)) return mode_static(); //allocation failed
 
  Ripple* ripples = reinterpret_cast<Ripple*>(SEGENV.data);

  // ranbow background or chosen background, all very dim.
  if (rainbow) {
    if (SEGENV.call ==0) {
      SEGENV.aux0 = random8();
      SEGENV.aux1 = random8();
    }
    if (SEGENV.aux0 == SEGENV.aux1) {
      SEGENV.aux1 = random8();
    }
    else if (SEGENV.aux1 > SEGENV.aux0) {
      SEGENV.aux0++;
    } else {
      SEGENV.aux0--;
    }
    SEGMENT.fill(color_blend(SEGMENT.color_wheel(SEGENV.aux0),BLACK,235));
  } else {
    SEGMENT.fill(SEGCOLOR(1));
  }
  
  //draw wave
  for (int i = 0; i < maxRipples; i++)
  {
    uint16_t ripplestate = ripples[i].state;
    if (ripplestate)
    {
      uint8_t rippledecay = (SEGMENT.speed >> 4) +1; //faster decay if faster propagation
      uint16_t rippleorigin = ripples[i].pos;
      uint32_t col = SEGMENT.color_from_palette(ripples[i].color, false, false, 255);
      uint16_t propagation = ((ripplestate/rippledecay -1) * SEGMENT.speed);
      int16_t propI = propagation >> 8;
      uint8_t propF = propagation & 0xFF;
      int16_t left = rippleorigin - propI -1;
      uint8_t amp = (ripplestate < 17) ? triwave8((ripplestate-1)*8) : map(ripplestate,17,255,255,2);

      for (int16_t v = left; v < left +4; v++)
      {
        uint8_t mag = scale8(cubicwave8((propF>>2)+(v-left)*64), amp);
        if (v < SEGLEN && v >= 0)
        {
          SEGMENT.setPixelColor(v, color_blend(SEGMENT.getPixelColor(v), col, mag)); // TODO
        }
        int16_t w = left + propI*2 + 3 -(v-left);
        if (w < SEGLEN && w >= 0)
        {
          SEGMENT.setPixelColor(w, color_blend(SEGMENT.getPixelColor(w), col, mag)); // TODO
        }
      }  
      ripplestate += rippledecay;
      ripples[i].state = (ripplestate > 254) ? 0 : ripplestate;
    } else //randomly create new wave
    {
      if (random16(IBN + 10000) <= SEGMENT.intensity)
      {
        ripples[i].state = 1;
        ripples[i].pos = random16(SEGLEN);
        ripples[i].color = random8(); //color
      }
    }
  }
  return FRAMETIME;
}
#undef MAX_RIPPLES


uint16_t mode_ripple(void) {
  return ripple_base(false);
}
static const char _data_FX_MODE_RIPPLE[] PROGMEM = "Ripple";


uint16_t mode_ripple_rainbow(void) {
  return ripple_base(true);
}
static const char _data_FX_MODE_RIPPLE_RAINBOW[] PROGMEM = "Ripple Rainbow";


//  TwinkleFOX by Mark Kriegsman: https://gist.github.com/kriegsman/756ea6dcae8e30845b5a
//
//  TwinkleFOX: Twinkling 'holiday' lights that fade in and out.
//  Colors are chosen from a palette. Read more about this effect using the link above!

// If COOL_LIKE_INCANDESCENT is set to 1, colors will
// fade out slighted 'reddened', similar to how
// incandescent bulbs change color as they get dim down.
#define COOL_LIKE_INCANDESCENT 1

CRGB twinklefox_one_twinkle(uint32_t ms, uint8_t salt, bool cat)
{
  // Overall twinkle speed (changed)
  uint16_t ticks = ms / SEGENV.aux0;
  uint8_t fastcycle8 = ticks;
  uint16_t slowcycle16 = (ticks >> 8) + salt;
  slowcycle16 += sin8(slowcycle16);
  slowcycle16 = (slowcycle16 * 2053) + 1384;
  uint8_t slowcycle8 = (slowcycle16 & 0xFF) + (slowcycle16 >> 8);
  
  // Overall twinkle density.
  // 0 (NONE lit) to 8 (ALL lit at once).
  // Default is 5.
  uint8_t twinkleDensity = (SEGMENT.intensity >> 5) +1;

  uint8_t bright = 0;
  if (((slowcycle8 & 0x0E)/2) < twinkleDensity) {
    uint8_t ph = fastcycle8;
    // This is like 'triwave8', which produces a
    // symmetrical up-and-down triangle sawtooth waveform, except that this
    // function produces a triangle wave with a faster attack and a slower decay
    if (cat) //twinklecat, variant where the leds instantly turn on
    {
      bright = 255 - ph;
    } else { //vanilla twinklefox
      if (ph < 86) {
      bright = ph * 3;
      } else {
        ph -= 86;
        bright = 255 - (ph + (ph/2));
      }
    }
  }

  uint8_t hue = slowcycle8 - salt;
  CRGB c;
  if (bright > 0) {
    c = ColorFromPalette(SEGPALETTE, hue, bright, NOBLEND);
    if(COOL_LIKE_INCANDESCENT == 1) {
      // This code takes a pixel, and if its in the 'fading down'
      // part of the cycle, it adjusts the color a little bit like the
      // way that incandescent bulbs fade toward 'red' as they dim.
      if (fastcycle8 >= 128) 
      {
        uint8_t cooling = (fastcycle8 - 128) >> 4;
        c.g = qsub8(c.g, cooling);
        c.b = qsub8(c.b, cooling * 2);
      }
    }
  } else {
    c = CRGB::Black;
  }
  return c;
}

//  This function loops over each pixel, calculates the
//  adjusted 'clock' that this pixel should use, and calls
//  "CalculateOneTwinkle" on each pixel.  It then displays
//  either the twinkle color of the background color,
//  whichever is brighter.
uint16_t twinklefox_base(bool cat)
{
  // "PRNG16" is the pseudorandom number generator
  // It MUST be reset to the same starting value each time
  // this function is called, so that the sequence of 'random'
  // numbers that it generates is (paradoxically) stable.
  uint16_t PRNG16 = 11337;

  // Calculate speed
  if (SEGMENT.speed > 100) SEGENV.aux0 = 3 + ((255 - SEGMENT.speed) >> 3);
  else SEGENV.aux0 = 22 + ((100 - SEGMENT.speed) >> 1);

  // Set up the background color, "bg".
  CRGB bg = CRGB(SEGCOLOR(1));
  uint8_t bglight = bg.getAverageLight();
  if (bglight > 64) {
    bg.nscale8_video(16); // very bright, so scale to 1/16th
  } else if (bglight > 16) {
    bg.nscale8_video(64); // not that bright, so scale to 1/4th
  } else {
    bg.nscale8_video(86); // dim, scale to 1/3rd.
  }

  uint8_t backgroundBrightness = bg.getAverageLight();

  for (int i = 0; i < SEGLEN; i++) {
  
    PRNG16 = (uint16_t)(PRNG16 * 2053) + 1384; // next 'random' number
    uint16_t myclockoffset16= PRNG16; // use that number as clock offset
    PRNG16 = (uint16_t)(PRNG16 * 2053) + 1384; // next 'random' number
    // use that number as clock speed adjustment factor (in 8ths, from 8/8ths to 23/8ths)
    uint8_t myspeedmultiplierQ5_3 =  ((((PRNG16 & 0xFF)>>4) + (PRNG16 & 0x0F)) & 0x0F) + 0x08;
    uint32_t myclock30 = (uint32_t)((strip.now * myspeedmultiplierQ5_3) >> 3) + myclockoffset16;
    uint8_t  myunique8 = PRNG16 >> 8; // get 'salt' value for this pixel

    // We now have the adjusted 'clock' for this pixel, now we call
    // the function that computes what color the pixel should be based
    // on the "brightness = f( time )" idea.
    CRGB c = twinklefox_one_twinkle(myclock30, myunique8, cat);

    uint8_t cbright = c.getAverageLight();
    int16_t deltabright = cbright - backgroundBrightness;
    if (deltabright >= 32 || (!bg)) {
      // If the new pixel is significantly brighter than the background color,
      // use the new color.
      SEGMENT.setPixelColor(i, c.red, c.green, c.blue);
    } else if (deltabright > 0) {
      // If the new pixel is just slightly brighter than the background color,
      // mix a blend of the new color and the background color
      SEGMENT.setPixelColor(i, color_blend(RGBW32(bg.r,bg.g,bg.b,0), RGBW32(c.r,c.g,c.b,0), deltabright * 8));
    } else {
      // if the new pixel is not at all brighter than the background color,
      // just use the background color.
      SEGMENT.setPixelColor(i, bg.r, bg.g, bg.b);
    }
  }
  return FRAMETIME;
}


uint16_t mode_twinklefox()
{
  return twinklefox_base(false);
}
static const char _data_FX_MODE_TWINKLEFOX[] PROGMEM = "Twinklefox";


uint16_t mode_twinklecat()
{
  return twinklefox_base(true);
}
static const char _data_FX_MODE_TWINKLECAT[] PROGMEM = "Twinklecat";


//inspired by https://www.tweaking4all.com/hardware/arduino/adruino-led-strip-effects/#LEDStripEffectBlinkingHalloweenEyes
uint16_t mode_halloween_eyes()
{
  const uint16_t maxWidth = strip.isMatrix ? SEGMENT.virtualWidth() : SEGLEN;
  const uint16_t HALLOWEEN_EYE_SPACE = MAX(2, strip.isMatrix ? SEGMENT.virtualWidth()>>4: SEGLEN>>5);
  const uint16_t HALLOWEEN_EYE_WIDTH = HALLOWEEN_EYE_SPACE/2;
  uint16_t eyeLength = (2*HALLOWEEN_EYE_WIDTH) + HALLOWEEN_EYE_SPACE;
  if (eyeLength >= maxWidth) return mode_static(); //bail if segment too short

  SEGMENT.fill(SEGCOLOR(1)); //fill background

  uint8_t state = SEGENV.aux1 >> 8;
  uint16_t stateTime = SEGENV.call;
  if (stateTime == 0) stateTime = 2000;

  if (state == 0) { //spawn eyes
    SEGENV.aux0 = random16(0, maxWidth - eyeLength - 1); //start pos
    SEGENV.aux1 = random8(); //color
    if (strip.isMatrix) SEGMENT.offset = random16(SEGMENT.virtualHeight()-1); // a hack: reuse offset since it is not used in matrices
    state = 1;
  }
  
  if (state < 2) { //fade eyes
    uint16_t startPos    = SEGENV.aux0;
    uint16_t start2ndEye = startPos + HALLOWEEN_EYE_WIDTH + HALLOWEEN_EYE_SPACE;
    
    uint32_t fadestage = (strip.now - SEGENV.step)*255 / stateTime;
    if (fadestage > 255) fadestage = 255;
    uint32_t c = color_blend(SEGMENT.color_from_palette(SEGENV.aux1 & 0xFF, false, false, 0), SEGCOLOR(1), fadestage);
    
    for (int i = 0; i < HALLOWEEN_EYE_WIDTH; i++) {
      if (strip.isMatrix) {
        SEGMENT.setPixelColorXY(startPos    + i, SEGMENT.offset, c);
        SEGMENT.setPixelColorXY(start2ndEye + i, SEGMENT.offset, c);
      } else {
        SEGMENT.setPixelColor(startPos    + i, c);
        SEGMENT.setPixelColor(start2ndEye + i, c);
      }
    }
  }

  if (strip.now - SEGENV.step > stateTime) {
    state++;
    if (state > 2) state = 0;
    
    if (state < 2) {
      stateTime = 100 + SEGMENT.intensity*10; //eye fade time
    } else {
      uint16_t eyeOffTimeBase = (256 - SEGMENT.speed)*10;
      stateTime = eyeOffTimeBase + random16(eyeOffTimeBase);
    }
    SEGENV.step = strip.now;
    SEGENV.call = stateTime;
  }

  SEGENV.aux1 = (SEGENV.aux1 & 0xFF) + (state << 8); //save state
  
  return FRAMETIME;
}
static const char _data_FX_MODE_HALLOWEEN_EYES[] PROGMEM = "Halloween Eyes@Duration,Eye fade time;!,!,;!;1d,2d";


//Speed slider sets amount of LEDs lit, intensity sets unlit
uint16_t mode_static_pattern()
{
  uint16_t lit = 1 + SEGMENT.speed;
  uint16_t unlit = 1 + SEGMENT.intensity;
  bool drawingLit = true;
  uint16_t cnt = 0;

  for (int i = 0; i < SEGLEN; i++) {
    SEGMENT.setPixelColor(i, (drawingLit) ? SEGMENT.color_from_palette(i, true, PALETTE_SOLID_WRAP, 0) : SEGCOLOR(1));
    cnt++;
    if (cnt >= ((drawingLit) ? lit : unlit)) {
      cnt = 0;
      drawingLit = !drawingLit;
    }
  }
  
  return FRAMETIME;
}
static const char _data_FX_MODE_STATIC_PATTERN[] PROGMEM = "Solid Pattern@Fg size,Bg size;Fg,Bg,;!;pal=0,1d";


uint16_t mode_tri_static_pattern()
{
  uint8_t segSize = (SEGMENT.intensity >> 5) +1;
  uint8_t currSeg = 0;
  uint16_t currSegCount = 0;

  for (int i = 0; i < SEGLEN; i++) {
    if ( currSeg % 3 == 0 ) {
      SEGMENT.setPixelColor(i, SEGCOLOR(0));
    } else if( currSeg % 3 == 1) {
      SEGMENT.setPixelColor(i, SEGCOLOR(1));
    } else {
      SEGMENT.setPixelColor(i, (SEGCOLOR(2) > 0 ? SEGCOLOR(2) : WHITE));
    }
    currSegCount += 1;
    if (currSegCount >= segSize) {
      currSeg +=1;
      currSegCount = 0;
    }
  }

  return FRAMETIME;
}
static const char _data_FX_MODE_TRI_STATIC_PATTERN[] PROGMEM = "Solid Pattern Tri@,Size;1,2,3;!;1d,pal=0";


uint16_t spots_base(uint16_t threshold)
{
  SEGMENT.fill(SEGCOLOR(1));
  
  uint16_t maxZones = SEGLEN >> 2;
  uint16_t zones = 1 + ((SEGMENT.intensity * maxZones) >> 8);
  uint16_t zoneLen = SEGLEN / zones;
  uint16_t offset = (SEGLEN - zones * zoneLen) >> 1;

  for (int z = 0; z < zones; z++)
  {
    uint16_t pos = offset + z * zoneLen;
    for (int i = 0; i < zoneLen; i++)
    {
      uint16_t wave = triwave16((i * 0xFFFF) / zoneLen);
      if (wave > threshold) {
        uint16_t index = 0 + pos + i;
        uint8_t s = (wave - threshold)*255 / (0xFFFF - threshold);
        SEGMENT.setPixelColor(index, color_blend(SEGMENT.color_from_palette(index, true, PALETTE_SOLID_WRAP, 0), SEGCOLOR(1), 255-s));
      }
    }
  }
  
  return FRAMETIME;
}


//Intensity slider sets number of "lights", speed sets LEDs per light
uint16_t mode_spots()
{
  return spots_base((255 - SEGMENT.speed) << 8);
}
static const char _data_FX_MODE_SPOTS[] PROGMEM = "Spots@Spread,Width;!,!,;!;1d";


//Intensity slider sets number of "lights", LEDs per light fade in and out
uint16_t mode_spots_fade()
{
  uint16_t counter = strip.now * ((SEGMENT.speed >> 2) +8);
  uint16_t t = triwave16(counter);
  uint16_t tr = (t >> 1) + (t >> 2);
  return spots_base(tr);
}
static const char _data_FX_MODE_SPOTS_FADE[] PROGMEM = "Spots Fade@Spread,Width;!,!,;!;1d";


//each needs 12 bytes
typedef struct Ball {
  unsigned long lastBounceTime;
  float impactVelocity;
  float height;
} ball;

/*
*  Bouncing Balls Effect
*/
uint16_t mode_bouncing_balls(void) {
  //allocate segment data
  const uint16_t strips = SEGMENT.nrOfVStrips(); // adapt for 2D
  const size_t maxNumBalls = 16; 
  uint16_t dataSize = sizeof(ball) * maxNumBalls;
  if (!SEGENV.allocateData(dataSize * strips)) return mode_static(); //allocation failed
  
  Ball* balls = reinterpret_cast<Ball*>(SEGENV.data);

  SEGMENT.fill(SEGCOLOR(2) ? BLACK : SEGCOLOR(1));

  // virtualStrip idea by @ewowi (Ewoud Wijma)
  // requires virtual strip # to be embedded into upper 16 bits of index in setPixelColor()
  // the following functions will not work on virtual strips: fill(), fade_out(), fadeToBlack(), blur()
  struct virtualStrip {
    static void runStrip(size_t stripNr, Ball* balls) {
      // number of balls based on intensity setting to max of 7 (cycles colors)
      // non-chosen color is a random color
      uint16_t numBalls = (SEGMENT.intensity * (maxNumBalls - 1)) / 255 + 1; // minimum 1 ball
      const float gravity = -9.81; // standard value of gravity
      const bool hasCol2 = SEGCOLOR(2);
      const unsigned long time = millis();

      if (SEGENV.call == 0) {
        for (size_t i = 0; i < maxNumBalls; i++) balls[i].lastBounceTime = time;
      }
      
      for (size_t i = 0; i < numBalls; i++) {
        float timeSinceLastBounce = (time - balls[i].lastBounceTime)/((255-SEGMENT.speed)/64 +1);
        float timeSec = timeSinceLastBounce/1000.0f;
        balls[i].height = (0.5f * gravity * timeSec + balls[i].impactVelocity) * timeSec; // avoid use pow(x, 2) - its extremely slow !

        if (balls[i].height <= 0.0f) {
          balls[i].height = 0.0f;
          //damping for better effect using multiple balls
          float dampening = 0.9f - float(i)/float(numBalls * numBalls); // avoid use pow(x, 2) - its extremely slow !
          balls[i].impactVelocity = dampening * balls[i].impactVelocity;
          balls[i].lastBounceTime = time;

          if (balls[i].impactVelocity < 0.015f) {
            float impactVelocityStart = sqrt(-2 * gravity) * random8(5,11)/10.0f; // randomize impact velocity
            balls[i].impactVelocity = impactVelocityStart;
          }
        } else if (balls[i].height > 1.0f) {
          continue; // do not draw OOB ball
        }
        
        uint32_t color = SEGCOLOR(0);
        if (SEGMENT.palette) {
          color = SEGMENT.color_wheel(i*(256/MAX(numBalls, 8)));
        } else if (hasCol2) {
          color = SEGCOLOR(i % NUM_COLORS);
        }

        int pos = roundf(balls[i].height * (SEGLEN - 1));
        if (SEGLEN<32) SEGMENT.setPixelColor(indexToVStrip(pos, stripNr), color); // encode virtual strip into index
        else           SEGMENT.setPixelColor(balls[i].height + (stripNr+1)*10.0f, color);
      }
    }
  };

  for (int stripNr=0; stripNr<strips; stripNr++)
    virtualStrip::runStrip(stripNr, &balls[stripNr * maxNumBalls]);

  return FRAMETIME;
}
static const char _data_FX_MODE_BOUNCINGBALLS[] PROGMEM = "Bouncing Balls@Gravity,# of balls;!,!,!;!;mp12=1,1d"; //bar


/*
* Sinelon stolen from FASTLED examples
*/
uint16_t sinelon_base(bool dual, bool rainbow=false) {
  SEGMENT.fade_out(SEGMENT.intensity);
  uint16_t pos = beatsin16(SEGMENT.speed/10,0,SEGLEN-1);
  if (SEGENV.call == 0) SEGENV.aux0 = pos;
  uint32_t color1 = SEGMENT.color_from_palette(pos, true, false, 0);
  uint32_t color2 = SEGCOLOR(2);
  if (rainbow) {
    color1 = SEGMENT.color_wheel((pos & 0x07) * 32);
  }
  SEGMENT.setPixelColor(pos, color1);
  if (dual) {
    if (!color2) color2 = SEGMENT.color_from_palette(pos, true, false, 0);
    if (rainbow) color2 = color1; //rainbow
    SEGMENT.setPixelColor(SEGLEN-1-pos, color2);
  }
  if (SEGENV.aux0 != pos) { 
    if (SEGENV.aux0 < pos) {
      for (int i = SEGENV.aux0; i < pos ; i++) {
        SEGMENT.setPixelColor(i, color1);
        if (dual) SEGMENT.setPixelColor(SEGLEN-1-i, color2);
      }
    } else {
      for (int i = SEGENV.aux0; i > pos ; i--) {
        SEGMENT.setPixelColor(i, color1);
        if (dual) SEGMENT.setPixelColor(SEGLEN-1-i, color2);
      }
    }
    SEGENV.aux0 = pos;
  }

  return FRAMETIME;
}


uint16_t mode_sinelon(void) {
  return sinelon_base(false);
}
static const char _data_FX_MODE_SINELON[] PROGMEM = "Sinelon";


uint16_t mode_sinelon_dual(void) {
  return sinelon_base(true);
}
static const char _data_FX_MODE_SINELON_DUAL[] PROGMEM = "Sinelon Dual";


uint16_t mode_sinelon_rainbow(void) {
  return sinelon_base(false, true);
}
static const char _data_FX_MODE_SINELON_RAINBOW[] PROGMEM = "Sinelon Rainbow";


//Rainbow with glitter, inspired by https://gist.github.com/kriegsman/062e10f7f07ba8518af6
uint16_t mode_glitter()
{
  mode_palette();

  if (SEGMENT.intensity > random8())
  {
    SEGMENT.setPixelColor(random16(SEGLEN), ULTRAWHITE);
  }
  
  return FRAMETIME;
}
static const char _data_FX_MODE_GLITTER[] PROGMEM = "Glitter@,!;!,!,!;!;mp12=0,1d"; //pixels


//each needs 19 bytes
//Spark type is used for popcorn, 1D fireworks, and drip
typedef struct Spark {
  float pos, posX;
  float vel, velX;
  uint16_t col;
  uint8_t colIndex;
} spark;

#define maxNumPopcorn 21 // max 21 on 16 segment ESP8266
/*
*  POPCORN
*  modified from https://github.com/kitesurfer1404/WS2812FX/blob/master/src/custom/Popcorn.h
*/
uint16_t mode_popcorn(void) {
  //allocate segment data
  uint16_t strips = SEGMENT.nrOfVStrips();
  uint16_t dataSize = sizeof(spark) * maxNumPopcorn;
  if (!SEGENV.allocateData(dataSize * strips)) return mode_static(); //allocation failed

  Spark* popcorn = reinterpret_cast<Spark*>(SEGENV.data);

  bool hasCol2 = SEGCOLOR(2);
  SEGMENT.fill(hasCol2 ? BLACK : SEGCOLOR(1));

  struct virtualStrip {
    static void runStrip(uint16_t stripNr, Spark* popcorn) {
      float gravity = -0.0001 - (SEGMENT.speed/200000.0); // m/s/s
      gravity *= SEGLEN;

      uint8_t numPopcorn = SEGMENT.intensity*maxNumPopcorn/255;
      if (numPopcorn == 0) numPopcorn = 1;

      for(int i = 0; i < numPopcorn; i++) {
        if (popcorn[i].pos >= 0.0f) { // if kernel is active, update its position
          popcorn[i].pos += popcorn[i].vel;
          popcorn[i].vel += gravity;
        } else { // if kernel is inactive, randomly pop it
          if (random8() < 2) { // POP!!!
            popcorn[i].pos = 0.01f;

            uint16_t peakHeight = 128 + random8(128); //0-255
            peakHeight = (peakHeight * (SEGLEN -1)) >> 8;
            popcorn[i].vel = sqrt(-2.0 * gravity * peakHeight);

            if (SEGMENT.palette)
            {
              popcorn[i].colIndex = random8();
            } else {
              byte col = random8(0, NUM_COLORS);
              if (!SEGCOLOR(2) || !SEGCOLOR(col)) col = 0;
              popcorn[i].colIndex = col;
            }
          }
        }
        if (popcorn[i].pos >= 0.0f) { // draw now active popcorn (either active before or just popped)
          uint32_t col = SEGMENT.color_wheel(popcorn[i].colIndex);
          if (!SEGMENT.palette && popcorn[i].colIndex < NUM_COLORS) col = SEGCOLOR(popcorn[i].colIndex);
          uint16_t ledIndex = popcorn[i].pos;
          if (ledIndex < SEGLEN) SEGMENT.setPixelColor(indexToVStrip(ledIndex, stripNr), col);
        }
      }
    }
  };

  for (int stripNr=0; stripNr<strips; stripNr++)
    virtualStrip::runStrip(stripNr, &popcorn[stripNr * maxNumPopcorn]);

  return FRAMETIME;
}
static const char _data_FX_MODE_POPCORN[] PROGMEM = "Popcorn@!,!;!,!,!;!;mp12=1,1d"; //bar


//values close to 100 produce 5Hz flicker, which looks very candle-y
//Inspired by https://github.com/avanhanegem/ArduinoCandleEffectNeoPixel
//and https://cpldcpu.wordpress.com/2016/01/05/reverse-engineering-a-real-candle/

uint16_t candle(bool multi)
{
  if (multi)
  {
    //allocate segment data
    uint16_t dataSize = (SEGLEN -1) *3; //max. 1365 pixels (ESP8266)
    if (!SEGENV.allocateData(dataSize)) return candle(false); //allocation failed
  }

  //max. flicker range controlled by intensity
  uint8_t valrange = SEGMENT.intensity;
  uint8_t rndval = valrange >> 1; //max 127

  //step (how much to move closer to target per frame) coarsely set by speed
  uint8_t speedFactor = 4;
  if (SEGMENT.speed > 252) { //epilepsy
    speedFactor = 1;
  } else if (SEGMENT.speed > 99) { //regular candle (mode called every ~25 ms, so 4 frames to have a new target every 100ms)
    speedFactor = 2;
  } else if (SEGMENT.speed > 49) { //slower fade
    speedFactor = 3;
  } //else 4 (slowest)

  uint16_t numCandles = (multi) ? SEGLEN : 1;

  for (int i = 0; i < numCandles; i++)
  {
    uint16_t d = 0; //data location

    uint8_t s = SEGENV.aux0, s_target = SEGENV.aux1, fadeStep = SEGENV.step;
    if (i > 0) {
      d = (i-1) *3;
      s = SEGENV.data[d]; s_target = SEGENV.data[d+1]; fadeStep = SEGENV.data[d+2];
    }
    if (fadeStep == 0) { //init vals
      s = 128; s_target = 130 + random8(4); fadeStep = 1;
    }

    bool newTarget = false;
    if (s_target > s) { //fade up
      s = qadd8(s, fadeStep);
      if (s >= s_target) newTarget = true;
    } else {
      s = qsub8(s, fadeStep);
      if (s <= s_target) newTarget = true;
    }

    if (newTarget) {
      s_target = random8(rndval) + random8(rndval); //between 0 and rndval*2 -2 = 252
      if (s_target < (rndval >> 1)) s_target = (rndval >> 1) + random8(rndval);
      uint8_t offset = (255 - valrange);
      s_target += offset;

      uint8_t dif = (s_target > s) ? s_target - s : s - s_target;
    
      fadeStep = dif >> speedFactor;
      if (fadeStep == 0) fadeStep = 1;
    }

     if (i > 0) {
      SEGMENT.setPixelColor(i, color_blend(SEGCOLOR(1), SEGMENT.color_from_palette(i, true, PALETTE_SOLID_WRAP, 0), s));

      SEGENV.data[d] = s; SEGENV.data[d+1] = s_target; SEGENV.data[d+2] = fadeStep;
    } else {
      for (int j = 0; j < SEGLEN; j++) {
        SEGMENT.setPixelColor(j, color_blend(SEGCOLOR(1), SEGMENT.color_from_palette(j, true, PALETTE_SOLID_WRAP, 0), s));
      }

      SEGENV.aux0 = s; SEGENV.aux1 = s_target; SEGENV.step = fadeStep;
    }
  }

  return FRAMETIME_FIXED;
}


uint16_t mode_candle()
{
  return candle(false);
}
static const char _data_FX_MODE_CANDLE[] PROGMEM = "Candle@Flicker rate,Flicker intensity;!,!,;;sx=96,ix=224,pal=0,1d";


uint16_t mode_candle_multi()
{
  return candle(true);
}
static const char _data_FX_MODE_CANDLE_MULTI[] PROGMEM = "Candle Multi@Flicker rate,Flicker intensity;!,!,;;sx=96,ix=224,pal=0,1d";


/*
/ Fireworks in starburst effect
/ based on the video: https://www.reddit.com/r/arduino/comments/c3sd46/i_made_this_fireworks_effect_for_my_led_strips/
/ Speed sets frequency of new starbursts, intensity is the intensity of the burst
*/
#ifdef ESP8266
  #define STARBURST_MAX_FRAG   8 //52 bytes / star
#else
  #define STARBURST_MAX_FRAG  10 //60 bytes / star
#endif
//each needs 20+STARBURST_MAX_FRAG*4 bytes
typedef struct particle {
  CRGB     color;
  uint32_t birth  =0;
  uint32_t last   =0;
  float    vel    =0;
  uint16_t pos    =-1;
  float    fragment[STARBURST_MAX_FRAG];
} star;

uint16_t mode_starburst(void) {
  uint16_t maxData = FAIR_DATA_PER_SEG; //ESP8266: 256 ESP32: 640
  uint8_t segs = strip.getActiveSegmentsNum();
  if (segs <= (strip.getMaxSegments() /2)) maxData *= 2; //ESP8266: 512 if <= 8 segs ESP32: 1280 if <= 16 segs
  if (segs <= (strip.getMaxSegments() /4)) maxData *= 2; //ESP8266: 1024 if <= 4 segs ESP32: 2560 if <= 8 segs
  uint16_t maxStars = maxData / sizeof(star); //ESP8266: max. 4/9/19 stars/seg, ESP32: max. 10/21/42 stars/seg

  uint8_t numStars = 1 + (SEGLEN >> 3);
  if (numStars > maxStars) numStars = maxStars;
  uint16_t dataSize = sizeof(star) * numStars;

  if (!SEGENV.allocateData(dataSize)) return mode_static(); //allocation failed
  
  uint32_t it = millis();
  
  star* stars = reinterpret_cast<star*>(SEGENV.data);
  
  float          maxSpeed                = 375.0f;  // Max velocity
  float          particleIgnition        = 250.0f;  // How long to "flash"
  float          particleFadeTime        = 1500.0f; // Fade out time
     
  for (int j = 0; j < numStars; j++)
  {
    // speed to adjust chance of a burst, max is nearly always.
    if (random8((144-(SEGMENT.speed >> 1))) == 0 && stars[j].birth == 0)
    {
      // Pick a random color and location.  
      uint16_t startPos = random16(SEGLEN-1);
      float multiplier = (float)(random8())/255.0 * 1.0;

      stars[j].color = CRGB(SEGMENT.color_wheel(random8()));
      stars[j].pos = startPos; 
      stars[j].vel = maxSpeed * (float)(random8())/255.0 * multiplier;
      stars[j].birth = it;
      stars[j].last = it;
      // more fragments means larger burst effect
      int num = random8(3,6 + (SEGMENT.intensity >> 5));

      for (int i=0; i < STARBURST_MAX_FRAG; i++) {
        if (i < num) stars[j].fragment[i] = startPos;
        else stars[j].fragment[i] = -1;
      }
    }
  }
  
  SEGMENT.fill(SEGCOLOR(1));
  
  for (int j=0; j<numStars; j++)
  {
    if (stars[j].birth != 0) {
      float dt = (it-stars[j].last)/1000.0;

      for (int i=0; i < STARBURST_MAX_FRAG; i++) {
        int var = i >> 1;
        
        if (stars[j].fragment[i] > 0) {
          //all fragments travel right, will be mirrored on other side
          stars[j].fragment[i] += stars[j].vel * dt * (float)var/3.0;
        }
      }
      stars[j].last = it;
      stars[j].vel -= 3*stars[j].vel*dt;
    }
  
    CRGB c = stars[j].color;

    // If the star is brand new, it flashes white briefly.  
    // Otherwise it just fades over time.
    float fade = 0.0f;
    float age = it-stars[j].birth;

    if (age < particleIgnition) {
      c = CRGB(color_blend(WHITE, RGBW32(c.r,c.g,c.b,0), 254.5f*((age / particleIgnition))));
    } else {
      // Figure out how much to fade and shrink the star based on 
      // its age relative to its lifetime
      if (age > particleIgnition + particleFadeTime) {
        fade = 1.0f;                  // Black hole, all faded out
        stars[j].birth = 0;
        c = CRGB(SEGCOLOR(1));
      } else {
        age -= particleIgnition;
        fade = (age / particleFadeTime);  // Fading star
        byte f = 254.5f*fade;
        c = CRGB(color_blend(RGBW32(c.r,c.g,c.b,0), SEGCOLOR(1), f));
      }
    }
    
    float particleSize = (1.0f - fade) * 2.0f;

    for (size_t index=0; index < STARBURST_MAX_FRAG*2; index++) {
      bool mirrored = index & 0x1;
      uint8_t i = index >> 1;
      if (stars[j].fragment[i] > 0) {
        float loc = stars[j].fragment[i];
        if (mirrored) loc -= (loc-stars[j].pos)*2;
        int start = loc - particleSize;
        int end = loc + particleSize;
        if (start < 0) start = 0;
        if (start == end) end++;
        if (end > SEGLEN) end = SEGLEN;    
        for (int p = start; p < end; p++) {
          SEGMENT.setPixelColor(p, c.r, c.g, c.b);
        }
      }
    }
  }
  return FRAMETIME;
}
#undef STARBURST_MAX_FRAG
static const char _data_FX_MODE_STARBURST[] PROGMEM = "Fireworks Starburst@Chance,Fragments;,!,;!;pal=11,mp12=0,1d";


/*
 * Exploding fireworks effect
 * adapted from: http://www.anirama.com/1000leds/1d-fireworks/
 * adapted for 2D WLED by blazoncek (Blaz Kristan (AKA blazoncek))
 */
uint16_t mode_exploding_fireworks(void)
{
  const uint16_t cols = strip.isMatrix ? SEGMENT.virtualWidth() : 1;
  const uint16_t rows = strip.isMatrix ? SEGMENT.virtualHeight() : SEGMENT.virtualLength();

  //allocate segment data
  uint16_t maxData = FAIR_DATA_PER_SEG; //ESP8266: 256 ESP32: 640
  uint8_t segs = strip.getActiveSegmentsNum();
  if (segs <= (strip.getMaxSegments() /2)) maxData *= 2; //ESP8266: 512 if <= 8 segs ESP32: 1280 if <= 16 segs
  if (segs <= (strip.getMaxSegments() /4)) maxData *= 2; //ESP8266: 1024 if <= 4 segs ESP32: 2560 if <= 8 segs
  int maxSparks = maxData / sizeof(spark); //ESP8266: max. 21/42/85 sparks/seg, ESP32: max. 53/106/213 sparks/seg

  uint16_t numSparks = min(2 + ((rows*cols) >> 1), maxSparks);
  uint16_t dataSize = sizeof(spark) * numSparks;
  if (!SEGENV.allocateData(dataSize + sizeof(float))) return mode_static(); //allocation failed
  float *dying_gravity = reinterpret_cast<float*>(SEGENV.data + dataSize);

  if (dataSize != SEGENV.aux1) { //reset to flare if sparks were reallocated (it may be good idea to reset segment if bounds change)
    *dying_gravity = 0.0f;
    SEGENV.aux0 = 0;
    SEGENV.aux1 = dataSize;
  }

  //SEGMENT.fill(BLACK);
  SEGMENT.fade_out(252);
  
  Spark* sparks = reinterpret_cast<Spark*>(SEGENV.data);
  Spark* flare = sparks; //first spark is flare data

  float gravity = -0.0004f - (SEGMENT.speed/800000.0f); // m/s/s
  gravity *= rows;
  
  if (SEGENV.aux0 < 2) { //FLARE
    if (SEGENV.aux0 == 0) { //init flare
      flare->pos = 0;
      flare->posX = strip.isMatrix ? random16(2,cols-1) : (SEGMENT.intensity > random8()); // will enable random firing side on 1D
      uint16_t peakHeight = 75 + random8(180); //0-255
      peakHeight = (peakHeight * (rows -1)) >> 8;
      flare->vel = sqrt(-2.0f * gravity * peakHeight);
      flare->velX = strip.isMatrix ? (random8(8)-4)/32.f : 0; // no X velocity on 1D
      flare->col = 255; //brightness
      SEGENV.aux0 = 1; 
    }
    
    // launch 
    if (flare->vel > 12 * gravity) {
      // flare
      if (strip.isMatrix) SEGMENT.setPixelColorXY(int(flare->posX), rows - uint16_t(flare->pos) - 1, flare->col, flare->col, flare->col);
      else                SEGMENT.setPixelColor(int(flare->posX) ? rows - int(flare->pos) - 1 : int(flare->pos), flare->col, flare->col, flare->col);
      flare->pos  += flare->vel;
      flare->posX += flare->velX;
      flare->pos  = constrain(flare->pos, 0, rows-1);
      flare->posX = constrain(flare->posX, 0, cols-strip.isMatrix);
      flare->vel  += gravity;
      flare->col  -= 2;
    } else {
      SEGENV.aux0 = 2;  // ready to explode
    }
  } else if (SEGENV.aux0 < 4) {
    /*
     * Explode!
     * 
     * Explosion happens where the flare ended.
     * Size is proportional to the height.
     */
    int nSparks = flare->pos + random8(4);
    nSparks = constrain(nSparks, 1, numSparks);
  
    // initialize sparks
    if (SEGENV.aux0 == 2) {
      for (int i = 1; i < nSparks; i++) { 
        sparks[i].pos  = flare->pos;
        sparks[i].posX = flare->posX;
        sparks[i].vel  = (float(random16(0, 20000)) / 10000.0f) - 0.9f; // from -0.9 to 1.1
        sparks[i].vel *= rows<32 ? 0.5f : 1; // reduce velocity for smaller strips
        sparks[i].velX = strip.isMatrix ? (float(random16(0, 4000)) / 10000.0f) - 0.2f : 0; // from -0.2 to 0.2
        sparks[i].col  = 345;//abs(sparks[i].vel * 750.0); // set colors before scaling velocity to keep them bright 
        //sparks[i].col = constrain(sparks[i].col, 0, 345); 
        sparks[i].colIndex = random8();
        sparks[i].vel  *= flare->pos/rows; // proportional to height 
        sparks[i].velX *= strip.isMatrix ? flare->posX/cols : 0; // proportional to width
        sparks[i].vel  *= -gravity *50;
      } 
      //sparks[1].col = 345; // this will be our known spark 
      *dying_gravity = gravity/2; 
      SEGENV.aux0 = 3;
    }
  
    if (sparks[1].col > 4) {//&& sparks[1].pos > 0) { // as long as our known spark is lit, work with all the sparks
      for (int i = 1; i < nSparks; i++) {
        sparks[i].pos  += sparks[i].vel;
        sparks[i].posX += sparks[i].velX;
        sparks[i].vel  += *dying_gravity;
        sparks[i].velX += strip.isMatrix ? *dying_gravity : 0;
        if (sparks[i].col > 3) sparks[i].col -= 4; 

        if (sparks[i].pos > 0 && sparks[i].pos < rows) {
          if (strip.isMatrix && !(sparks[i].posX >= 0 && sparks[i].posX < cols)) continue;
          uint16_t prog = sparks[i].col;
          uint32_t spColor = (SEGMENT.palette) ? SEGMENT.color_wheel(sparks[i].colIndex) : SEGCOLOR(0);
          CRGB c = CRGB::Black; //HeatColor(sparks[i].col);
          if (prog > 300) { //fade from white to spark color
            c = CRGB(color_blend(spColor, WHITE, (prog - 300)*5));
          } else if (prog > 45) { //fade from spark color to black
            c = CRGB(color_blend(BLACK, spColor, prog - 45));
            uint8_t cooling = (300 - prog) >> 5;
            c.g = qsub8(c.g, cooling);
            c.b = qsub8(c.b, cooling * 2);
          }
          if (strip.isMatrix) SEGMENT.setPixelColorXY(int(sparks[i].posX), rows - int(sparks[i].pos) - 1, c.red, c.green, c.blue);
          else                SEGMENT.setPixelColor(int(sparks[i].posX) ? rows - int(sparks[i].pos) - 1 : int(sparks[i].pos), c.red, c.green, c.blue);
        }
      }
      SEGMENT.blur(16);
      *dying_gravity *= .8f; // as sparks burn out they fall slower
    } else {
      SEGENV.aux0 = 6 + random8(10); //wait for this many frames
    }
  } else {
    SEGENV.aux0--;
    if (SEGENV.aux0 < 4) {
      SEGENV.aux0 = 0; //back to flare
    }
  }

  return FRAMETIME;  
}
#undef MAX_SPARKS
static const char _data_FX_MODE_EXPLODING_FIREWORKS[] PROGMEM = "Fireworks 1D@Gravity,Firing side;!,!,;!=11;ix=128,1d,2d";


/*
 * Drip Effect
 * ported of: https://www.youtube.com/watch?v=sru2fXh4r7k
 */
uint16_t mode_drip(void)
{
  //allocate segment data
  uint16_t strips = SEGMENT.nrOfVStrips();
  const int maxNumDrops = 4; 
  uint16_t dataSize = sizeof(spark) * maxNumDrops;
  if (!SEGENV.allocateData(dataSize * strips)) return mode_static(); //allocation failed
  Spark* drops = reinterpret_cast<Spark*>(SEGENV.data);

  SEGMENT.fill(SEGCOLOR(1));
  
  struct virtualStrip {
    static void runStrip(uint16_t stripNr, Spark* drops) {

      uint8_t numDrops = 1 + (SEGMENT.intensity >> 6); // 255>>6 = 3

      float gravity = -0.0005 - (SEGMENT.speed/50000.0);
      gravity *= SEGLEN-1;
      int sourcedrop = 12;

      for (int j=0;j<numDrops;j++) {
        if (drops[j].colIndex == 0) { //init
          drops[j].pos = SEGLEN-1;    // start at end
          drops[j].vel = 0;           // speed
          drops[j].col = sourcedrop;  // brightness
          drops[j].colIndex = 1;      // drop state (0 init, 1 forming, 2 falling, 5 bouncing)
        }

        SEGMENT.setPixelColor(indexToVStrip(SEGLEN-1, stripNr), color_blend(BLACK,SEGCOLOR(0), sourcedrop));// water source
        if (drops[j].colIndex==1) {
          if (drops[j].col>255) drops[j].col=255;
          SEGMENT.setPixelColor(indexToVStrip(uint16_t(drops[j].pos), stripNr), color_blend(BLACK,SEGCOLOR(0),drops[j].col));

          drops[j].col += map(SEGMENT.speed, 0, 255, 1, 6); // swelling

          if (random8() < drops[j].col/10) {               // random drop
            drops[j].colIndex=2;               //fall
            drops[j].col=255;
          }
        }
        if (drops[j].colIndex > 1) {           // falling
          if (drops[j].pos > 0) {              // fall until end of segment
            drops[j].pos += drops[j].vel;
            if (drops[j].pos < 0) drops[j].pos = 0;
            drops[j].vel += gravity;           // gravity is negative

            for (int i=1;i<7-drops[j].colIndex;i++) { // some minor math so we don't expand bouncing droplets
              uint16_t pos = constrain(uint16_t(drops[j].pos) +i, 0, SEGLEN-1); //this is BAD, returns a pos >= SEGLEN occasionally
              SEGMENT.setPixelColor(indexToVStrip(pos, stripNr), color_blend(BLACK,SEGCOLOR(0),drops[j].col/i)); //spread pixel with fade while falling
            }

            if (drops[j].colIndex > 2) {       // during bounce, some water is on the floor
              SEGMENT.setPixelColor(indexToVStrip(0, stripNr), color_blend(SEGCOLOR(0),BLACK,drops[j].col));
            }
          } else {                             // we hit bottom
            if (drops[j].colIndex > 2) {       // already hit once, so back to forming
              drops[j].colIndex = 0;
              drops[j].col = sourcedrop;

            } else {

              if (drops[j].colIndex==2) {      // init bounce
                drops[j].vel = -drops[j].vel/4;// reverse velocity with damping
                drops[j].pos += drops[j].vel;
              }
              drops[j].col = sourcedrop*2;
              drops[j].colIndex = 5;           // bouncing
            }
          }
        }
      }
    }
  };

  for (int stripNr=0; stripNr<strips; stripNr++)
    virtualStrip::runStrip(stripNr, &drops[stripNr*maxNumDrops]);

  return FRAMETIME;
}
static const char _data_FX_MODE_DRIP[] PROGMEM = "Drip@Gravity,# of drips;!,!;!;mp12=1,1d"; //bar


/*
 * Tetris or Stacking (falling bricks) Effect
 * by Blaz Kristan (AKA blazoncek) (https://github.com/blazoncek, https://blaz.at/home)
 */
//20 bytes
typedef struct Tetris {
  float    pos;
  float    speed;
  uint8_t  col;   // color index
  uint16_t brick; // brick size in pixels
  uint16_t stack; // stack size in pixels
  uint32_t step;  // 2D-fication of SEGENV.step (state)
} tetris;

uint16_t mode_tetrix(void) {
  uint16_t strips = SEGMENT.nrOfVStrips(); // allow running on virtual strips (columns in 2D segment)
  uint16_t dataSize = sizeof(tetris);
  if (!SEGENV.allocateData(dataSize * strips)) return mode_static(); //allocation failed
  Tetris* drops = reinterpret_cast<Tetris*>(SEGENV.data);

  if (SEGENV.call == 0) SEGMENT.fill(SEGCOLOR(1));  // will fill entire segment (1D or 2D)

  // virtualStrip idea by @ewowi (Ewoud Wijma)
  // requires virtual strip # to be embedded into upper 16 bits of index in setPixelcolor()
  // the following functions will not work on virtual strips: fill(), fade_out(), fadeToBlack(), blur()
  struct virtualStrip {
    static void runStrip(size_t stripNr, Tetris *drop) {
      // initialize dropping on first call or segment full
      if (SEGENV.call == 0) {
        drop->stack = 0;                  // reset brick stack size
        drop->step = 0;
        //for (int i=0; i<SEGLEN; i++) SEGMENT.setPixelColor(indexToVStrip(i, stripNr), SEGCOLOR(1));  // will fill virtual strip only
      }
      
      if (drop->step == 0) {              // init brick
        // speed calcualtion: a single brick should reach bottom of strip in X seconds
        // if the speed is set to 1 this should take 5s and at 255 it should take 0.25s
        // as this is dependant on SEGLEN it should be taken into account and the fact that effect runs every FRAMETIME s
        int speed = SEGMENT.speed ? SEGMENT.speed : random8(1,255);
        speed = map(speed, 1, 255, 5000, 250); // time taken for full (SEGLEN) drop
        drop->speed = float(SEGLEN * FRAMETIME) / float(speed); // set speed
        drop->pos   = SEGLEN;             // start at end of segment (no need to subtract 1)
        drop->col   = random8(0,15)<<4;   // limit color choices so there is enough HUE gap
        drop->step  = 1;                  // drop state (0 init, 1 forming, 2 falling)
        drop->brick = (SEGMENT.intensity ? (SEGMENT.intensity>>5)+1 : random8(1,5)) * (1+(SEGLEN>>6));  // size of brick
      }
      
      if (drop->step == 1) {              // forming
        if (random8()>>6) {               // random drop
          drop->step = 2;                 // fall
        }
      }

      if (drop->step == 2) {              // falling
        if (drop->pos > drop->stack) {    // fall until top of stack
          drop->pos -= drop->speed;       // may add gravity as: speed += gravity
          if (uint16_t(drop->pos) < drop->stack) drop->pos = drop->stack;
          for (int i=int(drop->pos); i<SEGLEN; i++) {
            uint32_t col = i<int(drop->pos)+drop->brick ? SEGMENT.color_from_palette(drop->col, false, false, 0) : SEGCOLOR(1);
            SEGMENT.setPixelColor(indexToVStrip(i, stripNr), col);
          }
        } else {                          // we hit bottom
          drop->step = 0;                 // proceed with next brick, go back to init
          drop->stack += drop->brick;     // increase the stack size
          if (drop->stack >= SEGLEN) drop->step = millis() + 2000; // fade out stack
        }
      }

      if (drop->step > 2) {               // fade strip
        drop->brick = 0;                  // reset brick size (no more growing)
        if (drop->step > millis()) {
          // allow fading of virtual strip
          for (int i=0; i<SEGLEN; i++) SEGMENT.blendPixelColor(indexToVStrip(i, stripNr), SEGCOLOR(1), 25); // 10% blend
        } else {
          drop->stack = 0;                // reset brick stack size
          drop->step = 0;                 // proceed with next brick
        }
      }
    }
  };

  for (int stripNr=0; stripNr<strips; stripNr++)
    virtualStrip::runStrip(stripNr, &drops[stripNr]);

  return FRAMETIME;  
}
static const char _data_FX_MODE_TETRIX[] PROGMEM = "Tetrix@!,Width;!,!,;!;sx=0,ix=0,pal=11,mp12=1,1d";


/*
/ Plasma Effect
/ adapted from https://github.com/atuline/FastLED-Demos/blob/master/plasma/plasma.ino
*/
uint16_t mode_plasma(void) {
  // initialize phases on start
  if (SEGENV.call == 0) {
    SEGENV.aux0 = random8(0,2);  // add a bit of randomness
  }
  uint8_t thisPhase = beatsin8(6+SEGENV.aux0,-64,64);
  uint8_t thatPhase = beatsin8(7+SEGENV.aux0,-64,64);

  for (int i = 0; i < SEGLEN; i++) {   // For each of the LED's in the strand, set color &  brightness based on a wave as follows:
    uint8_t colorIndex = cubicwave8((i*(2+ 3*(SEGMENT.speed >> 5))+thisPhase) & 0xFF)/2   // factor=23 // Create a wave and add a phase change and add another wave with its own phase change.
                             + cos8((i*(1+ 2*(SEGMENT.speed >> 5))+thatPhase) & 0xFF)/2;  // factor=15 // Hey, you can even change the frequencies if you wish.
    uint8_t thisBright = qsub8(colorIndex, beatsin8(7,0, (128 - (SEGMENT.intensity>>1))));
    //CRGB color = ColorFromPalette(SEGPALETTE, colorIndex, thisBright, LINEARBLEND);
    //SEGMENT.setPixelColor(i, color.red, color.green, color.blue);
    SEGMENT.setPixelColor(i, SEGMENT.color_from_palette(colorIndex, false, PALETTE_SOLID_WRAP, 0, thisBright));
  }

  return FRAMETIME;
} 
static const char _data_FX_MODE_PLASMA[] PROGMEM = "Plasma@Phase,;1,2,3;!;1d";


/*
 * Percentage display
 * Intesity values from 0-100 turn on the leds.
 */
uint16_t mode_percent(void) {

  uint8_t percent = SEGMENT.intensity;
  percent = constrain(percent, 0, 200);
  uint16_t active_leds = (percent < 100) ? SEGLEN * percent / 100.0
                                         : SEGLEN * (200 - percent) / 100.0;
  
  uint8_t size = (1 + ((SEGMENT.speed * SEGLEN) >> 11));
  if (SEGMENT.speed == 255) size = 255;
    
  if (percent < 100) {
    for (int i = 0; i < SEGLEN; i++) {
    	if (i < SEGENV.aux1) {
        SEGMENT.setPixelColor(i, SEGMENT.color_from_palette(i, true, PALETTE_SOLID_WRAP, 0));
    	}
    	else {
        SEGMENT.setPixelColor(i, SEGCOLOR(1));
    	}
    }
  } else {
    for (int i = 0; i < SEGLEN; i++) {
    	if (i < (SEGLEN - SEGENV.aux1)) {
        SEGMENT.setPixelColor(i, SEGCOLOR(1));
    	}
    	else {
        SEGMENT.setPixelColor(i, SEGMENT.color_from_palette(i, true, PALETTE_SOLID_WRAP, 0));
    	}
    }
  }

  if(active_leds > SEGENV.aux1) {  // smooth transition to the target value
    SEGENV.aux1 += size;
    if (SEGENV.aux1 > active_leds) SEGENV.aux1 = active_leds;
  } else if (active_leds < SEGENV.aux1) {
    if (SEGENV.aux1 > size) SEGENV.aux1 -= size; else SEGENV.aux1 = 0;
    if (SEGENV.aux1 < active_leds) SEGENV.aux1 = active_leds;
  }

 	return FRAMETIME;
}
static const char _data_FX_MODE_PERCENT[] PROGMEM = "Percent@,% of fill;!,!,;!;1d";


/*
 * Modulates the brightness similar to a heartbeat
 * tries to draw an ECG aproximation on a 2D matrix
 */
uint16_t mode_heartbeat(void) {
  uint8_t bpm = 40 + (SEGMENT.speed >> 3);
  uint32_t msPerBeat = (60000L / bpm);
  uint32_t secondBeat = (msPerBeat / 3);
  uint32_t bri_lower = SEGENV.aux1;
  unsigned long beatTimer = strip.now - SEGENV.step;

  bri_lower = bri_lower * 2042 / (2048 + SEGMENT.intensity);
  SEGENV.aux1 = bri_lower;

  if ((beatTimer > secondBeat) && !SEGENV.aux0) { // time for the second beat?
    SEGENV.aux1 = UINT16_MAX; //3/4 bri
    SEGENV.aux0 = 1;
  }
  if (beatTimer > msPerBeat) { // time to reset the beat timer?
    SEGENV.aux1 = UINT16_MAX; //full bri
    SEGENV.aux0 = 0;
    SEGENV.step = strip.now;
  }

  for (int i = 0; i < SEGLEN; i++) {
    SEGMENT.setPixelColor(i, color_blend(SEGMENT.color_from_palette(i, true, PALETTE_SOLID_WRAP, 0), SEGCOLOR(1), 255 - (SEGENV.aux1 >> 8)));
  }

  return FRAMETIME;
}
static const char _data_FX_MODE_HEARTBEAT[] PROGMEM = "Heartbeat@!,!;!,!,;!;mp12=1,1d";


//  "Pacifica"
//  Gentle, blue-green ocean waves.
//  December 2019, Mark Kriegsman and Mary Corey March.
//  For Dan.
//
//
// In this animation, there are four "layers" of waves of light.  
//
// Each layer moves independently, and each is scaled separately.
//
// All four wave layers are added together on top of each other, and then 
// another filter is applied that adds "whitecaps" of brightness where the 
// waves line up with each other more.  Finally, another pass is taken
// over the led array to 'deepen' (dim) the blues and greens.
//
// The speed and scale and motion each layer varies slowly within independent 
// hand-chosen ranges, which is why the code has a lot of low-speed 'beatsin8' functions
// with a lot of oddly specific numeric ranges.
//
// These three custom blue-green color palettes were inspired by the colors found in
// the waters off the southern coast of California, https://goo.gl/maps/QQgd97jjHesHZVxQ7
//
// Modified for WLED, based on https://github.com/FastLED/FastLED/blob/master/examples/Pacifica/Pacifica.ino
//
// Add one layer of waves into the led array
CRGB pacifica_one_layer(uint16_t i, CRGBPalette16& p, uint16_t cistart, uint16_t wavescale, uint8_t bri, uint16_t ioff)
{
  uint16_t ci = cistart;
  uint16_t waveangle = ioff;
  uint16_t wavescale_half = (wavescale >> 1) + 20;
  
  waveangle += ((120 + SEGMENT.intensity) * i); //original 250 * i
  uint16_t s16 = sin16(waveangle) + 32768;
  uint16_t cs = scale16(s16, wavescale_half) + wavescale_half;
  ci += (cs * i);
  uint16_t sindex16 = sin16(ci) + 32768;
  uint8_t sindex8 = scale16(sindex16, 240);
  return ColorFromPalette(p, sindex8, bri, LINEARBLEND);
}

uint16_t mode_pacifica()
{
  uint32_t nowOld = strip.now;

  CRGBPalette16 pacifica_palette_1 = 
    { 0x000507, 0x000409, 0x00030B, 0x00030D, 0x000210, 0x000212, 0x000114, 0x000117, 
      0x000019, 0x00001C, 0x000026, 0x000031, 0x00003B, 0x000046, 0x14554B, 0x28AA50 };
  CRGBPalette16 pacifica_palette_2 = 
    { 0x000507, 0x000409, 0x00030B, 0x00030D, 0x000210, 0x000212, 0x000114, 0x000117, 
      0x000019, 0x00001C, 0x000026, 0x000031, 0x00003B, 0x000046, 0x0C5F52, 0x19BE5F };
  CRGBPalette16 pacifica_palette_3 = 
    { 0x000208, 0x00030E, 0x000514, 0x00061A, 0x000820, 0x000927, 0x000B2D, 0x000C33, 
      0x000E39, 0x001040, 0x001450, 0x001860, 0x001C70, 0x002080, 0x1040BF, 0x2060FF };

  if (SEGMENT.palette) {
    pacifica_palette_1 = SEGPALETTE;
    pacifica_palette_2 = SEGPALETTE;
    pacifica_palette_3 = SEGPALETTE;
  }

  // Increment the four "color index start" counters, one for each wave layer.
  // Each is incremented at a different speed, and the speeds vary over time.
  uint16_t sCIStart1 = SEGENV.aux0, sCIStart2 = SEGENV.aux1, sCIStart3 = SEGENV.step, sCIStart4 = SEGENV.step >> 16;
  uint32_t deltams = (FRAMETIME >> 2) + ((FRAMETIME * SEGMENT.speed) >> 7);
  uint64_t deltat = (strip.now >> 2) + ((strip.now * SEGMENT.speed) >> 7);
  strip.now = deltat;

  uint16_t speedfactor1 = beatsin16(3, 179, 269);
  uint16_t speedfactor2 = beatsin16(4, 179, 269);
  uint32_t deltams1 = (deltams * speedfactor1) / 256;
  uint32_t deltams2 = (deltams * speedfactor2) / 256;
  uint32_t deltams21 = (deltams1 + deltams2) / 2;
  sCIStart1 += (deltams1 * beatsin88(1011,10,13));
  sCIStart2 -= (deltams21 * beatsin88(777,8,11));
  sCIStart3 -= (deltams1 * beatsin88(501,5,7));
  sCIStart4 -= (deltams2 * beatsin88(257,4,6));
  SEGENV.aux0 = sCIStart1; SEGENV.aux1 = sCIStart2;
  SEGENV.step = sCIStart4; SEGENV.step = (SEGENV.step << 16) + sCIStart3;

  // Clear out the LED array to a dim background blue-green
  //SEGMENT.fill(132618);

  uint8_t basethreshold = beatsin8( 9, 55, 65);
  uint8_t wave = beat8( 7 );
  
  for (int i = 0; i < SEGLEN; i++) {
    CRGB c = CRGB(2, 6, 10);
    // Render each of four layers, with different scales and speeds, that vary over time
    c += pacifica_one_layer(i, pacifica_palette_1, sCIStart1, beatsin16(3, 11 * 256, 14 * 256), beatsin8(10, 70, 130), 0-beat16(301));
    c += pacifica_one_layer(i, pacifica_palette_2, sCIStart2, beatsin16(4,  6 * 256,  9 * 256), beatsin8(17, 40,  80),   beat16(401));
    c += pacifica_one_layer(i, pacifica_palette_3, sCIStart3,                         6 * 256 , beatsin8(9, 10,38)   , 0-beat16(503));
    c += pacifica_one_layer(i, pacifica_palette_3, sCIStart4,                         5 * 256 , beatsin8(8, 10,28)   ,   beat16(601));
    
    // Add extra 'white' to areas where the four layers of light have lined up brightly
    uint8_t threshold = scale8( sin8( wave), 20) + basethreshold;
    wave += 7;
    uint8_t l = c.getAverageLight();
    if (l > threshold) {
      uint8_t overage = l - threshold;
      uint8_t overage2 = qadd8(overage, overage);
      c += CRGB(overage, overage2, qadd8(overage2, overage2));
    }

    //deepen the blues and greens
    c.blue  = scale8(c.blue,  145); 
    c.green = scale8(c.green, 200); 
    c |= CRGB( 2, 5, 7);

    SEGMENT.setPixelColor(i, c.red, c.green, c.blue);
  }

  strip.now = nowOld;
  return FRAMETIME;
}
static const char _data_FX_MODE_PACIFICA[] PROGMEM = "Pacifica";


//Solid colour background with glitter
uint16_t mode_solid_glitter()
{
  SEGMENT.fill(SEGCOLOR(0));

  if (SEGMENT.intensity > random8())
  {
    SEGMENT.setPixelColor(random16(SEGLEN), ULTRAWHITE);
  }

  return FRAMETIME;
}
static const char _data_FX_MODE_SOLID_GLITTER[] PROGMEM = "Solid Glitter@,!;!,,;0;mp12=0,1d";


/*
 * Mode simulates a gradual sunrise
 */
uint16_t mode_sunrise() {
  //speed 0 - static sun
  //speed 1 - 60: sunrise time in minutes
  //speed 60 - 120 : sunset time in minutes - 60;
  //speed above: "breathing" rise and set
  if (SEGENV.call == 0 || SEGMENT.speed != SEGENV.aux0) {
    SEGENV.step = millis(); //save starting time, millis() because now can change from sync
    SEGENV.aux0 = SEGMENT.speed;
  }
  
  SEGMENT.fill(0);
  uint16_t stage = 0xFFFF;
  
  uint32_t s10SinceStart = (millis() - SEGENV.step) /100; //tenths of seconds
  
  if (SEGMENT.speed > 120) { //quick sunrise and sunset
    uint16_t counter = (strip.now >> 1) * (((SEGMENT.speed -120) >> 1) +1);
    stage = triwave16(counter);
  } else if (SEGMENT.speed) { //sunrise
    uint8_t durMins = SEGMENT.speed;
    if (durMins > 60) durMins -= 60;
    uint32_t s10Target = durMins * 600;
    if (s10SinceStart > s10Target) s10SinceStart = s10Target;
    stage = map(s10SinceStart, 0, s10Target, 0, 0xFFFF);
    if (SEGMENT.speed > 60) stage = 0xFFFF - stage; //sunset
  }
  
  for (int i = 0; i <= SEGLEN/2; i++)
  {
    //default palette is Fire
    uint32_t c = SEGMENT.color_from_palette(0, false, true, 255); //background

    uint16_t wave = triwave16((i * stage) / SEGLEN);

    wave = (wave >> 8) + ((wave * SEGMENT.intensity) >> 15);

    if (wave > 240) { //clipped, full white sun
      c = SEGMENT.color_from_palette( 240, false, true, 255);
    } else { //transition
      c = SEGMENT.color_from_palette(wave, false, true, 255);
    }
    SEGMENT.setPixelColor(i, c);
    SEGMENT.setPixelColor(SEGLEN - i - 1, c);
  }

  return FRAMETIME;
}
static const char _data_FX_MODE_SUNRISE[] PROGMEM = "Sunrise@Time [min],;;!;sx=60,1d";


/*
 * Effects by Andrew Tuline
 */
uint16_t phased_base(uint8_t moder) {                  // We're making sine waves here. By Andrew Tuline.

  uint8_t allfreq = 16;                                          // Base frequency.
  float *phase = reinterpret_cast<float*>(&SEGENV.step);         // Phase change value gets calculated (float fits into unsigned long).
  uint8_t cutOff = (255-SEGMENT.intensity);                      // You can change the number of pixels.  AKA INTENSITY (was 192).
  uint8_t modVal = 5;//SEGMENT.fft1/8+1;                         // You can change the modulus. AKA FFT1 (was 5).

  uint8_t index = strip.now/64;                                  // Set color rotation speed
  *phase += SEGMENT.speed/32.0;                                  // You can change the speed of the wave. AKA SPEED (was .4)

  for (int i = 0; i < SEGLEN; i++) {
    if (moder == 1) modVal = (inoise8(i*10 + i*10) /16);         // Let's randomize our mod length with some Perlin noise.
    uint16_t val = (i+1) * allfreq;                              // This sets the frequency of the waves. The +1 makes sure that led 0 is used.
    if (modVal == 0) modVal = 1;
    val += *phase * (i % modVal +1) /2;                          // This sets the varying phase change of the waves. By Andrew Tuline.
    uint8_t b = cubicwave8(val);                                 // Now we make an 8 bit sinewave.
    b = (b > cutOff) ? (b - cutOff) : 0;                         // A ternary operator to cutoff the light.
    SEGMENT.setPixelColor(i, color_blend(SEGCOLOR(1), SEGMENT.color_from_palette(index, false, false, 0), b));
    index += 256 / SEGLEN;
    if (SEGLEN > 256) index ++;                                  // Correction for segments longer than 256 LEDs
  }

  return FRAMETIME;
}


uint16_t mode_phased(void) {
  return phased_base(0);
}
static const char _data_FX_MODE_PHASED[] PROGMEM = "Phased";


uint16_t mode_phased_noise(void) {
  return phased_base(1);
}
static const char _data_FX_MODE_PHASEDNOISE[] PROGMEM = "Phased Noise";


uint16_t mode_twinkleup(void) {                 // A very short twinkle routine with fade-in and dual controls. By Andrew Tuline.
  random16_set_seed(535);                       // The randomizer needs to be re-set each time through the loop in order for the same 'random' numbers to be the same each time through.

  for (int i = 0; i<SEGLEN; i++) {
    uint8_t ranstart = random8();               // The starting value (aka brightness) for each pixel. Must be consistent each time through the loop for this to work.
    uint8_t pixBri = sin8(ranstart + 16 * strip.now/(256-SEGMENT.speed));
    if (random8() > SEGMENT.intensity) pixBri = 0;
    SEGMENT.setPixelColor(i, color_blend(SEGCOLOR(1), SEGMENT.color_from_palette(random8()+strip.now/100, false, PALETTE_SOLID_WRAP, 0), pixBri));
  }

  return FRAMETIME;
}
static const char _data_FX_MODE_TWINKLEUP[] PROGMEM = "Twinkleup@!,Intensity;!,!,;!;mp12=0,1d";


// Peaceful noise that's slow and with gradually changing palettes. Does not support WLED palettes or default colours or controls.
uint16_t mode_noisepal(void) {                                    // Slow noise palette by Andrew Tuline.
  uint16_t scale = 15 + (SEGMENT.intensity >> 2); //default was 30
  //#define scale 30

  uint16_t dataSize = sizeof(CRGBPalette16) * 2; //allocate space for 2 Palettes (2 * 16 * 3 = 96 bytes)
  if (!SEGENV.allocateData(dataSize)) return mode_static(); //allocation failed

  CRGBPalette16* palettes = reinterpret_cast<CRGBPalette16*>(SEGENV.data);

  uint16_t changePaletteMs = 4000 + SEGMENT.speed *10; //between 4 - 6.5sec
  if (millis() - SEGENV.step > changePaletteMs)
  {
    SEGENV.step = millis();

    uint8_t baseI = random8();
    palettes[1] = CRGBPalette16(CHSV(baseI+random8(64), 255, random8(128,255)), CHSV(baseI+128, 255, random8(128,255)), CHSV(baseI+random8(92), 192, random8(128,255)), CHSV(baseI+random8(92), 255, random8(128,255)));
  }

  CRGB color;

  //EVERY_N_MILLIS(10) { //(don't have to time this, effect function is only called every 24ms)
  nblendPaletteTowardPalette(palettes[0], palettes[1], 48);               // Blend towards the target palette over 48 iterations.

  if (SEGMENT.palette > 0) palettes[0] = SEGPALETTE;

  for (int i = 0; i < SEGLEN; i++) {
    uint8_t index = inoise8(i*scale, SEGENV.aux0+i*scale);                // Get a value from the noise function. I'm using both x and y axis.
    color = ColorFromPalette(palettes[0], index, 255, LINEARBLEND);       // Use the my own palette.
    SEGMENT.setPixelColor(i, color.red, color.green, color.blue);
  }

  SEGENV.aux0 += beatsin8(10,1,4);                                        // Moving along the distance. Vary it a bit with a sine wave.

  return FRAMETIME;
}
static const char _data_FX_MODE_NOISEPAL[] PROGMEM = "Noise Pal";


// Sine waves that have controllable phase change speed, frequency and cutoff. By Andrew Tuline.
// SEGMENT.speed ->Speed, SEGMENT.intensity -> Frequency (SEGMENT.fft1 -> Color change, SEGMENT.fft2 -> PWM cutoff)
//
uint16_t mode_sinewave(void) {             // Adjustable sinewave. By Andrew Tuline
  //#define qsuba(x, b)  ((x>b)?x-b:0)               // Analog Unsigned subtraction macro. if result <0, then => 0

  uint16_t colorIndex = strip.now /32;//(256 - SEGMENT.fft1);  // Amount of colour change.

  SEGENV.step += SEGMENT.speed/16;                   // Speed of animation.
  uint16_t freq = SEGMENT.intensity/4;//SEGMENT.fft2/8;                       // Frequency of the signal.

  for (int i=0; i<SEGLEN; i++) {                   // For each of the LED's in the strand, set a brightness based on a wave as follows:
    int pixBri = cubicwave8((i*freq)+SEGENV.step);//qsuba(cubicwave8((i*freq)+SEGENV.step), (255-SEGMENT.intensity)); // qsub sets a minimum value called thiscutoff. If < thiscutoff, then bright = 0. Otherwise, bright = 128 (as defined in qsub)..
    //setPixCol(i, i*colorIndex/255, pixBri);
    SEGMENT.setPixelColor(i, color_blend(SEGCOLOR(1), SEGMENT.color_from_palette(i*colorIndex/255, false, PALETTE_SOLID_WRAP, 0), pixBri));
  }

  return FRAMETIME;
}
static const char _data_FX_MODE_SINEWAVE[] PROGMEM = "Sine";


/*
 * Best of both worlds from Palette and Spot effects. By Aircoookie
 */
uint16_t mode_flow(void)
{
  uint16_t counter = 0;
  if (SEGMENT.speed != 0) 
  {
    counter = strip.now * ((SEGMENT.speed >> 2) +1);
    counter = counter >> 8;
  }
  
  uint16_t maxZones = SEGLEN / 6; //only looks good if each zone has at least 6 LEDs
  uint16_t zones = (SEGMENT.intensity * maxZones) >> 8;
  if (zones & 0x01) zones++; //zones must be even
  if (zones < 2) zones = 2;
  uint16_t zoneLen = SEGLEN / zones;
  uint16_t offset = (SEGLEN - zones * zoneLen) >> 1;

  SEGMENT.fill(SEGMENT.color_from_palette(-counter, false, true, 255));

  for (int z = 0; z < zones; z++)
  {
    uint16_t pos = offset + z * zoneLen;
    for (int i = 0; i < zoneLen; i++)
    {
      uint8_t colorIndex = (i * 255 / zoneLen) - counter;
      uint16_t led = (z & 0x01) ? i : (zoneLen -1) -i;
      if (SEGMENT.reverse) led = (zoneLen -1) -led;
      SEGMENT.setPixelColor(pos + led, SEGMENT.color_from_palette(colorIndex, false, true, 255));
    }
  }

  return FRAMETIME;
}
static const char _data_FX_MODE_FLOW[] PROGMEM = "Flow@!,!;!,!,!;!;mp12=1,1d"; //vertical


/*
 * Dots waving around in a sine/pendulum motion.
 * Little pixel birds flying in a circle. By Aircoookie
 */
uint16_t mode_chunchun(void)
{
  //SEGMENT.fill(SEGCOLOR(1));
  SEGMENT.fade_out(254); // add a bit of trail
  uint16_t counter = strip.now * (6 + (SEGMENT.speed >> 4));
  uint16_t numBirds = 2 + (SEGLEN >> 3);  // 2 + 1/8 of a segment
  uint16_t span = (SEGMENT.intensity << 8) / numBirds;

  for (int i = 0; i < numBirds; i++)
  {
    counter -= span;
    uint16_t megumin = sin16(counter) + 0x8000;
    uint16_t bird = uint32_t(megumin * SEGLEN) >> 16;
    uint32_t c = SEGMENT.color_from_palette((i * 255)/ numBirds, false, false, 0);  // no palette wrapping
    bird = constrain(bird, 0, SEGLEN-1);
    SEGMENT.setPixelColor(bird, c);
  }
  return FRAMETIME;
}
static const char _data_FX_MODE_CHUNCHUN[] PROGMEM = "Chunchun@!,Gap size;!,!,;!;1d";


//13 bytes
typedef struct Spotlight {
  float speed;
  uint8_t colorIdx;
  int16_t position;
  unsigned long lastUpdateTime;
  uint8_t width;
  uint8_t type;
} spotlight;

#define SPOT_TYPE_SOLID       0
#define SPOT_TYPE_GRADIENT    1
#define SPOT_TYPE_2X_GRADIENT 2
#define SPOT_TYPE_2X_DOT      3
#define SPOT_TYPE_3X_DOT      4
#define SPOT_TYPE_4X_DOT      5
#define SPOT_TYPES_COUNT      6
#ifdef ESP8266
  #define SPOT_MAX_COUNT 17          //Number of simultaneous waves
#else
  #define SPOT_MAX_COUNT 49          //Number of simultaneous waves
#endif

/*
 * Spotlights moving back and forth that cast dancing shadows.
 * Shine this through tree branches/leaves or other close-up objects that cast
 * interesting shadows onto a ceiling or tarp.
 *
 * By Steve Pomeroy @xxv
 */
uint16_t mode_dancing_shadows(void)
{
  uint8_t numSpotlights = map(SEGMENT.intensity, 0, 255, 2, SPOT_MAX_COUNT);  // 49 on 32 segment ESP32, 17 on 16 segment ESP8266
  bool initialize = SEGENV.aux0 != numSpotlights;
  SEGENV.aux0 = numSpotlights;

  uint16_t dataSize = sizeof(spotlight) * numSpotlights;
  if (!SEGENV.allocateData(dataSize)) return mode_static(); //allocation failed
  Spotlight* spotlights = reinterpret_cast<Spotlight*>(SEGENV.data);

  SEGMENT.fill(BLACK);

  unsigned long time = millis();
  bool respawn = false;

  for (size_t i = 0; i < numSpotlights; i++) {
    if (!initialize) {
      // advance the position of the spotlight
      int16_t delta = (float)(time - spotlights[i].lastUpdateTime) *
                  (spotlights[i].speed * ((1.0 + SEGMENT.speed)/100.0));

      if (abs(delta) >= 1) {
        spotlights[i].position += delta;
        spotlights[i].lastUpdateTime = time;
      }

      respawn = (spotlights[i].speed > 0.0 && spotlights[i].position > (SEGLEN + 2))
             || (spotlights[i].speed < 0.0 && spotlights[i].position < -(spotlights[i].width + 2));
    }

    if (initialize || respawn) {
      spotlights[i].colorIdx = random8();
      spotlights[i].width = random8(1, 10);

      spotlights[i].speed = 1.0/random8(4, 50);

      if (initialize) {
        spotlights[i].position = random16(SEGLEN);
        spotlights[i].speed *= random8(2) ? 1.0 : -1.0;
      } else {
        if (random8(2)) {
          spotlights[i].position = SEGLEN + spotlights[i].width;
          spotlights[i].speed *= -1.0;
        }else {
          spotlights[i].position = -spotlights[i].width;
        }
      }

      spotlights[i].lastUpdateTime = time;
      spotlights[i].type = random8(SPOT_TYPES_COUNT);
    }

    uint32_t color = SEGMENT.color_from_palette(spotlights[i].colorIdx, false, false, 0);
    int start = spotlights[i].position;

    if (spotlights[i].width <= 1) {
      if (start >= 0 && start < SEGLEN) {
        SEGMENT.blendPixelColor(start, color, 128); // TODO
      }
    } else {
      switch (spotlights[i].type) {
        case SPOT_TYPE_SOLID:
          for (size_t j = 0; j < spotlights[i].width; j++) {
            if ((start + j) >= 0 && (start + j) < SEGLEN) {
              SEGMENT.blendPixelColor(start + j, color, 128); // TODO
            }
          }
        break;

        case SPOT_TYPE_GRADIENT:
          for (size_t j = 0; j < spotlights[i].width; j++) {
            if ((start + j) >= 0 && (start + j) < SEGLEN) {
              SEGMENT.blendPixelColor(start + j, color, cubicwave8(map(j, 0, spotlights[i].width - 1, 0, 255))); // TODO
            }
          }
        break;

        case SPOT_TYPE_2X_GRADIENT:
          for (size_t j = 0; j < spotlights[i].width; j++) {
            if ((start + j) >= 0 && (start + j) < SEGLEN) {
              SEGMENT.blendPixelColor(start + j, color, cubicwave8(2 * map(j, 0, spotlights[i].width - 1, 0, 255))); // TODO
            }
          }
        break;

        case SPOT_TYPE_2X_DOT:
          for (size_t j = 0; j < spotlights[i].width; j += 2) {
            if ((start + j) >= 0 && (start + j) < SEGLEN) {
              SEGMENT.blendPixelColor(start + j, color, 128); // TODO
            }
          }
        break;

        case SPOT_TYPE_3X_DOT:
          for (size_t j = 0; j < spotlights[i].width; j += 3) {
            if ((start + j) >= 0 && (start + j) < SEGLEN) {
              SEGMENT.blendPixelColor(start + j, color, 128); // TODO
            }
          }
        break;

        case SPOT_TYPE_4X_DOT:
          for (size_t j = 0; j < spotlights[i].width; j += 4) {
            if ((start + j) >= 0 && (start + j) < SEGLEN) {
              SEGMENT.blendPixelColor(start + j, color, 128); // TODO
            }
          }
        break;
      }
    }
  }

  return FRAMETIME;
}
static const char _data_FX_MODE_DANCING_SHADOWS[] PROGMEM = "Dancing Shadows@!,# of shadows;!,,;!;1d";


/*
  Imitates a washing machine, rotating same waves forward, then pause, then backward.
  By Stefan Seegel
*/
uint16_t mode_washing_machine(void) {
  float speed = tristate_square8(strip.now >> 7, 90, 15);
  float quot  = 32.0f - ((float)SEGMENT.speed / 16.0f);
  speed /= quot;

  SEGENV.step += (speed * 128.0f);
  
  for (int i=0; i<SEGLEN; i++) {
    uint8_t col = sin8(((SEGMENT.intensity / 25 + 1) * 255 * i / SEGLEN) + (SEGENV.step >> 7));
    SEGMENT.setPixelColor(i, SEGMENT.color_from_palette(col, false, PALETTE_SOLID_WRAP, 3));
  }

  return FRAMETIME;
}
static const char _data_FX_MODE_WASHING_MACHINE[] PROGMEM = "Washing Machine";


/*
  Blends random colors across palette
  Modified, originally by Mark Kriegsman https://gist.github.com/kriegsman/1f7ccbbfa492a73c015e
*/
uint16_t mode_blends(void) {
  uint16_t pixelLen = SEGLEN > UINT8_MAX ? UINT8_MAX : SEGLEN;
  uint16_t dataSize = sizeof(uint32_t) * (pixelLen + 1);  // max segment length of 56 pixels on 16 segment ESP8266
  if (!SEGENV.allocateData(dataSize)) return mode_static(); //allocation failed
  uint32_t* pixels = reinterpret_cast<uint32_t*>(SEGENV.data);
  uint8_t blendSpeed = map(SEGMENT.intensity, 0, UINT8_MAX, 10, 128);
  uint8_t shift = (strip.now * ((SEGMENT.speed >> 3) +1)) >> 8;

  for (int i = 0; i < pixelLen; i++) {
    pixels[i] = color_blend(pixels[i], SEGMENT.color_from_palette(shift + quadwave8((i + 1) * 16), false, PALETTE_SOLID_WRAP, 255), blendSpeed);
    shift += 3;
  }

  uint16_t offset = 0;
  for (int i = 0; i < SEGLEN; i++) {
    SEGMENT.setPixelColor(i, pixels[offset++]);
    if (offset > pixelLen) offset = 0;
  }

  return FRAMETIME;
}
static const char _data_FX_MODE_BLENDS[] PROGMEM = "Blends@Shift speed,Blend speed;1,2,3;!;1d";


/*
  TV Simulator
  Modified and adapted to WLED by Def3nder, based on "Fake TV Light for Engineers" by Phillip Burgess https://learn.adafruit.com/fake-tv-light-for-engineers/arduino-sketch
*/
//43 bytes
typedef struct TvSim {
  uint32_t totalTime = 0;
  uint32_t fadeTime  = 0;
  uint32_t startTime = 0;
  uint32_t elapsed   = 0;
  uint32_t pixelNum  = 0;
  uint16_t sliderValues = 0;
  uint32_t sceeneStart    = 0;
  uint32_t sceeneDuration = 0;
  uint16_t sceeneColorHue = 0;
  uint8_t  sceeneColorSat = 0;
  uint8_t  sceeneColorBri = 0;
  uint8_t  actualColorR = 0;
  uint8_t  actualColorG = 0;
  uint8_t  actualColorB = 0;
  uint16_t pr = 0; // Prev R, G, B
  uint16_t pg = 0;
  uint16_t pb = 0;
} tvSim;

uint16_t mode_tv_simulator(void) {
  uint16_t nr, ng, nb, r, g, b, i, hue;
  uint8_t  sat, bri, j;

  if (!SEGENV.allocateData(sizeof(tvSim))) return mode_static(); //allocation failed
  TvSim* tvSimulator = reinterpret_cast<TvSim*>(SEGENV.data);

  uint8_t colorSpeed     = map(SEGMENT.speed,     0, UINT8_MAX,  1, 20);
  uint8_t colorIntensity = map(SEGMENT.intensity, 0, UINT8_MAX, 10, 30);

  i = SEGMENT.speed << 8 | SEGMENT.intensity;
  if (i != tvSimulator->sliderValues) {
    tvSimulator->sliderValues = i;
    SEGENV.aux1 = 0;
  }

    // create a new sceene
    if (((millis() - tvSimulator->sceeneStart) >= tvSimulator->sceeneDuration) || SEGENV.aux1 == 0) {
      tvSimulator->sceeneStart    = millis();                                               // remember the start of the new sceene
      tvSimulator->sceeneDuration = random16(60* 250* colorSpeed, 60* 750 * colorSpeed);    // duration of a "movie sceene" which has similar colors (5 to 15 minutes with max speed slider)
      tvSimulator->sceeneColorHue = random16(   0, 768);                                    // random start color-tone for the sceene
      tvSimulator->sceeneColorSat = random8 ( 100, 130 + colorIntensity);                   // random start color-saturation for the sceene
      tvSimulator->sceeneColorBri = random8 ( 200, 240);                                    // random start color-brightness for the sceene
      SEGENV.aux1 = 1;
      SEGENV.aux0 = 0;
    } 
    
    // slightly change the color-tone in this sceene
    if ( SEGENV.aux0 == 0) {
      // hue change in both directions
      j = random8(4 * colorIntensity);
      hue = (random8() < 128) ? ((j < tvSimulator->sceeneColorHue)       ? tvSimulator->sceeneColorHue - j : 767 - tvSimulator->sceeneColorHue - j) :  // negative
                                ((j + tvSimulator->sceeneColorHue) < 767 ? tvSimulator->sceeneColorHue + j : tvSimulator->sceeneColorHue + j - 767) ;  // positive
      
      // saturation
      j = random8(2 * colorIntensity);
      sat = (tvSimulator->sceeneColorSat - j) < 0 ? 0 : tvSimulator->sceeneColorSat - j;
      
      // brightness
      j = random8(100);
      bri = (tvSimulator->sceeneColorBri - j) < 0 ? 0 : tvSimulator->sceeneColorBri - j;

      // calculate R,G,B from HSV
      // Source: https://blog.adafruit.com/2012/03/14/constant-brightness-hsb-to-rgb-algorithm/
      { // just to create a local scope for  the variables
        uint8_t temp[5], n = (hue >> 8) % 3;
        uint8_t x = ((((hue & 255) * sat) >> 8) * bri) >> 8;
        uint8_t s = (  (256 - sat) * bri) >> 8;
        temp[0] = temp[3] =       s;
        temp[1] = temp[4] =   x + s;
        temp[2] =           bri - x;
        tvSimulator->actualColorR = temp[n + 2];
        tvSimulator->actualColorG = temp[n + 1];
        tvSimulator->actualColorB = temp[n    ];
      }
    }
    // Apply gamma correction, further expand to 16/16/16
    nr = (uint8_t)gamma8(tvSimulator->actualColorR) * 257; // New R/G/B
    ng = (uint8_t)gamma8(tvSimulator->actualColorG) * 257;
    nb = (uint8_t)gamma8(tvSimulator->actualColorB) * 257;

  if (SEGENV.aux0 == 0) {  // initialize next iteration 
    SEGENV.aux0 = 1;

    // randomize total duration and fade duration for the actual color
    tvSimulator->totalTime = random16(250, 2500);                   // Semi-random pixel-to-pixel time
    tvSimulator->fadeTime  = random16(0, tvSimulator->totalTime);   // Pixel-to-pixel transition time
    if (random8(10) < 3) tvSimulator->fadeTime = 0;                 // Force scene cut 30% of time

    tvSimulator->startTime = millis();
  } // end of initialization

  // how much time is elapsed ?
  tvSimulator->elapsed = millis() - tvSimulator->startTime;

  // fade from prev volor to next color
  if (tvSimulator->elapsed < tvSimulator->fadeTime) {
    r = map(tvSimulator->elapsed, 0, tvSimulator->fadeTime, tvSimulator->pr, nr); 
    g = map(tvSimulator->elapsed, 0, tvSimulator->fadeTime, tvSimulator->pg, ng);
    b = map(tvSimulator->elapsed, 0, tvSimulator->fadeTime, tvSimulator->pb, nb);
  } else { // Avoid divide-by-zero in map()
    r = nr;
    g = ng;
    b = nb;
  }

  // set strip color
  for (i = 0; i < SEGLEN; i++) {
    SEGMENT.setPixelColor(i, r >> 8, g >> 8, b >> 8);  // Quantize to 8-bit
  }

  // if total duration has passed, remember last color and restart the loop
  if ( tvSimulator->elapsed >= tvSimulator->totalTime) {
    tvSimulator->pr = nr; // Prev RGB = new RGB
    tvSimulator->pg = ng;
    tvSimulator->pb = nb;
    SEGENV.aux0 = 0;
  }
  
  return FRAMETIME;
}
static const char _data_FX_MODE_TV_SIMULATOR[] PROGMEM = "TV Simulator";


/*
  Aurora effect
*/

//CONFIG
#ifdef ESP8266
  #define W_MAX_COUNT  9          //Number of simultaneous waves
#else
  #define W_MAX_COUNT 20          //Number of simultaneous waves
#endif
#define W_MAX_SPEED 6             //Higher number, higher speed
#define W_WIDTH_FACTOR 6          //Higher number, smaller waves

//24 bytes
class AuroraWave {
  private:
    uint16_t ttl;
    CRGB basecolor;
    float basealpha;
    uint16_t age;
    uint16_t width;
    float center;
    bool goingleft;
    float speed_factor;
    bool alive = true;

  public:
    void init(uint32_t segment_length, CRGB color) {
      ttl = random(500, 1501);
      basecolor = color;
      basealpha = random(60, 101) / (float)100;
      age = 0;
      width = random(segment_length / 20, segment_length / W_WIDTH_FACTOR); //half of width to make math easier
      if (!width) width = 1;
      center = random(101) / (float)100 * segment_length;
      goingleft = random(0, 2) == 0;
      speed_factor = (random(10, 31) / (float)100 * W_MAX_SPEED / 255);
      alive = true;
    }

    CRGB getColorForLED(int ledIndex) {      
      if(ledIndex < center - width || ledIndex > center + width) return 0; //Position out of range of this wave

      CRGB rgb;

      //Offset of this led from center of wave
      //The further away from the center, the dimmer the LED
      float offset = ledIndex - center;
      if (offset < 0) offset = -offset;
      float offsetFactor = offset / width;

      //The age of the wave determines it brightness.
      //At half its maximum age it will be the brightest.
      float ageFactor = 0.1;        
      if((float)age / ttl < 0.5) {
        ageFactor = (float)age / (ttl / 2);
      } else {
        ageFactor = (float)(ttl - age) / ((float)ttl * 0.5);
      }

      //Calculate color based on above factors and basealpha value
      float factor = (1 - offsetFactor) * ageFactor * basealpha;
      rgb.r = basecolor.r * factor;
      rgb.g = basecolor.g * factor;
      rgb.b = basecolor.b * factor;
    
      return rgb;
    };

    //Change position and age of wave
    //Determine if its sill "alive"
    void update(uint32_t segment_length, uint32_t speed) {
      if(goingleft) {
        center -= speed_factor * speed;
      } else {
        center += speed_factor * speed;
      }

      age++;

      if(age > ttl) {
        alive = false;
      } else {
        if(goingleft) {
          if(center + width < 0) {
            alive = false;
          }
        } else {
          if(center - width > segment_length) {
            alive = false;
          }
        }
      }
    };

    bool stillAlive() {
      return alive;
    };
};

uint16_t mode_aurora(void) {
  //aux1 = Wavecount
  //aux2 = Intensity in last loop

  AuroraWave* waves;

//TODO: I am not sure this is a correct way of handling memory allocation since if it fails on 1st run
// it will display static effect but on second run it may crash ESP since data will be nullptr

  if(SEGENV.aux0 != SEGMENT.intensity || SEGENV.call == 0) {
    //Intensity slider changed or first call
    SEGENV.aux1 = map(SEGMENT.intensity, 0, 255, 2, W_MAX_COUNT);
    SEGENV.aux0 = SEGMENT.intensity;

    if(!SEGENV.allocateData(sizeof(AuroraWave) * SEGENV.aux1)) { // 26 on 32 segment ESP32, 9 on 16 segment ESP8266
      return mode_static(); //allocation failed
    }

    waves = reinterpret_cast<AuroraWave*>(SEGENV.data);

    for (int i = 0; i < SEGENV.aux1; i++) {
      waves[i].init(SEGLEN, CRGB(SEGMENT.color_from_palette(random8(), false, false, random(0, 3))));
    }
  } else {
    waves = reinterpret_cast<AuroraWave*>(SEGENV.data);
  }

  for (int i = 0; i < SEGENV.aux1; i++) {
    //Update values of wave
    waves[i].update(SEGLEN, SEGMENT.speed);

    if(!(waves[i].stillAlive())) {
      //If a wave dies, reinitialize it starts over.
      waves[i].init(SEGLEN, CRGB(SEGMENT.color_from_palette(random8(), false, false, random(0, 3))));
    }
  }

  uint8_t backlight = 1; //dimmer backlight if less active colors
  if (SEGCOLOR(0)) backlight++;
  if (SEGCOLOR(1)) backlight++;
  if (SEGCOLOR(2)) backlight++;
  //Loop through LEDs to determine color
  for (int i = 0; i < SEGLEN; i++) {    
    CRGB mixedRgb = CRGB(backlight, backlight, backlight);

    //For each LED we must check each wave if it is "active" at this position.
    //If there are multiple waves active on a LED we multiply their values.
    for (int  j = 0; j < SEGENV.aux1; j++) {
      CRGB rgb = waves[j].getColorForLED(i);
      
      if(rgb != CRGB(0)) {       
        mixedRgb += rgb;
      }
    }

    SEGMENT.setPixelColor(i, mixedRgb[0], mixedRgb[1], mixedRgb[2]);
  }
  
  return FRAMETIME;
}
static const char _data_FX_MODE_AURORA[] PROGMEM = "Aurora@!,!;1,2,3;!;sx=24,pal=50,1d";

// WLED-SR effects

/////////////////////////
//     Perlin Move     //
/////////////////////////
// 16 bit perlinmove. Use Perlin Noise instead of sinewaves for movement. By Andrew Tuline.
// Controls are speed, # of pixels, faderate.
uint16_t mode_perlinmove(void) {

  SEGMENT.fade_out(255-SEGMENT.custom1);
  for (int i = 0; i < SEGMENT.intensity/16 + 1; i++) {
    uint16_t locn = inoise16(millis()*128/(260-SEGMENT.speed)+i*15000, millis()*128/(260-SEGMENT.speed)); // Get a new pixel location from moving noise.
    uint16_t pixloc = map(locn, 50*256, 192*256, 0, SEGLEN-1);                                            // Map that to the length of the strand, and ensure we don't go over.
    SEGMENT.setPixelColor(pixloc, SEGMENT.color_from_palette(pixloc%255, false, PALETTE_SOLID_WRAP, 0));
  }

  return FRAMETIME;
} // mode_perlinmove()
static const char _data_FX_MODE_PERLINMOVE[] PROGMEM = "Perlin Move@!,# of pixels,fade rate;,!;!;1d";


/////////////////////////
//     Waveins         //
/////////////////////////
// Uses beatsin8() + phase shifting. By: Andrew Tuline
uint16_t mode_wavesins(void) {

  for (int i = 0; i < SEGLEN; i++) {
    uint8_t bri = sin8(millis()/4 + i * SEGMENT.intensity);
    uint8_t index = beatsin8(SEGMENT.speed, SEGMENT.custom1, SEGMENT.custom1+SEGMENT.custom2, 0, i * (SEGMENT.custom3<<3)); // custom3 is reduced resolution slider
    //SEGMENT.setPixelColor(i, ColorFromPalette(SEGPALETTE, index, bri, LINEARBLEND));
    SEGMENT.setPixelColor(i, SEGMENT.color_from_palette(index, false, PALETTE_SOLID_WRAP, 0, bri));
  }

  return FRAMETIME;
} // mode_waveins()
static const char _data_FX_MODE_WAVESINS[] PROGMEM = "Wavesins@!,Brightness variation,Starting color,Range of colors,Color variation;!;!;1d";


//////////////////////////////
//     Flow Stripe          //
//////////////////////////////
// By: ldirko  https://editor.soulmatelights.com/gallery/392-flow-led-stripe , modifed by: Andrew Tuline
uint16_t mode_FlowStripe(void) {

  const uint16_t hl = SEGLEN * 10 / 13;
  uint8_t hue = millis() / (SEGMENT.speed+1);
  uint32_t t = millis() / (SEGMENT.intensity/8+1);

  for (int i = 0; i < SEGLEN; i++) {
    int c = (abs(i - hl) / hl) * 127;
    c = sin8(c);
    c = sin8(c / 2 + t);
    byte b = sin8(c + t/8);
    SEGMENT.setPixelColor(i, CHSV(b + hue, 255, 255));
  }

  return FRAMETIME;
} // mode_FlowStripe()
static const char _data_FX_MODE_FLOWSTRIPE[] PROGMEM = "Flow Stripe@Hue speed,Effect speed;;;1d";


#ifndef WLED_DISABLE_2D
///////////////////////////////////////////////////////////////////////////////
//***************************  2D routines  ***********************************
#define XY(x,y) SEGMENT.XY(x,y)


// Black hole
uint16_t mode_2DBlackHole(void) {            // By: Stepko https://editor.soulmatelights.com/gallery/1012 , Modified by: Andrew Tuline
  if (!strip.isMatrix) return mode_static(); // not a 2D set-up

  const uint16_t cols = SEGMENT.virtualWidth();
  const uint16_t rows = SEGMENT.virtualHeight();
  uint16_t x, y;

  // initialize on first call
  if (SEGENV.call == 0) {
    SEGMENT.setUpLeds();
    SEGMENT.fill(BLACK);
  }

  SEGMENT.fadeToBlackBy(16 + (SEGMENT.speed>>3)); // create fading trails
  float t = (float)(millis())/128;              // timebase
  // outer stars
  for (size_t i = 0; i < 8; i++) {
    x = beatsin8(SEGMENT.custom1>>3,   0, cols - 1, 0, ((i % 2) ? 128 : 0) + t * i);
    y = beatsin8(SEGMENT.intensity>>3, 0, rows - 1, 0, ((i % 2) ? 192 : 64) + t * i);
    SEGMENT.addPixelColorXY(x, y, CHSV(i*32, 255, 255));
  }
  // inner stars
  for (size_t i = 0; i < 4; i++) {
    x = beatsin8(SEGMENT.custom2>>3, cols/4, cols - 1 - cols/4, 0, ((i % 2) ? 128 : 0) + t * i);
    y = beatsin8(SEGMENT.custom3   , rows/4, rows - 1 - rows/4, 0, ((i % 2) ? 192 : 64) + t * i);
    SEGMENT.addPixelColorXY(x, y, CHSV(i*32, 255, 255));
  }
  // central white dot
  SEGMENT.setPixelColorXY(cols/2, rows/2, CHSV(0, 0, 255));
  // blur everything a bit
  SEGMENT.blur(16);

  return FRAMETIME;
} // mode_2DBlackHole()
static const char _data_FX_MODE_2DBLACKHOLE[] PROGMEM = "Black Hole@Fade rate,Outer Y freq.,Outer X freq.,Inner X freq.,Inner Y freq.;;;2d";


////////////////////////////
//     2D Colored Bursts  //
////////////////////////////
uint16_t mode_2DColoredBursts() {              // By: ldirko   https://editor.soulmatelights.com/gallery/819-colored-bursts , modified by: Andrew Tuline
  if (!strip.isMatrix) return mode_static(); // not a 2D set-up

  const uint16_t cols = SEGMENT.virtualWidth();
  const uint16_t rows = SEGMENT.virtualHeight();

  if (SEGENV.call == 0) {
    SEGMENT.setUpLeds();
    SEGMENT.fill(BLACK);
    SEGENV.aux0 = 0; // start with red hue
  }

  bool dot = false;
  bool grad = true;

  byte numLines = SEGMENT.intensity/16 + 1;

  SEGENV.aux0++;  // hue
  SEGMENT.fadeToBlackBy(40);
  for (size_t i = 0; i < numLines; i++) {
    byte x1 = beatsin8(2 + SEGMENT.speed/16, 0, (cols - 1));
    byte x2 = beatsin8(1 + SEGMENT.speed/16, 0, (cols - 1));
    byte y1 = beatsin8(5 + SEGMENT.speed/16, 0, (rows - 1), 0, i * 24);
    byte y2 = beatsin8(3 + SEGMENT.speed/16, 0, (rows - 1), 0, i * 48 + 64);
    CRGB color = ColorFromPalette(SEGPALETTE, i * 255 / numLines + (SEGENV.aux0&0xFF), 255, LINEARBLEND);

    byte xsteps = abs8(x1 - y1) + 1;
    byte ysteps = abs8(x2 - y2) + 1;
    byte steps = xsteps >= ysteps ? xsteps : ysteps;

    for (size_t i = 1; i <= steps; i++) {
      byte dx = lerp8by8(x1, y1, i * 255 / steps);
      byte dy = lerp8by8(x2, y2, i * 255 / steps);
      SEGMENT.addPixelColorXY(dx, dy, color); // use setPixelColorXY for different look
      if (grad) SEGMENT.fadePixelColorXY(dx, dy, (i * 255 / steps)); //Draw gradient line
    }

    if (dot) { //add white point at the ends of line
      SEGMENT.addPixelColorXY(x1, x2, WHITE);
      SEGMENT.addPixelColorXY(y1, y2, WHITE);
    }
  }
  SEGMENT.blur(4);

  return FRAMETIME;
} // mode_2DColoredBursts()
static const char _data_FX_MODE_2DCOLOREDBURSTS[] PROGMEM = "Colored Bursts@Speed,# of lines;;!;2d";


/////////////////////
//      2D DNA     //
/////////////////////
uint16_t mode_2Ddna(void) {         // dna originally by by ldirko at https://pastebin.com/pCkkkzcs. Updated by Preyy. WLED conversion by Andrew Tuline.
  if (!strip.isMatrix) return mode_static(); // not a 2D set-up

  const uint16_t cols = SEGMENT.virtualWidth();
  const uint16_t rows = SEGMENT.virtualHeight();

  if (SEGENV.call == 0) {
    SEGMENT.setUpLeds();
    SEGMENT.fill(BLACK);
  }

  SEGMENT.fadeToBlackBy(64);

  for (int i = 0; i < cols; i++) {
    SEGMENT.setPixelColorXY(i, beatsin8(SEGMENT.speed/8, 0, rows-1, 0, i*4    ), ColorFromPalette(SEGPALETTE, i*5+millis()/17, beatsin8(5, 55, 255, 0, i*10), LINEARBLEND));
    SEGMENT.setPixelColorXY(i, beatsin8(SEGMENT.speed/8, 0, rows-1, 0, i*4+128), ColorFromPalette(SEGPALETTE, i*5+128+millis()/17, beatsin8(5, 55, 255, 0, i*10+128), LINEARBLEND));
  }
  SEGMENT.blur(SEGMENT.intensity>>3);

  return FRAMETIME;
} // mode_2Ddna()
static const char _data_FX_MODE_2DDNA[] PROGMEM = "DNA@Scroll speed,Blur;1,2,3;!;2d";


/////////////////////////
//     2D DNA Spiral   //
/////////////////////////
uint16_t mode_2DDNASpiral() {               // By: ldirko  https://editor.soulmatelights.com/gallery/810 , modified by: Andrew Tuline
  if (!strip.isMatrix) return mode_static(); // not a 2D set-up

  const uint16_t cols = SEGMENT.virtualWidth();
  const uint16_t rows = SEGMENT.virtualHeight();

  if (SEGENV.call == 0) {
    SEGMENT.setUpLeds();
    SEGMENT.fill(BLACK);
    SEGENV.aux0 = 0; // hue
  }

  uint8_t speeds = SEGMENT.speed/2;
  uint8_t freq = SEGMENT.intensity/8;

  uint32_t ms = millis() / 20;
  SEGMENT.fadeToBlackBy(135);

  for (int i = 0; i < rows; i++) {
    uint16_t x  = beatsin8(speeds, 0, cols - 1, 0, i * freq) + beatsin8(speeds - 7, 0, cols - 1, 0, i * freq + 128);
    uint16_t x1 = beatsin8(speeds, 0, cols - 1, 0, 128 + i * freq) + beatsin8(speeds - 7, 0, cols - 1, 0, 128 + 64 + i * freq);
    SEGENV.aux0 = i * 128 / cols + ms; //ewowi20210629: not width - 1 to avoid crash if width = 1
    if ((i + ms / 8) & 3) {
      x = x / 2; x1 = x1 / 2;
      byte steps = abs8(x - x1) + 1;
      for (size_t k = 1; k <= steps; k++) {
        byte dx = lerp8by8(x, x1, k * 255 / steps);
        SEGMENT.addPixelColorXY(dx, i, ColorFromPalette(SEGPALETTE, SEGENV.aux0, 255, LINEARBLEND));
        SEGMENT.fadePixelColorXY(dx, i, (k * 255 / steps));
      }
      SEGMENT.addPixelColorXY(x, i, DARKSLATEGRAY);
      SEGMENT.addPixelColorXY(x1, i, WHITE);
    }
  }

  return FRAMETIME;
} // mode_2DDNASpiral()
static const char _data_FX_MODE_2DDNASPIRAL[] PROGMEM = "DNA Spiral@Scroll speed,Y frequency;;!;2d";


/////////////////////////
//     2D Drift        //
/////////////////////////
uint16_t mode_2DDrift() {              // By: Stepko   https://editor.soulmatelights.com/gallery/884-drift , Modified by: Andrew Tuline
  if (!strip.isMatrix) return mode_static(); // not a 2D set-up

  const uint16_t cols = SEGMENT.virtualWidth();
  const uint16_t rows = SEGMENT.virtualHeight();

  if (SEGENV.call == 0) {
    SEGMENT.setUpLeds();
    SEGMENT.fill(BLACK);
  }

  SEGMENT.fadeToBlackBy(128);

  const uint16_t maxDim = MAX(cols, rows)/2;
  unsigned long t = millis() / (32 - (SEGMENT.speed>>3));
  for (float i = 1; i < maxDim; i += 0.25) {
    float angle = radians(t * (maxDim - i));
    uint16_t myX = (cols>>1) + (uint16_t)(sin_t(angle) * i) + (cols%2);
    uint16_t myY = (rows>>1) + (uint16_t)(cos_t(angle) * i) + (rows%2);
    SEGMENT.setPixelColorXY(myX, myY, ColorFromPalette(SEGPALETTE, (i * 20) + (t / 20), 255, LINEARBLEND));
  }
  SEGMENT.blur(SEGMENT.intensity>>3);

  return FRAMETIME;
} // mode_2DDrift()
static const char _data_FX_MODE_2DDRIFT[] PROGMEM = "Drift@Rotation speed,Blur amount;;!;2d";


//////////////////////////
//     2D Firenoise     //
//////////////////////////
uint16_t mode_2Dfirenoise(void) {               // firenoise2d. By Andrew Tuline. Yet another short routine.
  if (!strip.isMatrix) return mode_static(); // not a 2D set-up

  const uint16_t cols = SEGMENT.virtualWidth();
  const uint16_t rows = SEGMENT.virtualHeight();

  if (SEGENV.call == 0) {
    SEGMENT.setUpLeds();
    SEGMENT.fill(BLACK);
  }

  uint16_t xscale = SEGMENT.intensity*4;
  uint32_t yscale = SEGMENT.speed*8;
  uint8_t indexx = 0;

  SEGPALETTE = CRGBPalette16( CRGB(0,0,0), CRGB(0,0,0), CRGB(0,0,0), CRGB(0,0,0),
                              CRGB::Red, CRGB::Red, CRGB::Red, CRGB::DarkOrange,
                              CRGB::DarkOrange,CRGB::DarkOrange, CRGB::Orange, CRGB::Orange,
                              CRGB::Yellow, CRGB::Orange, CRGB::Yellow, CRGB::Yellow);

  for (int j=0; j < cols; j++) {
    for (int i=0; i < rows; i++) {
      indexx = inoise8(j*yscale*rows/255, i*xscale+millis()/4);                                           // We're moving along our Perlin map.
      SEGMENT.setPixelColorXY(j, i, ColorFromPalette(SEGPALETTE, min(i*(indexx)>>4, 255), i*255/cols, LINEARBLEND)); // With that value, look up the 8 bit colour palette value and assign it to the current LED.
    } // for i
  } // for j

  return FRAMETIME;
} // mode_2Dfirenoise()
static const char _data_FX_MODE_2DFIRENOISE[] PROGMEM = "Firenoise@X scale,Y scale;;;2d";


//////////////////////////////
//     2D Frizzles          //
//////////////////////////////
uint16_t mode_2DFrizzles(void) {                 // By: Stepko https://editor.soulmatelights.com/gallery/640-color-frizzles , Modified by: Andrew Tuline
  if (!strip.isMatrix) return mode_static(); // not a 2D set-up

  const uint16_t cols = SEGMENT.virtualWidth();
  const uint16_t rows = SEGMENT.virtualHeight();

  if (SEGENV.call == 0) {
    SEGMENT.setUpLeds();
    SEGMENT.fill(BLACK);
  }

  SEGMENT.fadeToBlackBy(16);
  for (size_t i = 8; i > 0; i--) {
    SEGMENT.addPixelColorXY(beatsin8(SEGMENT.speed/8 + i, 0, cols - 1),
                            beatsin8(SEGMENT.intensity/8 - i, 0, rows - 1),
                            ColorFromPalette(SEGPALETTE, beatsin8(12, 0, 255), 255, LINEARBLEND));
  }
  SEGMENT.blur(SEGMENT.custom1>>3);

  return FRAMETIME;
} // mode_2DFrizzles()
static const char _data_FX_MODE_2DFRIZZLES[] PROGMEM = "Frizzles@X frequency,Y frequency,Blur;;!;2d";


///////////////////////////////////////////
//   2D Cellular Automata Game of life   //
///////////////////////////////////////////
typedef struct ColorCount {
  CRGB color;
  int8_t  count;
} colorCount;

uint16_t mode_2Dgameoflife(void) { // Written by Ewoud Wijma, inspired by https://natureofcode.com/book/chapter-7-cellular-automata/ and https://github.com/DougHaber/nlife-color
  if (!strip.isMatrix) return mode_static(); // not a 2D set-up

  const uint16_t cols = SEGMENT.virtualWidth();
  const uint16_t rows = SEGMENT.virtualHeight();
  const uint16_t dataSize = sizeof(CRGB) * SEGMENT.length();  // using width*height prevents reallocation if mirroring is enabled

  if (!SEGENV.allocateData(dataSize + sizeof(unsigned long))) return mode_static(); //allocation failed
  CRGB *prevLeds = reinterpret_cast<CRGB*>(SEGENV.data);
  unsigned long *resetMillis = reinterpret_cast<unsigned long*>(SEGENV.data + dataSize); // triggers reset

  CRGB backgroundColor = SEGCOLOR(1);

  if (SEGENV.call == 0 || strip.now - *resetMillis > 5000) {
    *resetMillis = strip.now;

    random16_set_seed(strip.now); //seed the random generator

    //give the leds random state and colors (based on intensity, colors from palette or all posible colors are chosen)
    for (int x = 0; x < cols; x++) for (int y = 0; y < rows; y++) {
      uint8_t state = random8()%2;
      if (state == 0)
        SEGMENT.setPixelColorXY(x,y, backgroundColor);
      else
        SEGMENT.setPixelColorXY(x,y, SEGMENT.color_from_palette(random8(), false, PALETTE_SOLID_WRAP, 0));
    }

    for (int y = 0; y < rows; y++) for (int x = 0; x < cols; x++) prevLeds[XY(x,y)] = CRGB::Black;


    SEGENV.aux1 = 0;
    SEGENV.aux0 = 0xFFFF;
  }

  //copy previous leds (save previous generation)
  for (int x = 0; x < cols; x++) for (int y = 0; y < rows; y++) prevLeds[XY(x,y)] = SEGMENT.getPixelColorXY(x,y);

  //calculate new leds
  for (int x = 0; x < cols; x++) for (int y = 0; y < rows; y++) {
    colorCount colorsCount[9];//count the different colors in the 9*9 matrix
    for (int i=0; i<9; i++) colorsCount[i] = {backgroundColor, 0}; //init colorsCount

    //iterate through neighbors and count them and their different colors
    int neighbors = 0;
    for (int i = -1; i <= 1; i++) for (int j = -1; j <= 1; j++) { //iterate through 9*9 matrix
      // wrap around segment
      int16_t xx = x+i, yy = y+j;
      if (x+i < 0) xx = cols-1; else if (x+i >= cols)  xx = 0;
      if (y+j < 0) yy = rows-1; else if (y+j >= rows) yy = 0;
      uint16_t xy = XY(xx, yy); // previous cell xy to check

      // count different neighbours and colors, except the centre cell
      if (xy != XY(x,y) && prevLeds[xy] != backgroundColor) {
        neighbors++;
        bool colorFound = false;
        int k;
        for (k=0; k<9 && colorsCount[i].count != 0; k++)
          if (colorsCount[k].color == prevLeds[xy]) {
            colorsCount[k].count++;
            colorFound = true;
          }

        if (!colorFound) colorsCount[k] = {prevLeds[xy], 1}; //add new color found in the array
      }
    } // i,j

    // Rules of Life
    uint32_t col = SEGMENT.getPixelColorXY(x,y);
    uint32_t bgc = RGBW32(backgroundColor.r, backgroundColor.g, backgroundColor.b, 0);
    if      ((col != bgc) && (neighbors <  2)) SEGMENT.setPixelColorXY(x,y, bgc); // Loneliness
    else if ((col != bgc) && (neighbors >  3)) SEGMENT.setPixelColorXY(x,y, bgc); // Overpopulation
    else if ((col == bgc) && (neighbors == 3)) {                                              // Reproduction
      //find dominantcolor and assign to cell
      colorCount dominantColorCount = {backgroundColor, 0};
      for (int i=0; i<9 && colorsCount[i].count != 0; i++)
        if (colorsCount[i].count > dominantColorCount.count) dominantColorCount = colorsCount[i];
      if (dominantColorCount.count > 0) SEGMENT.setPixelColorXY(x,y, dominantColorCount.color); //assign the dominant color
    }
    // else do nothing!
  } //x,y

  // calculate CRC16 of leds
  uint16_t crc = crc16((const unsigned char*)prevLeds, dataSize-1); //ewowi: prevLeds instead of leds work as well, tbd: compare more patterns, see SR!

  // check if we had same CRC and reset if needed
  // same CRC would mean image did not change or was repeating itself
  if (!(crc == SEGENV.aux0 || crc == SEGENV.aux1)) *resetMillis = strip.now; //if no repetition avoid reset
  // remember last two
  SEGENV.aux1 = SEGENV.aux0;
  SEGENV.aux0 = crc;

  return FRAMETIME_FIXED * (128-(SEGMENT.speed>>1)); // update only when appropriate time passes (in 42 FPS slots)
} // mode_2Dgameoflife()
static const char _data_FX_MODE_2DGAMEOFLIFE[] PROGMEM = "Game Of Life@!,;!,!;!;2d";


/////////////////////////
//     2D Hiphotic     //
/////////////////////////
uint16_t mode_2DHiphotic() {                        //  By: ldirko  https://editor.soulmatelights.com/gallery/810 , Modified by: Andrew Tuline
  if (!strip.isMatrix) return mode_static(); // not a 2D set-up

  const uint16_t cols = SEGMENT.virtualWidth();
  const uint16_t rows = SEGMENT.virtualHeight();
  const uint32_t a = strip.now / ((SEGMENT.custom3>>1)+1);

  for (int x = 0; x < cols; x++) {
    for (int y = 0; y < rows; y++) {
      SEGMENT.setPixelColorXY(x, y, SEGMENT.color_from_palette(sin8(cos8(x * SEGMENT.speed/16 + a / 3) + sin8(y * SEGMENT.intensity/16 + a / 4) + a), false, PALETTE_SOLID_WRAP, 0));
    }
  }

  return FRAMETIME;
} // mode_2DHiphotic()
static const char _data_FX_MODE_2DHIPHOTIC[] PROGMEM = "Hiphotic@X scale,Y scale,,,Speed;;!;2d";


/////////////////////////
//     2D Julia        //
/////////////////////////
// Sliders are:
// intensity = Maximum number of iterations per pixel.
// Custom1 = Location of X centerpoint
// Custom2 = Location of Y centerpoint
// Custom3 = Size of the area (small value = smaller area)
typedef struct Julia {
  float xcen;
  float ycen;
  float xymag;
} julia;

uint16_t mode_2DJulia(void) {                           // An animated Julia set by Andrew Tuline.
  if (!strip.isMatrix) return mode_static(); // not a 2D set-up

  const uint16_t cols = SEGMENT.virtualWidth();
  const uint16_t rows = SEGMENT.virtualHeight();

  if (!SEGENV.allocateData(sizeof(julia))) return mode_static();
  Julia* julias = reinterpret_cast<Julia*>(SEGENV.data);

  float reAl;
  float imAg;

  if (SEGENV.call == 0) {           // Reset the center if we've just re-started this animation.
    julias->xcen = 0.;
    julias->ycen = 0.;
    julias->xymag = 1.0;

    SEGMENT.custom1 = 128;              // Make sure the location widgets are centered to start.
    SEGMENT.custom2 = 128;
    SEGMENT.custom3 = 16;
    SEGMENT.intensity = 24;
  }

  julias->xcen  = julias->xcen  + (float)(SEGMENT.custom1 - 128)/100000.f;
  julias->ycen  = julias->ycen  + (float)(SEGMENT.custom2 - 128)/100000.f;
  julias->xymag = julias->xymag + (float)((SEGMENT.custom3 - 16)<<3)/100000.f; // reduced resolution slider
  if (julias->xymag < 0.01f) julias->xymag = 0.01f;
  if (julias->xymag > 1.0f) julias->xymag = 1.0f;

  float xmin = julias->xcen - julias->xymag;
  float xmax = julias->xcen + julias->xymag;
  float ymin = julias->ycen - julias->xymag;
  float ymax = julias->ycen + julias->xymag;

  // Whole set should be within -1.2,1.2 to -.8 to 1.
  xmin = constrain(xmin, -1.2f, 1.2f);
  xmax = constrain(xmax, -1.2f, 1.2f);
  ymin = constrain(ymin, -0.8f, 1.0f);
  ymax = constrain(ymax, -0.8f, 1.0f);

  float dx;                       // Delta x is mapped to the matrix size.
  float dy;                       // Delta y is mapped to the matrix size.

  int maxIterations = 15;         // How many iterations per pixel before we give up. Make it 8 bits to match our range of colours.
  float maxCalc = 16.0;           // How big is each calculation allowed to be before we give up.

  maxIterations = SEGMENT.intensity/2;


  // Resize section on the fly for some animaton.
  reAl = -0.94299f;               // PixelBlaze example
  imAg = 0.3162f;

  reAl += sin_t((float)millis()/305.f)/20.f;
  imAg += sin_t((float)millis()/405.f)/20.f;

  dx = (xmax - xmin) / (cols);     // Scale the delta x and y values to our matrix size.
  dy = (ymax - ymin) / (rows);

  // Start y
  float y = ymin;
  for (int j = 0; j < rows; j++) {

    // Start x
    float x = xmin;
    for (int i = 0; i < cols; i++) {

      // Now we test, as we iterate z = z^2 + c does z tend towards infinity?
      float a = x;
      float b = y;
      int iter = 0;

      while (iter < maxIterations) {    // Here we determine whether or not we're out of bounds.
        float aa = a * a;
        float bb = b * b;
        float len = aa + bb;
        if (len > maxCalc) {            // |z| = sqrt(a^2+b^2) OR z^2 = a^2+b^2 to save on having to perform a square root.
          break;  // Bail
        }

       // This operation corresponds to z -> z^2+c where z=a+ib c=(x,y). Remember to use 'foil'.
        b = 2*a*b + imAg;
        a = aa - bb + reAl;
        iter++;
      } // while

      // We color each pixel based on how long it takes to get to infinity, or black if it never gets there.
      if (iter == maxIterations) {
        SEGMENT.setPixelColorXY(i, j, 0);
      } else {
        SEGMENT.setPixelColorXY(i, j, SEGMENT.color_from_palette(iter*255/maxIterations, false, PALETTE_SOLID_WRAP, 0));
      }
      x += dx;
    }
    y += dy;
  }
//  SEGMENT.blur(64);

  return FRAMETIME;
} // mode_2DJulia()
static const char _data_FX_MODE_2DJULIA[] PROGMEM = "Julia@,Max iterations per pixel,X center,Y center,Area size;;!;ix=24,c1=128,c2=128,c3=16,2d";


//////////////////////////////
//     2D Lissajous         //
//////////////////////////////
uint16_t mode_2DLissajous(void) {            // By: Andrew Tuline
  if (!strip.isMatrix) return mode_static(); // not a 2D set-up

  const uint16_t cols = SEGMENT.virtualWidth();
  const uint16_t rows = SEGMENT.virtualHeight();

  SEGMENT.fadeToBlackBy(SEGMENT.intensity);

  //for (int i=0; i < 4*(cols+rows); i ++) {
  for (int i=0; i < 256; i ++) {
    //float xlocn = float(sin8(now/4+i*(SEGMENT.speed>>5))) / 255.0f;
    //float ylocn = float(cos8(now/4+i*2)) / 255.0f;
    uint8_t xlocn = sin8(strip.now/2+i*(SEGMENT.speed>>5));
    uint8_t ylocn = cos8(strip.now/2+i*2);
    xlocn = map(xlocn,0,255,0,cols-1);
    ylocn = map(ylocn,0,255,0,rows-1);
    SEGMENT.setPixelColorXY(xlocn, ylocn, SEGMENT.color_from_palette(strip.now/100+i, false, PALETTE_SOLID_WRAP, 0));
  }

  return FRAMETIME;
} // mode_2DLissajous()
static const char _data_FX_MODE_2DLISSAJOUS[] PROGMEM = "Lissajous@X frequency,Fade rate;!,!,!;!;2d";


///////////////////////
//    2D Matrix      //
///////////////////////
uint16_t mode_2Dmatrix(void) {                  // Matrix2D. By Jeremy Williams. Adapted by Andrew Tuline & improved by merkisoft and ewowi.
  if (!strip.isMatrix) return mode_static(); // not a 2D set-up

  const uint16_t cols = SEGMENT.virtualWidth();
  const uint16_t rows = SEGMENT.virtualHeight();

  if (SEGENV.call == 0) {
    SEGMENT.setUpLeds();
    SEGMENT.fill(BLACK);
  }

  uint8_t fade = map(SEGMENT.custom1, 0, 255, 50, 250);    // equals trail size
  uint8_t speed = (256-SEGMENT.speed) >> map(MIN(rows, 150), 0, 150, 0, 3);    // slower speeds for small displays

  CRGB spawnColor;
  CRGB trailColor;
  if (SEGMENT.check1) {
    spawnColor = SEGCOLOR(0);
    trailColor = SEGCOLOR(1);
  } else {
    spawnColor = CRGB(175,255,175);
    trailColor = CRGB(27,130,39);
  }

  if (strip.now - SEGENV.step >= speed) {
    SEGENV.step = strip.now;
    for (int row=rows-1; row>=0; row--) {
      for (int col=0; col<cols; col++) {
        CRGB pix = SEGMENT.getPixelColorXY(col, row);
        if (pix == spawnColor) {
          SEGMENT.setPixelColorXY(col, row, trailColor);  // create trail
          if (row < rows-1) SEGMENT.setPixelColorXY(col, row+1, spawnColor);
        } else {
          // fade other pixels
          SEGMENT.setPixelColorXY(col, row, pix.nscale8(fade));
        }
      }
    }

    // check for empty screen to ensure code spawn
    bool emptyScreen = true;
    for (int x=0; x<cols; x++) for (int y=0; y<rows; y++) {
      if (SEGMENT.getPixelColorXY(x,y)) {
        emptyScreen = false;
        break;
      }
    }

    // spawn new falling code
    if (random8() < SEGMENT.intensity || emptyScreen) {
      uint8_t spawnX = random8(cols);
      SEGMENT.setPixelColorXY(spawnX, 0, spawnColor);
    }
  } // if millis

  return FRAMETIME;
} // mode_2Dmatrix()
static const char _data_FX_MODE_2DMATRIX[] PROGMEM = "Matrix@Falling speed,Spawning rate,Trail,,,Custom color,,;Spawn,Trail;;pal=0,2d";


/////////////////////////
//     2D Metaballs    //
/////////////////////////
uint16_t mode_2Dmetaballs(void) {   // Metaballs by Stefan Petrick. Cannot have one of the dimensions be 2 or less. Adapted by Andrew Tuline.
  if (!strip.isMatrix) return mode_static(); // not a 2D set-up

  const uint16_t cols = SEGMENT.virtualWidth();
  const uint16_t rows = SEGMENT.virtualHeight();

  float speed = 0.25f * (1+(SEGMENT.speed>>6));

  // get some 2 random moving points
  uint8_t x2 = inoise8(strip.now * speed, 25355, 685 ) / 16;
  uint8_t y2 = inoise8(strip.now * speed, 355, 11685 ) / 16;

  uint8_t x3 = inoise8(strip.now * speed, 55355, 6685 ) / 16;
  uint8_t y3 = inoise8(strip.now * speed, 25355, 22685 ) / 16;

  // and one Lissajou function
  uint8_t x1 = beatsin8(23 * speed, 0, 15);
  uint8_t y1 = beatsin8(28 * speed, 0, 15);

  for (int y = 0; y < rows; y++) {
    for (int x = 0; x < cols; x++) {
      // calculate distances of the 3 points from actual pixel
      // and add them together with weightening
      uint16_t dx = abs(x - x1);
      uint16_t dy = abs(y - y1);
      uint16_t dist = 2 * sqrt16((dx * dx) + (dy * dy));

      dx = abs(x - x2);
      dy = abs(y - y2);
      dist += sqrt16((dx * dx) + (dy * dy));

      dx = abs(x - x3);
      dy = abs(y - y3);
      dist += sqrt16((dx * dx) + (dy * dy));

      // inverse result
      byte color = 1000 / dist;

      // map color between thresholds
      if (color > 0 and color < 60) {
        SEGMENT.setPixelColorXY(x, y, SEGMENT.color_from_palette(map(color * 9, 9, 531, 0, 255), false, PALETTE_SOLID_WRAP, 0));
      } else {
        SEGMENT.setPixelColorXY(x, y, SEGMENT.color_from_palette(0, false, PALETTE_SOLID_WRAP, 0));
      }
      // show the 3 points, too
      SEGMENT.setPixelColorXY(x1, y1, WHITE);
      SEGMENT.setPixelColorXY(x2, y2, WHITE);
      SEGMENT.setPixelColorXY(x3, y3, WHITE);
    }
  }

  return FRAMETIME;
} // mode_2Dmetaballs()
static const char _data_FX_MODE_2DMETABALLS[] PROGMEM = "Metaballs@Speed;!,!,!;!;2d";


//////////////////////
//    2D Noise      //
//////////////////////
uint16_t mode_2Dnoise(void) {                  // By Andrew Tuline
  if (!strip.isMatrix) return mode_static(); // not a 2D set-up

  const uint16_t cols = SEGMENT.virtualWidth();
  const uint16_t rows = SEGMENT.virtualHeight();

  const uint16_t scale  = SEGMENT.intensity+2;

  for (int y = 0; y < rows; y++) {
    for (int x = 0; x < cols; x++) {
      uint8_t pixelHue8 = inoise8(x * scale, y * scale, millis() / (16 - SEGMENT.speed/16));
      SEGMENT.setPixelColorXY(x, y, ColorFromPalette(SEGPALETTE, pixelHue8));
    }
  }

  return FRAMETIME;
} // mode_2Dnoise()
static const char _data_FX_MODE_2DNOISE[] PROGMEM = "Noise2D@Speed,Scale;!,!,!;!;2d";


//////////////////////////////
//     2D Plasma Ball       //
//////////////////////////////
uint16_t mode_2DPlasmaball(void) {                   // By: Stepko https://editor.soulmatelights.com/gallery/659-plasm-ball , Modified by: Andrew Tuline
  if (!strip.isMatrix) return mode_static(); // not a 2D set-up

  const uint16_t cols = SEGMENT.virtualWidth();
  const uint16_t rows = SEGMENT.virtualHeight();

  if (SEGENV.call == 0) {
    SEGMENT.setUpLeds();
    SEGMENT.fill(BLACK);
  }

  SEGMENT.fadeToBlackBy(SEGMENT.custom1>>2);

  float t = millis() / (33 - SEGMENT.speed/8);
  for (int i = 0; i < cols; i++) {
    uint16_t thisVal = inoise8(i * 30, t, t);
    uint16_t thisMax = map(thisVal, 0, 255, 0, cols-1);
    for (int j = 0; j < rows; j++) {
      uint16_t thisVal_ = inoise8(t, j * 30, t);
      uint16_t thisMax_ = map(thisVal_, 0, 255, 0, rows-1);
      uint16_t x = (i + thisMax_ - cols / 2);
      uint16_t y = (j + thisMax - cols / 2);
      uint16_t cx = (i + thisMax_);
      uint16_t cy = (j + thisMax);

      SEGMENT.addPixelColorXY(i, j, ((x - y > -2) && (x - y < 2)) ||
                                    ((cols - 1 - x - y) > -2 && (cols - 1 - x - y < 2)) ||
                                    (cols - cx == 0) ||
                                    (cols - 1 - cx == 0) ||
                                    ((rows - cy == 0) ||
                                    (rows - 1 - cy == 0)) ? ColorFromPalette(SEGPALETTE, beat8(5), thisVal, LINEARBLEND) : CRGB::Black);
    }
  }
  SEGMENT.blur(SEGMENT.custom2>>5);

  return FRAMETIME;
} // mode_2DPlasmaball()
static const char _data_FX_MODE_2DPLASMABALL[] PROGMEM = "Plasma Ball@Speed,,Fade,Blur;!,!,!;!;2d";


////////////////////////////////
//  2D Polar Lights           //
////////////////////////////////
//static float fmap(const float x, const float in_min, const float in_max, const float out_min, const float out_max) {
//  return (out_max - out_min) * (x - in_min) / (in_max - in_min) + out_min;
//}
uint16_t mode_2DPolarLights(void) {        // By: Kostyantyn Matviyevskyy  https://editor.soulmatelights.com/gallery/762-polar-lights , Modified by: Andrew Tuline
  if (!strip.isMatrix) return mode_static(); // not a 2D set-up

  const uint16_t cols = SEGMENT.virtualWidth();
  const uint16_t rows = SEGMENT.virtualHeight();

  CRGBPalette16 auroraPalette  = {0x000000, 0x003300, 0x006600, 0x009900, 0x00cc00, 0x00ff00, 0x33ff00, 0x66ff00, 0x99ff00, 0xccff00, 0xffff00, 0xffcc00, 0xff9900, 0xff6600, 0xff3300, 0xff0000};

  if (SEGENV.call == 0) {
    SEGMENT.setUpLeds();
    SEGMENT.fill(BLACK);
    SEGENV.step = 0;
  }

  float adjustHeight = (float)map(rows, 8, 32, 28, 12);
  uint16_t adjScale = map(cols, 8, 64, 310, 63);
/*
  if (SEGENV.aux1 != SEGMENT.custom1/12) {   // Hacky palette rotation. We need that black.
    SEGENV.aux1 = SEGMENT.custom1/12;
    for (int i = 0; i < 16; i++) {
      long ilk;
      ilk = (long)currentPalette[i].r << 16;
      ilk += (long)currentPalette[i].g << 8;
      ilk += (long)currentPalette[i].b;
      ilk = (ilk << SEGENV.aux1) | (ilk >> (24 - SEGENV.aux1));
      currentPalette[i].r = ilk >> 16;
      currentPalette[i].g = ilk >> 8;
      currentPalette[i].b = ilk;
    }
  }
*/
  uint16_t _scale = map(SEGMENT.intensity, 0, 255, 30, adjScale);
  byte _speed = map(SEGMENT.speed, 0, 255, 128, 16);

  for (int x = 0; x < cols; x++) {
    for (int y = 0; y < rows; y++) {
      SEGENV.step++;
      SEGMENT.setPixelColorXY(x, y, ColorFromPalette(auroraPalette,
                                      qsub8(
                                        inoise8((SEGENV.step%2) + x * _scale, y * 16 + SEGENV.step % 16, SEGENV.step / _speed),
                                        fabs((float)rows / 2 - (float)y) * adjustHeight)));
    }
  }

  return FRAMETIME;
} // mode_2DPolarLights()
static const char _data_FX_MODE_2DPOLARLIGHTS[] PROGMEM = "Polar Lights@Speed,Scale;;;2d";


/////////////////////////
//     2D Pulser       //
/////////////////////////
uint16_t mode_2DPulser(void) {                       // By: ldirko   https://editor.soulmatelights.com/gallery/878-pulse-test , modifed by: Andrew Tuline
  if (!strip.isMatrix) return mode_static(); // not a 2D set-up

  //const uint16_t cols = SEGMENT.virtualWidth();
  const uint16_t rows = SEGMENT.virtualHeight();

  if (SEGENV.call == 0) {
    SEGMENT.setUpLeds();
    SEGMENT.fill(BLACK);
  }

  SEGMENT.fadeToBlackBy(8 - (SEGMENT.intensity>>5));

  uint16_t a = strip.now / (18 - SEGMENT.speed / 16);
  uint16_t x = (a / 14);
  uint16_t y = map((sin8(a * 5) + sin8(a * 4) + sin8(a * 2)), 0, 765, rows-1, 0);
  SEGMENT.setPixelColorXY(x, y, ColorFromPalette(SEGPALETTE, map(y, 0, rows-1, 0, 255), 255, LINEARBLEND));

  SEGMENT.blur(1 + (SEGMENT.intensity>>4));

  return FRAMETIME;
} // mode_2DPulser()
static const char _data_FX_MODE_2DPULSER[] PROGMEM = "Pulser@Speed,Blur;;!;2d";


/////////////////////////
//     2D Sindots      //
/////////////////////////
uint16_t mode_2DSindots(void) {                             // By: ldirko   https://editor.soulmatelights.com/gallery/597-sin-dots , modified by: Andrew Tuline
  if (!strip.isMatrix) return mode_static(); // not a 2D set-up

  const uint16_t cols = SEGMENT.virtualWidth();
  const uint16_t rows = SEGMENT.virtualHeight();

  if (SEGENV.call == 0) {
    SEGMENT.setUpLeds();
    SEGMENT.fill(BLACK);
  }

  SEGMENT.fadeToBlackBy(SEGMENT.custom1>>3);

  byte t1 = millis() / (257 - SEGMENT.speed); // 20;
  byte t2 = sin8(t1) / 4 * 2;
  for (int i = 0; i < 13; i++) {
    byte x = sin8(t1 + i * SEGMENT.intensity/8)*(cols-1)/255;  //   max index now 255x15/255=15!
    byte y = sin8(t2 + i * SEGMENT.intensity/8)*(rows-1)/255;  //  max index now 255x15/255=15!
    SEGMENT.setPixelColorXY(x, y, ColorFromPalette(SEGPALETTE, i * 255 / 13, 255, LINEARBLEND));
  }
  SEGMENT.blur(SEGMENT.custom2>>3);

  return FRAMETIME;
} // mode_2DSindots()
static const char _data_FX_MODE_2DSINDOTS[] PROGMEM = "Sindots@Speed,Dot distance,Fade rate,Blur;;!;2d";


//////////////////////////////
//     2D Squared Swirl     //
//////////////////////////////
// custom3 affects the blur amount.
uint16_t mode_2Dsquaredswirl(void) {            // By: Mark Kriegsman. https://gist.github.com/kriegsman/368b316c55221134b160
                                                          // Modifed by: Andrew Tuline
  if (!strip.isMatrix) return mode_static(); // not a 2D set-up

  const uint16_t cols = SEGMENT.virtualWidth();
  const uint16_t rows = SEGMENT.virtualHeight();

  if (SEGENV.call == 0) {
    SEGMENT.setUpLeds();
    SEGMENT.fill(BLACK);
  }

  const uint8_t kBorderWidth = 2;

  SEGMENT.fadeToBlackBy(24);

  uint8_t blurAmount = SEGMENT.custom3>>1; // reduced resolution slider
  SEGMENT.blur(blurAmount);

  // Use two out-of-sync sine waves
  uint8_t i = beatsin8(19, kBorderWidth, cols-kBorderWidth);
  uint8_t j = beatsin8(22, kBorderWidth, cols-kBorderWidth);
  uint8_t k = beatsin8(17, kBorderWidth, cols-kBorderWidth);
  uint8_t m = beatsin8(18, kBorderWidth, rows-kBorderWidth);
  uint8_t n = beatsin8(15, kBorderWidth, rows-kBorderWidth);
  uint8_t p = beatsin8(20, kBorderWidth, rows-kBorderWidth);

  uint16_t ms = millis();

  SEGMENT.addPixelColorXY(i, m, ColorFromPalette(SEGPALETTE, ms/29, 255, LINEARBLEND));
  SEGMENT.addPixelColorXY(j, n, ColorFromPalette(SEGPALETTE, ms/41, 255, LINEARBLEND));
  SEGMENT.addPixelColorXY(k, p, ColorFromPalette(SEGPALETTE, ms/73, 255, LINEARBLEND));

  return FRAMETIME;
} // mode_2Dsquaredswirl()
static const char _data_FX_MODE_2DSQUAREDSWIRL[] PROGMEM = "Squared Swirl@,,,,Blur;,,;!;2d";


//////////////////////////////
//     2D Sun Radiation     //
//////////////////////////////
uint16_t mode_2DSunradiation(void) {                   // By: ldirko https://editor.soulmatelights.com/gallery/599-sun-radiation  , modified by: Andrew Tuline
  if (!strip.isMatrix) return mode_static(); // not a 2D set-up

  const uint16_t cols = SEGMENT.virtualWidth();
  const uint16_t rows = SEGMENT.virtualHeight();

  if (!SEGENV.allocateData(sizeof(byte)*(cols+2)*(rows+2))) return mode_static(); //allocation failed
  byte *bump = reinterpret_cast<byte*>(SEGENV.data);

  if (SEGENV.call == 0) {
    SEGMENT.setUpLeds();
    SEGMENT.fill(BLACK);
  }

  unsigned long t = millis() / 4;
  int index = 0;
  uint8_t someVal = SEGMENT.speed/4;             // Was 25.
  for (int j = 0; j < (rows + 2); j++) {
    for (int i = 0; i < (cols + 2); i++) {
      byte col = (inoise8_raw(i * someVal, j * someVal, t)) / 2;
      bump[index++] = col;
    }
  }

  int yindex = cols + 3;
  int16_t vly = -(rows / 2 + 1);
  for (int y = 0; y < rows; y++) {
    ++vly;
    int16_t vlx = -(cols / 2 + 1);
    for (int x = 0; x < cols; x++) {
      ++vlx;
      int8_t nx = bump[x + yindex + 1] - bump[x + yindex - 1];
      int8_t ny = bump[x + yindex + (cols + 2)] - bump[x + yindex - (cols + 2)];
      byte difx = abs8(vlx * 7 - nx);
      byte dify = abs8(vly * 7 - ny);
      int temp = difx * difx + dify * dify;
      int col = 255 - temp / 8; //8 its a size of effect
      if (col < 0) col = 0;
      SEGMENT.setPixelColorXY(x, y, HeatColor(col / (3.0f-(float)(SEGMENT.intensity)/128.f)));
    }
    yindex += (cols + 2);
  }

  return FRAMETIME;
} // mode_2DSunradiation()
static const char _data_FX_MODE_2DSUNRADIATION[] PROGMEM = "Sun Radiation@Variance,Brightness;;;2d";


/////////////////////////
//     2D Tartan       //
/////////////////////////
uint16_t mode_2Dtartan(void) {          // By: Elliott Kember  https://editor.soulmatelights.com/gallery/3-tartan , Modified by: Andrew Tuline
  if (!strip.isMatrix) return mode_static(); // not a 2D set-up

  const uint16_t cols = SEGMENT.virtualWidth();
  const uint16_t rows = SEGMENT.virtualHeight();

  if (SEGENV.call == 0) {
    SEGMENT.setUpLeds();
    SEGMENT.fill(BLACK);
  }

  uint8_t hue;
  int offsetX = beatsin16(3, -360, 360);
  int offsetY = beatsin16(2, -360, 360);

  for (int x = 0; x < cols; x++) {
    for (int y = 0; y < rows; y++) {
      hue = x * beatsin16(10, 1, 10) + offsetY;
      SEGMENT.setPixelColorXY(x, y, ColorFromPalette(SEGPALETTE, hue, sin8(x * SEGMENT.speed + offsetX) * sin8(x * SEGMENT.speed + offsetX) / 255, LINEARBLEND));
      hue = y * 3 + offsetX;
      SEGMENT.addPixelColorXY(x, y, ColorFromPalette(SEGPALETTE, hue, sin8(y * SEGMENT.intensity + offsetY) * sin8(y * SEGMENT.intensity + offsetY) / 255, LINEARBLEND));
    }
  }

  return FRAMETIME;
} // mode_2DTartan()
static const char _data_FX_MODE_2DTARTAN[] PROGMEM = "Tartan@X scale,Y scale;;!;2d";


/////////////////////////
//     2D spaceships   //
/////////////////////////
uint16_t mode_2Dspaceships(void) {    //// Space ships by stepko (c)05.02.21 [https://editor.soulmatelights.com/gallery/639-space-ships], adapted by Blaz Kristan (AKA blazoncek)
  if (!strip.isMatrix) return mode_static(); // not a 2D set-up

  const uint16_t cols = SEGMENT.virtualWidth();
  const uint16_t rows = SEGMENT.virtualHeight();

  if (SEGENV.call == 0) {
    SEGMENT.setUpLeds();
    SEGMENT.fill(BLACK);
  }

  uint32_t tb = strip.now >> 12;  // every ~4s
  if (tb > SEGENV.step) {
    int8_t dir = ++SEGENV.aux0;
    dir  += (int)random8(3)-1;
    if      (dir > 7) SEGENV.aux0 = 0;
    else if (dir < 0) SEGENV.aux0 = 7;
    else              SEGENV.aux0 = dir;
    SEGENV.step = tb + random8(4);
  }

  SEGMENT.fadeToBlackBy(map(SEGMENT.speed, 0, 255, 248, 16));
  SEGMENT.move(SEGENV.aux0, 1);

  for (size_t i = 0; i < 8; i++) {
    byte x = beatsin8(12 + i, 2, cols - 3);
    byte y = beatsin8(15 + i, 2, rows - 3);
    CRGB color = ColorFromPalette(SEGPALETTE, beatsin8(12 + i, 0, 255), 255);
    SEGMENT.addPixelColorXY(x, y, color);
    if (cols > 24 || rows > 24) {
      SEGMENT.addPixelColorXY(x+1, y, color);
      SEGMENT.addPixelColorXY(x-1, y, color);
      SEGMENT.addPixelColorXY(x, y+1, color);
      SEGMENT.addPixelColorXY(x, y-1, color);
    }
  }
  SEGMENT.blur(SEGMENT.intensity>>3);

  return FRAMETIME;
}
static const char _data_FX_MODE_2DSPACESHIPS[] PROGMEM = "Spaceships@!,Blur;!,!,!;!;2d";


/////////////////////////
//     2D Crazy Bees   //
/////////////////////////
//// Crazy bees by stepko (c)12.02.21 [https://editor.soulmatelights.com/gallery/651-crazy-bees], adapted by Blaz Kristan (AKA blazoncek)
#define MAX_BEES 5
uint16_t mode_2Dcrazybees(void) {
  if (!strip.isMatrix) return mode_static(); // not a 2D set-up

  const uint16_t cols = SEGMENT.virtualWidth();
  const uint16_t rows = SEGMENT.virtualHeight();

  byte n = MIN(MAX_BEES, (rows * cols) / 256 + 1);

  typedef struct Bee {
    uint8_t posX, posY, aimX, aimY, hue;
    int8_t deltaX, deltaY, signX, signY, error;
    void aimed(uint16_t w, uint16_t h) {
      random16_set_seed(millis());
      aimX = random8(0, w);
      aimY = random8(0, h);
      hue = random8();
      deltaX = abs(aimX - posX);
      deltaY = abs(aimY - posY);
      signX = posX < aimX ? 1 : -1;
      signY = posY < aimY ? 1 : -1;
      error = deltaX - deltaY;
    };
  } bee_t;

  if (!SEGENV.allocateData(sizeof(bee_t)*MAX_BEES)) return mode_static(); //allocation failed
  bee_t *bee = reinterpret_cast<bee_t*>(SEGENV.data);

  if (SEGENV.call == 0) {
    SEGMENT.setUpLeds();
    SEGMENT.fill(BLACK);
    for (size_t i = 0; i < n; i++) {
      bee[i].posX = random8(0, cols);
      bee[i].posY = random8(0, rows);
      bee[i].aimed(cols, rows);
    }
  }

  if (millis() > SEGENV.step) {
    SEGENV.step = millis() + (FRAMETIME * 8 / ((SEGMENT.speed>>5)+1));

    SEGMENT.fadeToBlackBy(32);
  
    for (size_t i = 0; i < n; i++) {
      SEGMENT.addPixelColorXY(bee[i].aimX + 1, bee[i].aimY, CHSV(bee[i].hue, 255, 255));
      SEGMENT.addPixelColorXY(bee[i].aimX, bee[i].aimY + 1, CHSV(bee[i].hue, 255, 255));
      SEGMENT.addPixelColorXY(bee[i].aimX - 1, bee[i].aimY, CHSV(bee[i].hue, 255, 255));
      SEGMENT.addPixelColorXY(bee[i].aimX, bee[i].aimY - 1, CHSV(bee[i].hue, 255, 255));
      if (bee[i].posX != bee[i].aimX || bee[i].posY != bee[i].aimY) {
        SEGMENT.setPixelColorXY(bee[i].posX, bee[i].posY, CRGB(CHSV(bee[i].hue, 60, 255)));
        int8_t error2 = bee[i].error * 2;
        if (error2 > -bee[i].deltaY) {
          bee[i].error -= bee[i].deltaY;
          bee[i].posX += bee[i].signX;
        }
        if (error2 < bee[i].deltaX) {
          bee[i].error += bee[i].deltaX;
          bee[i].posY += bee[i].signY;
        }
      } else {
        bee[i].aimed(cols, rows);
      }
    }
    SEGMENT.blur(SEGMENT.intensity>>4);
  }
  return FRAMETIME;
}
static const char _data_FX_MODE_2DCRAZYBEES[] PROGMEM = "Crazy Bees@!,Blur;;;2d";


/////////////////////////
//     2D Ghost Rider  //
/////////////////////////
//// Ghost Rider by stepko (c)2021 [https://editor.soulmatelights.com/gallery/716-ghost-rider], adapted by Blaz Kristan (AKA blazoncek)
#define LIGHTERS_AM 64  // max lighters (adequate for 32x32 matrix)
uint16_t mode_2Dghostrider(void) {
  if (!strip.isMatrix) return mode_static(); // not a 2D set-up

  const uint16_t cols = SEGMENT.virtualWidth();
  const uint16_t rows = SEGMENT.virtualHeight();

  typedef struct Lighter {
    int16_t  gPosX;
    int16_t  gPosY;
    uint16_t gAngle;
    int8_t   angleSpeed;
    uint16_t lightersPosX[LIGHTERS_AM];
    uint16_t lightersPosY[LIGHTERS_AM];
    uint16_t Angle[LIGHTERS_AM];
    uint16_t time[LIGHTERS_AM];
    bool     reg[LIGHTERS_AM];
    int8_t   Vspeed;
  } lighter_t;

  if (!SEGENV.allocateData(sizeof(lighter_t))) return mode_static(); //allocation failed
  lighter_t *lighter = reinterpret_cast<lighter_t*>(SEGENV.data);

  const size_t maxLighters = min(cols + rows, LIGHTERS_AM);

  if (SEGENV.call == 0) SEGMENT.setUpLeds();
  if (SEGENV.aux0 != cols || SEGENV.aux1 != rows) {
    SEGENV.aux0 = cols;
    SEGENV.aux1 = rows;
    SEGMENT.fill(BLACK);
    random16_set_seed(strip.now);
    lighter->angleSpeed = random8(0,20) - 10;
    lighter->Vspeed = 5;
    lighter->gPosX = (cols/2) * 10;
    lighter->gPosY = (rows/2) * 10;
    for (size_t i = 0; i < maxLighters; i++) {
      lighter->lightersPosX[i] = lighter->gPosX;
      lighter->lightersPosY[i] = lighter->gPosY + i;
      lighter->time[i] = i * 2;
    }
  }

  if (millis() > SEGENV.step) {
    SEGENV.step = millis() + 1024 / (cols+rows);

    SEGMENT.fadeToBlackBy((SEGMENT.speed>>2)+64);

    CRGB color = CRGB::White;
    SEGMENT.wu_pixel(lighter->gPosX * 256 / 10, lighter->gPosY * 256 / 10, color);

    lighter->gPosX += lighter->Vspeed * sin_t(radians(lighter->gAngle));
    lighter->gPosY += lighter->Vspeed * cos_t(radians(lighter->gAngle));
    lighter->gAngle += lighter->angleSpeed;
    if (lighter->gPosX < 0)               lighter->gPosX = (cols - 1) * 10;
    if (lighter->gPosX > (cols - 1) * 10) lighter->gPosX = 0;
    if (lighter->gPosY < 0)               lighter->gPosY = (rows - 1) * 10;
    if (lighter->gPosY > (rows - 1) * 10) lighter->gPosY = 0;
    for (size_t i = 0; i < maxLighters; i++) {
      lighter->time[i] += random8(5, 20);
      if (lighter->time[i] >= 255 ||
        (lighter->lightersPosX[i] <= 0) ||
          (lighter->lightersPosX[i] >= (cols - 1) * 10) ||
          (lighter->lightersPosY[i] <= 0) ||
          (lighter->lightersPosY[i] >= (rows - 1) * 10)) {
        lighter->reg[i] = true;
      }
      if (lighter->reg[i]) {
        lighter->lightersPosY[i] = lighter->gPosY;
        lighter->lightersPosX[i] = lighter->gPosX;
        lighter->Angle[i] = lighter->gAngle + random(-10, 10);
        lighter->time[i] = 0;
        lighter->reg[i] = false;
      } else {
        lighter->lightersPosX[i] += -7 * sin_t(radians(lighter->Angle[i]));
        lighter->lightersPosY[i] += -7 * cos_t(radians(lighter->Angle[i]));
      }
      SEGMENT.wu_pixel(lighter->lightersPosX[i] * 256 / 10, lighter->lightersPosY[i] * 256 / 10, ColorFromPalette(SEGPALETTE, (256 - lighter->time[i])));
    }
    SEGMENT.blur(SEGMENT.intensity>>3);
  }

  return FRAMETIME;
}
static const char _data_FX_MODE_2DGHOSTRIDER[] PROGMEM = "Ghost Rider@Fade rate,Blur;!,!,!;!;2d";


////////////////////////////
//     2D Floating Blobs  //
////////////////////////////
//// Floating Blobs by stepko (c)2021 [https://editor.soulmatelights.com/gallery/573-blobs], adapted by Blaz Kristan (AKA blazoncek)
#define MAX_BLOBS 8
uint16_t mode_2Dfloatingblobs(void) {
  if (!strip.isMatrix) return mode_static(); // not a 2D set-up

  const uint16_t cols = SEGMENT.virtualWidth();
  const uint16_t rows = SEGMENT.virtualHeight();

  typedef struct Blob {
    float x[MAX_BLOBS], y[MAX_BLOBS];
    float sX[MAX_BLOBS], sY[MAX_BLOBS]; // speed
    float r[MAX_BLOBS];
    bool grow[MAX_BLOBS];
    byte color[MAX_BLOBS];
  } blob_t;

  uint8_t Amount = (SEGMENT.intensity>>5) + 1; // NOTE: be sure to update MAX_BLOBS if you change this

  if (!SEGENV.allocateData(sizeof(blob_t))) return mode_static(); //allocation failed
  blob_t *blob = reinterpret_cast<blob_t*>(SEGENV.data);

  if (SEGENV.call == 0) SEGMENT.setUpLeds();
  if (SEGENV.aux0 != cols || SEGENV.aux1 != rows) {
    SEGENV.aux0 = cols; // re-initialise if virtual size changes
    SEGENV.aux1 = rows;
    SEGMENT.fill(BLACK);
    for (size_t i = 0; i < MAX_BLOBS; i++) {
      blob->r[i]  = random8(1, cols>8 ? (cols/4) : 2);
      blob->sX[i] = (float) random8(3, cols) / (float)(256 - SEGMENT.speed); // speed x
      blob->sY[i] = (float) random8(3, rows) / (float)(256 - SEGMENT.speed); // speed y
      blob->x[i]  = random8(0, cols-1);
      blob->y[i]  = random8(0, rows-1);
      blob->color[i] = random8();
      blob->grow[i]  = (blob->r[i] < 1.f);
      if (blob->sX[i] == 0) blob->sX[i] = 1;
      if (blob->sY[i] == 0) blob->sY[i] = 1;
    }
  }

  SEGMENT.fadeToBlackBy(20);

  // Bounce balls around
  for (size_t i = 0; i < Amount; i++) {
    if (SEGENV.step < millis()) blob->color[i] = add8(blob->color[i], 4); // slowly change color
    // change radius if needed
    if (blob->grow[i]) {
      // enlarge radius until it is >= 4
      blob->r[i] += (fabs(blob->sX[i]) > fabs(blob->sY[i]) ? fabs(blob->sX[i]) : fabs(blob->sY[i])) * 0.05f;
      if (blob->r[i] >= MIN(cols/4.f,2.f)) {
        blob->grow[i] = false;
      }
    } else {
      // reduce radius until it is < 1
      blob->r[i] -= (fabs(blob->sX[i]) > fabs(blob->sY[i]) ? fabs(blob->sX[i]) : fabs(blob->sY[i])) * 0.05f;
      if (blob->r[i] < 1.f) {
        blob->grow[i] = true; 
      }
    }
    uint32_t c = SEGMENT.color_from_palette(blob->color[i], false, false, 0);
    if (blob->r[i] > 1.f) SEGMENT.fill_circle(blob->y[i], blob->x[i], roundf(blob->r[i]), c);
    else                  SEGMENT.setPixelColorXY(blob->y[i], blob->x[i], c);
    // move x
    if (blob->x[i] + blob->r[i] >= cols - 1) blob->x[i] += (blob->sX[i] * ((cols - 1 - blob->x[i]) / blob->r[i] + 0.005f));
    else if (blob->x[i] - blob->r[i] <= 0)   blob->x[i] += (blob->sX[i] * (blob->x[i] / blob->r[i] + 0.005f));
    else                                     blob->x[i] += blob->sX[i];
    // move y
    if (blob->y[i] + blob->r[i] >= rows - 1) blob->y[i] += (blob->sY[i] * ((rows - 1 - blob->y[i]) / blob->r[i] + 0.005f));
    else if (blob->y[i] - blob->r[i] <= 0)   blob->y[i] += (blob->sY[i] * (blob->y[i] / blob->r[i] + 0.005f));
    else                                     blob->y[i] += blob->sY[i];
    // bounce x
    if (blob->x[i] < 0.01f) {
      blob->sX[i] = (float)random8(3, cols) / (256 - SEGMENT.speed);
      blob->x[i]  = 0.01f;
    } else if (blob->x[i] > (float)cols - 1.01f) {
      blob->sX[i] = (float)random8(3, cols) / (256 - SEGMENT.speed);
      blob->sX[i] = -blob->sX[i];
      blob->x[i]  = (float)cols - 1.01f;
    }
    // bounce y
    if (blob->y[i] < 0.01f) {
      blob->sY[i] = (float)random8(3, rows) / (256 - SEGMENT.speed);
      blob->y[i]  = 0.01f;
    } else if (blob->y[i] > (float)rows - 1.01f) {
      blob->sY[i] = (float)random8(3, rows) / (256 - SEGMENT.speed);
      blob->sY[i] = -blob->sY[i];
      blob->y[i]  = (float)rows - 1.01f;
    }
  }
  SEGMENT.blur(SEGMENT.custom1>>2);

  if (SEGENV.step < millis()) SEGENV.step = millis() + 2000; // change colors every 2 seconds

  return FRAMETIME;
}
#undef MAX_BLOBS
static const char _data_FX_MODE_2DBLOBS[] PROGMEM = "Blobs@!,# blobs,Blur;!,!,;!;c1=8,2d";


////////////////////////////
//     2D Scrolling text  //
////////////////////////////
uint16_t mode_2Dscrollingtext(void) {
  if (!strip.isMatrix) return mode_static(); // not a 2D set-up

  const uint16_t cols = SEGMENT.virtualWidth();
  const uint16_t rows = SEGMENT.virtualHeight();

  int letterWidth;
  int letterHeight;
  switch (map(SEGMENT.custom2, 0, 255, 1, 5)) {
    default:
    case 1: letterWidth = 4; letterHeight =  6; break;
    case 2: letterWidth = 5; letterHeight =  8; break;
    case 3: letterWidth = 6; letterHeight =  8; break;
    case 4: letterWidth = 7; letterHeight =  9; break;
    case 5: letterWidth = 5; letterHeight = 12; break;
  }
  const int yoffset = map(SEGMENT.intensity, 0, 255, -rows/2, rows/2) + (rows-letterHeight)/2;
  char text[33] = {'\0'};
  if (SEGMENT.name) for (size_t i=0,j=0; i<strlen(SEGMENT.name); i++) if (SEGMENT.name[i]>31 && SEGMENT.name[i]<128) text[j++] = SEGMENT.name[i];

  if (!strlen(text) || !strncmp_P(text,PSTR("#DATE"),5) || !strncmp_P(text,PSTR("#TIME"),5)) { // fallback if empty segment name: display date and time
    char sec[5];
    byte AmPmHour = hour(localTime);
    boolean isitAM = true;
    if (useAMPM) {
      if (AmPmHour > 11) { AmPmHour -= 12; isitAM = false; }
      if (AmPmHour == 0) { AmPmHour  = 12; }
    }
    if (useAMPM) sprintf_P(sec, PSTR(" %2s"), (isitAM ? "AM" : "PM"));
    else         sprintf_P(sec, PSTR(":%02d"), second(localTime));
    if      (!strncmp_P(text,PSTR("#DATE"),5)) sprintf_P(text, PSTR("%d.%d.%d"), day(localTime), month(localTime), year(localTime));
    else if (!strncmp_P(text,PSTR("#TIME"),5)) sprintf_P(text, PSTR("%2d:%02d%s"), AmPmHour, minute(localTime), sec);
    else sprintf_P(text, PSTR("%s %d, %d %2d:%02d%s"), monthShortStr(month(localTime)), day(localTime), year(localTime), AmPmHour, minute(localTime), sec);
  }
  const int numberOfLetters = strlen(text);

  if (SEGENV.step < millis()) {
    if ((numberOfLetters * letterWidth) > cols) ++SEGENV.aux0 %= (numberOfLetters * letterWidth) + cols;      // offset
    else                                          SEGENV.aux0  = (cols + (numberOfLetters * letterWidth))/2;
    ++SEGENV.aux1 &= 0xFF; // color shift
    SEGENV.step = millis() + map(SEGMENT.speed, 0, 255, 10*FRAMETIME_FIXED, 2*FRAMETIME_FIXED);

    // we need it 3 times
    SEGMENT.fade_out(255 - (SEGMENT.custom1>>5)); // fade to background color
    SEGMENT.fade_out(255 - (SEGMENT.custom1>>5)); // fade to background color
    SEGMENT.fade_out(255 - (SEGMENT.custom1>>5)); // fade to background color
    for (int i = 0; i < numberOfLetters; i++) {
      if (int(cols) - int(SEGENV.aux0) + letterWidth*(i+1) < 0) continue; // don't draw characters off-screen
      SEGMENT.drawCharacter(text[i], int(cols) - int(SEGENV.aux0) + letterWidth*i, yoffset, letterWidth, letterHeight, SEGMENT.color_from_palette(SEGENV.aux1, false, PALETTE_SOLID_WRAP, 0));
    }
  }

  return FRAMETIME;
}
static const char _data_FX_MODE_2DSCROLLTEXT[] PROGMEM = "Scrolling Text@!,Y Offset,Trail,Font size;!,!;!;ix=128,c1=0,rev=0,mi=0,rY=0,mY=0,2d";


////////////////////////////
//     2D Drift Rose      //
////////////////////////////
//// Drift Rose by stepko (c)2021 [https://editor.soulmatelights.com/gallery/1369-drift-rose-pattern], adapted by Blaz Kristan (AKA blazoncek)
uint16_t mode_2Ddriftrose(void) {
  if (!strip.isMatrix) return mode_static(); // not a 2D set-up

  const uint16_t cols = SEGMENT.virtualWidth();
  const uint16_t rows = SEGMENT.virtualHeight();

  const float CX = (cols-cols%2)/2.f - .5f;
  const float CY = (rows-rows%2)/2.f - .5f;
  const float L = min(cols, rows) / 2.f;

  if (SEGENV.call == 0) {
    SEGMENT.setUpLeds();
    SEGMENT.fill(BLACK);
  }

  SEGMENT.fadeToBlackBy(32+(SEGMENT.speed>>3));
  for (size_t i = 1; i < 37; i++) {
    uint32_t x = (CX + (sin_t(radians(i * 10)) * (beatsin8(i, 0, L*2)-L))) * 255.f;
    uint32_t y = (CY + (cos_t(radians(i * 10)) * (beatsin8(i, 0, L*2)-L))) * 255.f;
    SEGMENT.wu_pixel(x, y, CHSV(i * 10, 255, 255));
  }
  SEGMENT.blur((SEGMENT.intensity>>4)+1);

  return FRAMETIME;
}
static const char _data_FX_MODE_2DDRIFTROSE[] PROGMEM = "Drift Rose@Fade,Blur;;;2d";

#endif // WLED_DISABLE_2D


///////////////////////////////////////////////////////////////////////////////
/********************     audio enhanced routines     ************************/
///////////////////////////////////////////////////////////////////////////////


/* use the following code to pass AudioReactive usermod variables to effect

  uint8_t  *binNum = (uint8_t*)&SEGENV.aux1, *maxVol = (uint8_t*)(&SEGENV.aux1+1); // just in case assignment
  bool      samplePeak = false;
  float     FFT_MajorPeak = 1.0;
  uint8_t  *fftResult = nullptr;
  float    *fftBin = nullptr;
  um_data_t *um_data;
  if (usermods.getUMData(&um_data, USERMOD_ID_AUDIOREACTIVE)) {
    volumeSmth    = *(float*)   um_data->u_data[0];
    volumeRaw     = *(float*)   um_data->u_data[1];
    fftResult     =  (uint8_t*) um_data->u_data[2];
    samplePeak    = *(uint8_t*) um_data->u_data[3];
    FFT_MajorPeak = *(float*)   um_data->u_data[4];
    my_magnitude  = *(float*)   um_data->u_data[5];
    maxVol        =  (uint8_t*) um_data->u_data[6];  // requires UI element (SEGMENT.customX?), changes source element
    binNum        =  (uint8_t*) um_data->u_data[7];  // requires UI element (SEGMENT.customX?), changes source element
    fftBin        =  (float*)   um_data->u_data[8];
  } else {
    // add support for no audio data
    um_data = simulateSound(SEGMENT.soundSim);
  }
*/


// a few constants needed for AudioReactive effects

// for 22Khz sampling
#define MAX_FREQUENCY   11025    // sample frequency / 2 (as per Nyquist criterion)
#define MAX_FREQ_LOG10  4.04238f // log10(MAX_FREQUENCY)

// for 20Khz sampling
//#define MAX_FREQUENCY   10240
//#define MAX_FREQ_LOG10  4.0103f

// for 10Khz sampling
//#define MAX_FREQUENCY   5120
//#define MAX_FREQ_LOG10  3.71f


/////////////////////////////////
//     * Ripple Peak           //
/////////////////////////////////
uint16_t mode_ripplepeak(void) {                // * Ripple peak. By Andrew Tuline.
                                                          // This currently has no controls.
  #define maxsteps 16                                     // Case statement wouldn't allow a variable.

  uint16_t maxRipples = 16;
  uint16_t dataSize = sizeof(Ripple) * maxRipples;
  if (!SEGENV.allocateData(dataSize)) return mode_static(); //allocation failed
  Ripple* ripples = reinterpret_cast<Ripple*>(SEGENV.data);

  um_data_t *um_data;
  if (!usermods.getUMData(&um_data, USERMOD_ID_AUDIOREACTIVE)) {
    // add support for no audio
    um_data = simulateSound(SEGMENT.soundSim);
  }
  uint8_t samplePeak    = *(uint8_t*)um_data->u_data[3];
  #ifdef ESP32
  float   FFT_MajorPeak = *(float*)  um_data->u_data[4];
  #endif
  uint8_t *maxVol       =  (uint8_t*)um_data->u_data[6];
  uint8_t *binNum       =  (uint8_t*)um_data->u_data[7];

  // printUmData();

  if (SEGENV.call == 0) {
    SEGENV.aux0 = 255;
    SEGMENT.custom1 = *binNum;
    SEGMENT.custom2 = *maxVol * 2;
  }

  *binNum = SEGMENT.custom1;                              // Select a bin.
  *maxVol = SEGMENT.custom2 / 2;                          // Our volume comparator.

  SEGMENT.fade_out(240);                                  // Lower frame rate means less effective fading than FastLED
  SEGMENT.fade_out(240);

  for (int i = 0; i < SEGMENT.intensity/16; i++) {   // Limit the number of ripples.
    if (samplePeak) ripples[i].state = 255;

    switch (ripples[i].state) {
      case 254:     // Inactive mode
        break;

      case 255:                                           // Initialize ripple variables.
        ripples[i].pos = random16(SEGLEN);
        #ifdef ESP32
          if (FFT_MajorPeak > 1)                          // log10(0) is "forbidden" (throws exception)
          ripples[i].color = (int)(log10f(FFT_MajorPeak)*128);
          else ripples[i].color = 0;
        #else
          ripples[i].color = random8();
        #endif
        ripples[i].state = 0;
        break;

      case 0:
        SEGMENT.setPixelColor(ripples[i].pos, color_blend(SEGCOLOR(1), SEGMENT.color_from_palette(ripples[i].color, false, PALETTE_SOLID_WRAP, 0), SEGENV.aux0));
        ripples[i].state++;
        break;

      case maxsteps:                                      // At the end of the ripples. 254 is an inactive mode.
        ripples[i].state = 254;
        break;

      default:                                            // Middle of the ripples.
        SEGMENT.setPixelColor((ripples[i].pos + ripples[i].state + SEGLEN) % SEGLEN, color_blend(SEGCOLOR(1), SEGMENT.color_from_palette(ripples[i].color, false, PALETTE_SOLID_WRAP, 0), SEGENV.aux0/ripples[i].state*2));
        SEGMENT.setPixelColor((ripples[i].pos - ripples[i].state + SEGLEN) % SEGLEN, color_blend(SEGCOLOR(1), SEGMENT.color_from_palette(ripples[i].color, false, PALETTE_SOLID_WRAP, 0), SEGENV.aux0/ripples[i].state*2));
        ripples[i].state++;                               // Next step.
        break;
    } // switch step
  } // for i

  return FRAMETIME;
} // mode_ripplepeak()
static const char _data_FX_MODE_RIPPLEPEAK[] PROGMEM = "Ripple Peak@Fade rate,Max # of ripples,Select bin,Volume (minimum);!,!;!;c2=0,mp12=0,ssim=0,1d,vo"; // Pixel, Beatsin


#ifndef WLED_DISABLE_2D
/////////////////////////
//    * 2D Swirl       //
/////////////////////////
// By: Mark Kriegsman https://gist.github.com/kriegsman/5adca44e14ad025e6d3b , modified by Andrew Tuline
uint16_t mode_2DSwirl(void) {
  if (!strip.isMatrix) return mode_static(); // not a 2D set-up

  const uint16_t cols = SEGMENT.virtualWidth();
  const uint16_t rows = SEGMENT.virtualHeight();

  if (SEGENV.call == 0) {
    SEGMENT.setUpLeds();
    SEGMENT.fill(BLACK);
  }

  const uint8_t borderWidth = 2;

  SEGMENT.blur(SEGMENT.custom1);

  uint8_t  i = beatsin8( 27*SEGMENT.speed/255, borderWidth, cols - borderWidth);
  uint8_t  j = beatsin8( 41*SEGMENT.speed/255, borderWidth, rows - borderWidth);
  uint8_t ni = (cols - 1) - i;
  uint8_t nj = (cols - 1) - j;
  uint16_t ms = millis();

  um_data_t *um_data;
  if (!usermods.getUMData(&um_data, USERMOD_ID_AUDIOREACTIVE)) {
    // add support for no audio
    um_data = simulateSound(SEGMENT.soundSim);
  }
  float   volumeSmth  = *(float*)   um_data->u_data[0]; //ewowi: use instead of sampleAvg???
  int16_t volumeRaw   = *(int16_t*) um_data->u_data[1];

  // printUmData();

  SEGMENT.addPixelColorXY( i, j, ColorFromPalette(SEGPALETTE, (ms / 11 + volumeSmth*4), volumeRaw * SEGMENT.intensity / 64, LINEARBLEND)); //CHSV( ms / 11, 200, 255);
  SEGMENT.addPixelColorXY( j, i, ColorFromPalette(SEGPALETTE, (ms / 13 + volumeSmth*4), volumeRaw * SEGMENT.intensity / 64, LINEARBLEND)); //CHSV( ms / 13, 200, 255);
  SEGMENT.addPixelColorXY(ni,nj, ColorFromPalette(SEGPALETTE, (ms / 17 + volumeSmth*4), volumeRaw * SEGMENT.intensity / 64, LINEARBLEND)); //CHSV( ms / 17, 200, 255);
  SEGMENT.addPixelColorXY(nj,ni, ColorFromPalette(SEGPALETTE, (ms / 29 + volumeSmth*4), volumeRaw * SEGMENT.intensity / 64, LINEARBLEND)); //CHSV( ms / 29, 200, 255);
  SEGMENT.addPixelColorXY( i,nj, ColorFromPalette(SEGPALETTE, (ms / 37 + volumeSmth*4), volumeRaw * SEGMENT.intensity / 64, LINEARBLEND)); //CHSV( ms / 37, 200, 255);
  SEGMENT.addPixelColorXY(ni, j, ColorFromPalette(SEGPALETTE, (ms / 41 + volumeSmth*4), volumeRaw * SEGMENT.intensity / 64, LINEARBLEND)); //CHSV( ms / 41, 200, 255);

  return FRAMETIME;
} // mode_2DSwirl()
static const char _data_FX_MODE_2DSWIRL[] PROGMEM = "Swirl@!,Sensitivity,Blur;,Bg Swirl;!;ix=64ssim=0,2d,vo"; // Beatsin


/////////////////////////
//    * 2D Waverly     //
/////////////////////////
// By: Stepko, https://editor.soulmatelights.com/gallery/652-wave , modified by Andrew Tuline
uint16_t mode_2DWaverly(void) {
  if (!strip.isMatrix) return mode_static(); // not a 2D set-up

  const uint16_t cols = SEGMENT.virtualWidth();
  const uint16_t rows = SEGMENT.virtualHeight();

  if (SEGENV.call == 0) {
    SEGMENT.setUpLeds();
    SEGMENT.fill(BLACK);
  }

  um_data_t *um_data;
  if (!usermods.getUMData(&um_data, USERMOD_ID_AUDIOREACTIVE)) {
    // add support for no audio
    um_data = simulateSound(SEGMENT.soundSim);
  }
  float   volumeSmth  = *(float*)   um_data->u_data[0];

  SEGMENT.fadeToBlackBy(SEGMENT.speed);

  long t = millis() / 2;
  for (int i = 0; i < cols; i++) {
    uint16_t thisVal = (1 + SEGMENT.intensity/64) * inoise8(i * 45 , t , t)/2;
    // use audio if available
    if (um_data) {
      thisVal /= 32; // reduce intensity of inoise8()
      thisVal *= volumeSmth;
    }
    uint16_t thisMax = map(thisVal, 0, 512, 0, rows);

    for (int j = 0; j < thisMax; j++) {
      SEGMENT.addPixelColorXY(i, j, ColorFromPalette(SEGPALETTE, map(j, 0, thisMax, 250, 0), 255, LINEARBLEND));
      SEGMENT.addPixelColorXY((cols - 1) - i, (rows - 1) - j, ColorFromPalette(SEGPALETTE, map(j, 0, thisMax, 250, 0), 255, LINEARBLEND));
    }
  }
  SEGMENT.blur(16);

  return FRAMETIME;
} // mode_2DWaverly()
static const char _data_FX_MODE_2DWAVERLY[] PROGMEM = "Waverly@Amplification,Sensitivity;;!;ix=64,ssim=0,2d,vo"; // Beatsin

#endif // WLED_DISABLE_2D

// float version of map()
static float mapf(float x, float in_min, float in_max, float out_min, float out_max){
  return (x - in_min) * (out_max - out_min) / (in_max - in_min) + out_min;
}

// Gravity struct requited for GRAV* effects
typedef struct Gravity {
  int    topLED;
  int    gravityCounter;
} gravity;

///////////////////////
//   * GRAVCENTER    //
///////////////////////
uint16_t mode_gravcenter(void) {                // Gravcenter. By Andrew Tuline.

  const uint16_t dataSize = sizeof(gravity);
  if (!SEGENV.allocateData(dataSize)) return mode_static(); //allocation failed
  Gravity* gravcen = reinterpret_cast<Gravity*>(SEGENV.data);

  um_data_t *um_data;
  if (!usermods.getUMData(&um_data, USERMOD_ID_AUDIOREACTIVE)) {
    // add support for no audio
    um_data = simulateSound(SEGMENT.soundSim);
  }
  float   volumeSmth  = *(float*)  um_data->u_data[0];

  //SEGMENT.fade_out(240);
  SEGMENT.fade_out(251);  // 30%

  float segmentSampleAvg = volumeSmth * (float)SEGMENT.intensity / 255.0f;
  segmentSampleAvg *= 0.125; // divide by 8, to compensate for later "sensitivty" upscaling

  float mySampleAvg = mapf(segmentSampleAvg*2.0, 0, 32, 0, (float)SEGLEN/2.0); // map to pixels available in current segment 
  uint16_t tempsamp = constrain(mySampleAvg, 0, SEGLEN/2);     // Keep the sample from overflowing.
  uint8_t gravity = 8 - SEGMENT.speed/32;

  for (int i=0; i<tempsamp; i++) {
    uint8_t index = inoise8(i*segmentSampleAvg+millis(), 5000+i*segmentSampleAvg);
    SEGMENT.setPixelColor(i+SEGLEN/2, color_blend(SEGCOLOR(1), SEGMENT.color_from_palette(index, false, PALETTE_SOLID_WRAP, 0), segmentSampleAvg*8));
    SEGMENT.setPixelColor(SEGLEN/2-i-1, color_blend(SEGCOLOR(1), SEGMENT.color_from_palette(index, false, PALETTE_SOLID_WRAP, 0), segmentSampleAvg*8));
  }

  if (tempsamp >= gravcen->topLED)
    gravcen->topLED = tempsamp-1;
  else if (gravcen->gravityCounter % gravity == 0)
    gravcen->topLED--;

  if (gravcen->topLED >= 0) {
    SEGMENT.setPixelColor(gravcen->topLED+SEGLEN/2, SEGMENT.color_from_palette(millis(), false, PALETTE_SOLID_WRAP, 0));
    SEGMENT.setPixelColor(SEGLEN/2-1-gravcen->topLED, SEGMENT.color_from_palette(millis(), false, PALETTE_SOLID_WRAP, 0));
  }
  gravcen->gravityCounter = (gravcen->gravityCounter + 1) % gravity;

  return FRAMETIME;
} // mode_gravcenter()
static const char _data_FX_MODE_GRAVCENTER[] PROGMEM = "Gravcenter@Rate of fall,Sensitivity;,!;!;ix=128,mp12=2,ssim=0,1d,vo"; // Circle, Beatsin


///////////////////////
//   * GRAVCENTRIC   //
///////////////////////
uint16_t mode_gravcentric(void) {                     // Gravcentric. By Andrew Tuline.

  uint16_t dataSize = sizeof(gravity);
  if (!SEGENV.allocateData(dataSize)) return mode_static();     //allocation failed
  Gravity* gravcen = reinterpret_cast<Gravity*>(SEGENV.data);

  um_data_t *um_data;
  if (!usermods.getUMData(&um_data, USERMOD_ID_AUDIOREACTIVE)) {
    // add support for no audio
    um_data = simulateSound(SEGMENT.soundSim);
  }
  float   volumeSmth  = *(float*)  um_data->u_data[0];

  // printUmData();

  //SEGMENT.fade_out(240);
  //SEGMENT.fade_out(240); // twice? really?
  SEGMENT.fade_out(253);  // 50%

  float segmentSampleAvg = volumeSmth * (float)SEGMENT.intensity / 255.0;
  segmentSampleAvg *= 0.125f; // divide by 8, to compensate for later "sensitivty" upscaling

  float mySampleAvg = mapf(segmentSampleAvg*2.0, 0.0f, 32.0f, 0.0f, (float)SEGLEN/2.0); // map to pixels availeable in current segment 
  int tempsamp = constrain(mySampleAvg, 0, SEGLEN/2);     // Keep the sample from overflowing.
  uint8_t gravity = 8 - SEGMENT.speed/32;

  for (int i=0; i<tempsamp; i++) {
    uint8_t index = segmentSampleAvg*24+millis()/200;
    SEGMENT.setPixelColor(i+SEGLEN/2, SEGMENT.color_from_palette(index, false, PALETTE_SOLID_WRAP, 0));
    SEGMENT.setPixelColor(SEGLEN/2-1-i, SEGMENT.color_from_palette(index, false, PALETTE_SOLID_WRAP, 0));
  }

  if (tempsamp >= gravcen->topLED)
    gravcen->topLED = tempsamp-1;
  else if (gravcen->gravityCounter % gravity == 0)
    gravcen->topLED--;

  if (gravcen->topLED >= 0) {
    SEGMENT.setPixelColor(gravcen->topLED+SEGLEN/2, CRGB::Gray);
    SEGMENT.setPixelColor(SEGLEN/2-1-gravcen->topLED, CRGB::Gray);
  }
  gravcen->gravityCounter = (gravcen->gravityCounter + 1) % gravity;

  return FRAMETIME;
} // mode_gravcentric()
static const char _data_FX_MODE_GRAVCENTRIC[] PROGMEM = "Gravcentric@Rate of fall,Sensitivity;!;!;ix=128,mp12=3,ssim=0,1d,vo"; // Corner, Beatsin


///////////////////////
//   * GRAVIMETER    //
///////////////////////
uint16_t mode_gravimeter(void) {                // Gravmeter. By Andrew Tuline.

  uint16_t dataSize = sizeof(gravity);
  if (!SEGENV.allocateData(dataSize)) return mode_static(); //allocation failed
  Gravity* gravcen = reinterpret_cast<Gravity*>(SEGENV.data);

  um_data_t *um_data;
  if (!usermods.getUMData(&um_data, USERMOD_ID_AUDIOREACTIVE)) {
    // add support for no audio
    um_data = simulateSound(SEGMENT.soundSim);
  }
  float   volumeSmth  = *(float*)  um_data->u_data[0];

  //SEGMENT.fade_out(240);
  SEGMENT.fade_out(249);  // 25%

  float segmentSampleAvg = volumeSmth * (float)SEGMENT.intensity / 255.0;
  segmentSampleAvg *= 0.25; // divide by 4, to compensate for later "sensitivty" upscaling

  float mySampleAvg = mapf(segmentSampleAvg*2.0, 0, 64, 0, (SEGLEN-1)); // map to pixels availeable in current segment 
  int tempsamp = constrain(mySampleAvg,0,SEGLEN-1);       // Keep the sample from overflowing.
  uint8_t gravity = 8 - SEGMENT.speed/32;

  for (int i=0; i<tempsamp; i++) {
    uint8_t index = inoise8(i*segmentSampleAvg+millis(), 5000+i*segmentSampleAvg);
    SEGMENT.setPixelColor(i, color_blend(SEGCOLOR(1), SEGMENT.color_from_palette(index, false, PALETTE_SOLID_WRAP, 0), segmentSampleAvg*8));
  }

  if (tempsamp >= gravcen->topLED)
    gravcen->topLED = tempsamp;
  else if (gravcen->gravityCounter % gravity == 0)
    gravcen->topLED--;

  if (gravcen->topLED > 0) {
    SEGMENT.setPixelColor(gravcen->topLED, SEGMENT.color_from_palette(millis(), false, PALETTE_SOLID_WRAP, 0));
  }
  gravcen->gravityCounter = (gravcen->gravityCounter + 1) % gravity;

  return FRAMETIME;
} // mode_gravimeter()
static const char _data_FX_MODE_GRAVIMETER[] PROGMEM = "Gravimeter@Rate of fall,Sensitivity;!,!;!;ix=128,mp12=2,ssim=0,1d,vo"; // Circle, Beatsin


//////////////////////
//   * JUGGLES      //
//////////////////////
uint16_t mode_juggles(void) {                   // Juggles. By Andrew Tuline.
  um_data_t *um_data;
  if (!usermods.getUMData(&um_data, USERMOD_ID_AUDIOREACTIVE)) {
    // add support for no audio
    um_data = simulateSound(SEGMENT.soundSim);
  }
  float   volumeSmth   = *(float*)  um_data->u_data[0];

  SEGMENT.fade_out(224); // 6.25%
  uint16_t my_sampleAgc = fmax(fmin(volumeSmth, 255.0), 0);

  for (size_t i=0; i<SEGMENT.intensity/32+1U; i++) {
    SEGMENT.setPixelColor(beatsin16(SEGMENT.speed/4+i*2,0,SEGLEN-1), color_blend(SEGCOLOR(1), SEGMENT.color_from_palette(millis()/4+i*2, false, PALETTE_SOLID_WRAP, 0), my_sampleAgc));
  }

  return FRAMETIME;
} // mode_juggles()
static const char _data_FX_MODE_JUGGLES[] PROGMEM = "Juggles@!,# of balls;,!;!;mp12=0,ssim=0,1d,vo"; // Pixels, Beatsin


//////////////////////
//   * MATRIPIX     //
//////////////////////
uint16_t mode_matripix(void) {                  // Matripix. By Andrew Tuline.
  // even with 1D effect we have to take logic for 2D segments for allocation as fill_solid() fills whole segment

  um_data_t *um_data;
  if (!usermods.getUMData(&um_data, USERMOD_ID_AUDIOREACTIVE)) {
    // add support for no audio
    um_data = simulateSound(SEGMENT.soundSim);
  }
  int16_t volumeRaw    = *(int16_t*)um_data->u_data[1];

  if (SEGENV.call == 0) {
    SEGMENT.setUpLeds();
    SEGMENT.fill(BLACK);
  }

  uint8_t secondHand = micros()/(256-SEGMENT.speed)/500 % 16;
  if(SEGENV.aux0 != secondHand) {
    SEGENV.aux0 = secondHand;

    int pixBri = volumeRaw * SEGMENT.intensity / 64;
    for (int i=0; i<SEGLEN-1; i++) SEGMENT.setPixelColor(i, SEGMENT.getPixelColor(i+1)); // shift left
    SEGMENT.setPixelColor(SEGLEN-1, color_blend(SEGCOLOR(1), SEGMENT.color_from_palette(millis(), false, PALETTE_SOLID_WRAP, 0), pixBri));
  }

  return FRAMETIME;
} // mode_matripix()
static const char _data_FX_MODE_MATRIPIX[] PROGMEM = "Matripix@!,Brightness;!,!;!;ix=64,mp12=2,ssim=1,1d,vo"; //,rev=1,mi=1,rY=1,mY=1 Circle, WeWillRockYou, reverseX


//////////////////////
//   * MIDNOISE     //
//////////////////////
uint16_t mode_midnoise(void) {                  // Midnoise. By Andrew Tuline.
// Changing xdist to SEGENV.aux0 and ydist to SEGENV.aux1.

  um_data_t *um_data;
  if (!usermods.getUMData(&um_data, USERMOD_ID_AUDIOREACTIVE)) {
    // add support for no audio
    um_data = simulateSound(SEGMENT.soundSim);
  }
  float   volumeSmth   = *(float*)  um_data->u_data[0];

  SEGMENT.fade_out(SEGMENT.speed);
  SEGMENT.fade_out(SEGMENT.speed);

  float tmpSound2 = volumeSmth * (float)SEGMENT.intensity / 256.0;  // Too sensitive.
  tmpSound2 *= (float)SEGMENT.intensity / 128.0;              // Reduce sensitity/length.

  int maxLen = mapf(tmpSound2, 0, 127, 0, SEGLEN/2);
  if (maxLen >SEGLEN/2) maxLen = SEGLEN/2;

  for (int i=(SEGLEN/2-maxLen); i<(SEGLEN/2+maxLen); i++) {
    uint8_t index = inoise8(i*volumeSmth+SEGENV.aux0, SEGENV.aux1+i*volumeSmth);  // Get a value from the noise function. I'm using both x and y axis.
    SEGMENT.setPixelColor(i, SEGMENT.color_from_palette(index, false, PALETTE_SOLID_WRAP, 0));
  }

  SEGENV.aux0=SEGENV.aux0+beatsin8(5,0,10);
  SEGENV.aux1=SEGENV.aux1+beatsin8(4,0,10);

  return FRAMETIME;
} // mode_midnoise()
static const char _data_FX_MODE_MIDNOISE[] PROGMEM = "Midnoise@Fade rate,Maximum length;,!;!;ix=128,mp12=1,ssim=0,1d,vo"; // Bar, Beatsin


//////////////////////
//   * NOISEFIRE    //
//////////////////////
// I am the god of hellfire. . . Volume (only) reactive fire routine. Oh, look how short this is.
uint16_t mode_noisefire(void) {                 // Noisefire. By Andrew Tuline.
  CRGBPalette16 myPal = CRGBPalette16(CHSV(0,255,2),    CHSV(0,255,4),    CHSV(0,255,8), CHSV(0, 255, 8),  // Fire palette definition. Lower value = darker.
                                      CHSV(0, 255, 16), CRGB::Red,        CRGB::Red,     CRGB::Red,
                                      CRGB::DarkOrange, CRGB::DarkOrange, CRGB::Orange,  CRGB::Orange,
                                      CRGB::Yellow,     CRGB::Orange,     CRGB::Yellow,  CRGB::Yellow);

  um_data_t *um_data;
  if (!usermods.getUMData(&um_data, USERMOD_ID_AUDIOREACTIVE)) {
    // add support for no audio
    um_data = simulateSound(SEGMENT.soundSim);
  }
  float   volumeSmth   = *(float*)  um_data->u_data[0];

  if (SEGENV.call == 0) SEGMENT.fill(BLACK);

  for (int i = 0; i < SEGLEN; i++) {
    uint16_t index = inoise8(i*SEGMENT.speed/64,millis()*SEGMENT.speed/64*SEGLEN/255);  // X location is constant, but we move along the Y at the rate of millis(). By Andrew Tuline.
    index = (255 - i*256/SEGLEN) * index/(256-SEGMENT.intensity);                       // Now we need to scale index so that it gets blacker as we get close to one of the ends.
                                                                                        // This is a simple y=mx+b equation that's been scaled. index/128 is another scaling.

    CRGB color = ColorFromPalette(myPal, index, volumeSmth*2, LINEARBLEND);     // Use the my own palette.
    SEGMENT.setPixelColor(i, color);
  }

  return FRAMETIME;
} // mode_noisefire()
static const char _data_FX_MODE_NOISEFIRE[] PROGMEM = "Noisefire@!,!;;;mp12=2,ssim=0,1d,vo"; // Circle, Beatsin


///////////////////////
//   * Noisemeter    //
///////////////////////
uint16_t mode_noisemeter(void) {                // Noisemeter. By Andrew Tuline.

  um_data_t *um_data;
  if (!usermods.getUMData(&um_data, USERMOD_ID_AUDIOREACTIVE)) {
    // add support for no audio
    um_data = simulateSound(SEGMENT.soundSim);
  }
  float   volumeSmth   = *(float*)  um_data->u_data[0];
  int16_t volumeRaw    = *(int16_t*)um_data->u_data[1];

  //uint8_t fadeRate = map(SEGMENT.speed,0,255,224,255);
  uint8_t fadeRate = map(SEGMENT.speed,0,255,200,254);
  SEGMENT.fade_out(fadeRate);

  float tmpSound2 = volumeRaw * 2.0 * (float)SEGMENT.intensity / 255.0;
  int maxLen = mapf(tmpSound2, 0, 255, 0, SEGLEN); // map to pixels availeable in current segment              // Still a bit too sensitive.
  if (maxLen <0) maxLen = 0;
  if (maxLen >SEGLEN) maxLen = SEGLEN;

  for (int i=0; i<maxLen; i++) {                                    // The louder the sound, the wider the soundbar. By Andrew Tuline.
    uint8_t index = inoise8(i*volumeSmth+SEGENV.aux0, SEGENV.aux1+i*volumeSmth);  // Get a value from the noise function. I'm using both x and y axis.
    SEGMENT.setPixelColor(i, SEGMENT.color_from_palette(index, false, PALETTE_SOLID_WRAP, 0));
  }

  SEGENV.aux0+=beatsin8(5,0,10);
  SEGENV.aux1+=beatsin8(4,0,10);

  return FRAMETIME;
} // mode_noisemeter()
static const char _data_FX_MODE_NOISEMETER[] PROGMEM = "Noisemeter@Fade rate,Width;!,!;!;ix=128,mp12=2,ssim=0,1d,vo"; // Circle, Beatsin


//////////////////////
//   * PIXELWAVE    //
//////////////////////
uint16_t mode_pixelwave(void) {                 // Pixelwave. By Andrew Tuline.
  // even with 1D effect we have to take logic for 2D segments for allocation as fill_solid() fills whole segment

  if (SEGENV.call == 0) {
    SEGMENT.setUpLeds();
    SEGMENT.fill(BLACK);
  }

  um_data_t *um_data;
  if (!usermods.getUMData(&um_data, USERMOD_ID_AUDIOREACTIVE)) {
    // add support for no audio
    um_data = simulateSound(SEGMENT.soundSim);
  }
  int16_t volumeRaw    = *(int16_t*)um_data->u_data[1];

  uint8_t secondHand = micros()/(256-SEGMENT.speed)/500+1 % 16;
  if (SEGENV.aux0 != secondHand) {
    SEGENV.aux0 = secondHand;

    int pixBri = volumeRaw * SEGMENT.intensity / 64;

    SEGMENT.setPixelColor(SEGLEN/2, color_blend(SEGCOLOR(1), SEGMENT.color_from_palette(millis(), false, PALETTE_SOLID_WRAP, 0), pixBri));
    for (int i = SEGLEN - 1; i > SEGLEN/2; i--)   SEGMENT.setPixelColor(i, SEGMENT.getPixelColor(i-1)); //move to the left
    for (int i = 0; i < SEGLEN/2; i++)            SEGMENT.setPixelColor(i, SEGMENT.getPixelColor(i+1)); // move to the right
  }

  return FRAMETIME;
} // mode_pixelwave()
static const char _data_FX_MODE_PIXELWAVE[] PROGMEM = "Pixelwave@!,Sensitivity;!,!;!;ix=64,mp12=2,ssim=0,1d,vo"; // Circle, Beatsin


//////////////////////
//   * PLASMOID     //
//////////////////////
typedef struct Plasphase {
  int16_t    thisphase;
  int16_t    thatphase;
} plasphase;

uint16_t mode_plasmoid(void) {                  // Plasmoid. By Andrew Tuline.
  // even with 1D effect we have to take logic for 2D segments for allocation as fill_solid() fills whole segment
  if (!SEGENV.allocateData(sizeof(plasphase))) return mode_static(); //allocation failed
  Plasphase* plasmoip = reinterpret_cast<Plasphase*>(SEGENV.data);

  um_data_t *um_data;
  if (!usermods.getUMData(&um_data, USERMOD_ID_AUDIOREACTIVE)) {
    // add support for no audio
    um_data = simulateSound(SEGMENT.soundSim);
  }
  float   volumeSmth   = *(float*)  um_data->u_data[0];

  SEGMENT.fadeToBlackBy(32);

  plasmoip->thisphase += beatsin8(6,-4,4);                          // You can change direction and speed individually.
  plasmoip->thatphase += beatsin8(7,-4,4);                          // Two phase values to make a complex pattern. By Andrew Tuline.

  for (int i=0; i<SEGLEN; i++) {                          // For each of the LED's in the strand, set a brightness based on a wave as follows.
    // updated, similar to "plasma" effect - softhack007
    uint8_t thisbright = cubicwave8(((i*(1 + (3*SEGMENT.speed/32)))+plasmoip->thisphase) & 0xFF)/2;
    thisbright += cos8(((i*(97 +(5*SEGMENT.speed/32)))+plasmoip->thatphase) & 0xFF)/2; // Let's munge the brightness a bit and animate it all with the phases.
    
    uint8_t colorIndex=thisbright;
    if (volumeSmth * SEGMENT.intensity / 64 < thisbright) {thisbright = 0;}

    SEGMENT.addPixelColor(i, color_blend(SEGCOLOR(1), SEGMENT.color_from_palette(colorIndex, false, PALETTE_SOLID_WRAP, 0), thisbright));
  }

  return FRAMETIME;
} // mode_plasmoid()
static const char _data_FX_MODE_PLASMOID[] PROGMEM = "Plasmoid@Phase,# of pixels;!,!;!;sx=128,ix=128,mp12=0,ssim=0,1d,vo"; // Pixels, Beatsin


///////////////////////
//   * PUDDLEPEAK    //
///////////////////////
// Andrew's crappy peak detector. If I were 40+ years younger, I'd learn signal processing.
uint16_t mode_puddlepeak(void) {                // Puddlepeak. By Andrew Tuline.

  uint16_t size = 0;
  uint8_t fadeVal = map(SEGMENT.speed,0,255, 224, 254);
  uint16_t pos = random(SEGLEN);                          // Set a random starting position.

  um_data_t *um_data;
  if (!usermods.getUMData(&um_data, USERMOD_ID_AUDIOREACTIVE)) {
    // add support for no audio
    um_data = simulateSound(SEGMENT.soundSim);
  }
  uint8_t samplePeak = *(uint8_t*)um_data->u_data[3];
  uint8_t *maxVol    =  (uint8_t*)um_data->u_data[6];
  uint8_t *binNum    =  (uint8_t*)um_data->u_data[7];
  float   volumeSmth   = *(float*)  um_data->u_data[0];

  if (SEGENV.call == 0) {
    SEGMENT.custom1 = *binNum;
    SEGMENT.custom2 = *maxVol * 2;
  }

  *binNum = SEGMENT.custom1;                              // Select a bin.
  *maxVol = SEGMENT.custom2 / 2;                          // Our volume comparator.

  SEGMENT.fade_out(fadeVal);

  if (samplePeak == 1) {
    size = volumeSmth * SEGMENT.intensity /256 /4 + 1;    // Determine size of the flash based on the volume.
    if (pos+size>= SEGLEN) size = SEGLEN - pos;
  }

  for (int i=0; i<size; i++) {                            // Flash the LED's.
    SEGMENT.setPixelColor(pos+i, SEGMENT.color_from_palette(millis(), false, PALETTE_SOLID_WRAP, 0));
  }

  return FRAMETIME;
} // mode_puddlepeak()
static const char _data_FX_MODE_PUDDLEPEAK[] PROGMEM = "Puddlepeak@Fade rate,Puddle size,Select bin,Volume (minimum);!,!;!;c2=0,mp12=0,ssim=0,1d,vo"; // Pixels, Beatsin


//////////////////////
//   * PUDDLES      //
//////////////////////
uint16_t mode_puddles(void) {                   // Puddles. By Andrew Tuline.
  uint16_t size = 0;
  uint8_t fadeVal = map(SEGMENT.speed, 0, 255, 224, 254);
  uint16_t pos = random16(SEGLEN);                        // Set a random starting position.

  SEGMENT.fade_out(fadeVal);

  um_data_t *um_data;
  if (!usermods.getUMData(&um_data, USERMOD_ID_AUDIOREACTIVE)) {
    // add support for no audio
    um_data = simulateSound(SEGMENT.soundSim);
  }
  int16_t volumeRaw    = *(int16_t*)um_data->u_data[1];

  if (volumeRaw > 1) {
    size = volumeRaw * SEGMENT.intensity /256 /8 + 1;        // Determine size of the flash based on the volume.
    if (pos+size >= SEGLEN) size = SEGLEN - pos;
  }

  for (int i=0; i<size; i++) {                          // Flash the LED's.
    SEGMENT.setPixelColor(pos+i, SEGMENT.color_from_palette(millis(), false, PALETTE_SOLID_WRAP, 0));
  }

  return FRAMETIME;
} // mode_puddles()
static const char _data_FX_MODE_PUDDLES[] PROGMEM = "Puddles@Fade rate,Puddle size;!,!;!;mp12=0,ssim=0,1d,vo"; // Pixels, Beatsin


//////////////////////
//     * PIXELS     //
//////////////////////
uint16_t mode_pixels(void) {                    // Pixels. By Andrew Tuline.

  if (!SEGENV.allocateData(32*sizeof(uint8_t))) return mode_static(); //allocation failed
  uint8_t *myVals = reinterpret_cast<uint8_t*>(SEGENV.data); // Used to store a pile of samples because WLED frame rate and WLED sample rate are not synchronized. Frame rate is too low.

  um_data_t *um_data;
  if (!usermods.getUMData(&um_data, USERMOD_ID_AUDIOREACTIVE)) {
    um_data = simulateSound(SEGMENT.soundSim);
  }
  float   volumeSmth   = *(float*)  um_data->u_data[0];

  myVals[millis()%32] = volumeSmth;    // filling values semi randomly

  SEGMENT.fade_out(64+(SEGMENT.speed>>1));

  for (int i=0; i <SEGMENT.intensity/8; i++) {
    uint16_t segLoc = random16(SEGLEN);                    // 16 bit for larger strands of LED's.
    SEGMENT.setPixelColor(segLoc, color_blend(SEGCOLOR(1), SEGMENT.color_from_palette(myVals[i%32]+i*4, false, PALETTE_SOLID_WRAP, 0), volumeSmth));
  }

  return FRAMETIME;
} // mode_pixels()
static const char _data_FX_MODE_PIXELS[] PROGMEM = "Pixels@Fade rate,# of pixels;,!;!;mp12=0,ssim=0,1d,vo"; // Pixels, Beatsin


///////////////////////////////
//     BEGIN FFT ROUTINES    //
///////////////////////////////


//////////////////////
//    ** Blurz      //
//////////////////////
uint16_t mode_blurz(void) {                    // Blurz. By Andrew Tuline.
  // even with 1D effect we have to take logic for 2D segments for allocation as fill_solid() fills whole segment

  um_data_t *um_data;
  if (!usermods.getUMData(&um_data, USERMOD_ID_AUDIOREACTIVE)) {
    // add support for no audio
    um_data = simulateSound(SEGMENT.soundSim);
  }
  uint8_t *fftResult = (uint8_t*)um_data->u_data[2];

  if (SEGENV.call == 0) {
    SEGMENT.fill(BLACK);
    SEGENV.aux0 = 0;
  }

  int fadeoutDelay = (256 - SEGMENT.speed) / 32; 
  if ((fadeoutDelay <= 1 ) || ((SEGENV.call % fadeoutDelay) == 0)) SEGMENT.fade_out(SEGMENT.speed);

  SEGENV.step += FRAMETIME;
  if (SEGENV.step > SPEED_FORMULA_L) {
    uint16_t segLoc = random16(SEGLEN);
    SEGMENT.setPixelColor(segLoc, color_blend(SEGCOLOR(1), SEGMENT.color_from_palette(2*fftResult[SEGENV.aux0%16]*240/(SEGLEN-1), false, PALETTE_SOLID_WRAP, 0), 2*fftResult[SEGENV.aux0%16]));
    ++(SEGENV.aux0) %= 16; // make sure it doesn't cross 16

    SEGENV.step = 1;
    SEGMENT.blur(SEGMENT.intensity);
  }

  return FRAMETIME;
} // mode_blurz()
static const char _data_FX_MODE_BLURZ[] PROGMEM = "Blurz@Fade rate,Blur amount;!,Color mix;!;mp12=0,ssim=0,1d,fr"; // Pixels, Beatsin


/////////////////////////
//   ** DJLight        //
/////////////////////////
uint16_t mode_DJLight(void) {                   // Written by ??? Adapted by Will Tatam.
  const int mid = SEGLEN / 2;

  um_data_t *um_data;
  if (!usermods.getUMData(&um_data, USERMOD_ID_AUDIOREACTIVE)) {
    // add support for no audio
    um_data = simulateSound(SEGMENT.soundSim);
  }
  uint8_t *fftResult = (uint8_t*)um_data->u_data[2];

  if (SEGENV.call == 0) {
    SEGMENT.setUpLeds();
    SEGMENT.fill(BLACK);
  }

  uint8_t secondHand = micros()/(256-SEGMENT.speed)/500+1 % 64;
  if (SEGENV.aux0 != secondHand) {                        // Triggered millis timing.
    SEGENV.aux0 = secondHand;

    SEGMENT.setPixelColor(mid, CRGB(fftResult[15]/2, fftResult[5]/2, fftResult[0]/2)); // 16-> 15 as 16 is out of bounds
    CRGB color = SEGMENT.getPixelColor(mid);
    SEGMENT.setPixelColor(mid, color.fadeToBlackBy(map(fftResult[1*4], 0, 255, 255, 10)));     // TODO - Update

    for (int i = SEGLEN - 1; i > mid; i--)   SEGMENT.setPixelColor(i, SEGMENT.getPixelColor(i-1)); //move to the left
    for (int i = 0; i < mid; i++)            SEGMENT.setPixelColor(i, SEGMENT.getPixelColor(i+1)); // move to the right
  }

  return FRAMETIME;
} // mode_DJLight()
static const char _data_FX_MODE_DJLIGHT[] PROGMEM = "DJ Light@Speed;;;mp12=2,ssim=0,1d,fr"; // Circle, Beatsin


////////////////////
//   ** Freqmap   //
////////////////////
uint16_t mode_freqmap(void) {                   // Map FFT_MajorPeak to SEGLEN. Would be better if a higher framerate.
  // Start frequency = 60 Hz and log10(60) = 1.78
  // End frequency = MAX_FREQUENCY in Hz and lo10(MAX_FREQUENCY) = MAX_FREQ_LOG10

  um_data_t *um_data;
  if (!usermods.getUMData(&um_data, USERMOD_ID_AUDIOREACTIVE)) {
    // add support for no audio
    um_data = simulateSound(SEGMENT.soundSim);
  }
  float   FFT_MajorPeak = *(float*)  um_data->u_data[4];
  float   my_magnitude  = *(float*)   um_data->u_data[5] / 4.0f; 
  if (FFT_MajorPeak < 1) FFT_MajorPeak = 1;                                         // log10(0) is "forbidden" (throws exception)

  if (SEGENV.call == 0) SEGMENT.fill(BLACK);
  int fadeoutDelay = (256 - SEGMENT.speed) / 32; 
  if ((fadeoutDelay <= 1 ) || ((SEGENV.call % fadeoutDelay) == 0)) SEGMENT.fade_out(SEGMENT.speed);

  int locn = (log10f((float)FFT_MajorPeak) - 1.78f) * (float)SEGLEN/(MAX_FREQ_LOG10 - 1.78f);  // log10 frequency range is from 1.78 to 3.71. Let's scale to SEGLEN.
  if (locn < 1) locn = 0; // avoid underflow

  if (locn >=SEGLEN) locn = SEGLEN-1;
  uint16_t pixCol = (log10f(FFT_MajorPeak) - 1.78f) * 255.0f/(MAX_FREQ_LOG10 - 1.78f);   // Scale log10 of frequency values to the 255 colour index.
  if (FFT_MajorPeak < 61.0f) pixCol = 0;                                                 // handle underflow

  uint16_t bright = (int)my_magnitude;

  SEGMENT.setPixelColor(locn, color_blend(SEGCOLOR(1), SEGMENT.color_from_palette(SEGMENT.intensity+pixCol, false, PALETTE_SOLID_WRAP, 0), bright));

  return FRAMETIME;
} // mode_freqmap()
static const char _data_FX_MODE_FREQMAP[] PROGMEM = "Freqmap@Fade rate,Starting color;,!;!;mp12=0,ssim=0,1d,fr"; // Pixels, Beatsin


///////////////////////
//   ** Freqmatrix   //
///////////////////////
uint16_t mode_freqmatrix(void) {                // Freqmatrix. By Andreas Pleschung.
  um_data_t *um_data;
  if (!usermods.getUMData(&um_data, USERMOD_ID_AUDIOREACTIVE)) {
    // add support for no audio
    um_data = simulateSound(SEGMENT.soundSim);
  }
  float FFT_MajorPeak = *(float*)um_data->u_data[4];
  float volumeSmth    = *(float*)  um_data->u_data[0];

  if (SEGENV.call == 0) {
    SEGMENT.setUpLeds();
    SEGMENT.fill(BLACK);
  }

  uint8_t secondHand = micros()/(256-SEGMENT.speed)/500 % 16;
  if(SEGENV.aux0 != secondHand) {
    SEGENV.aux0 = secondHand;

    uint8_t sensitivity = map(SEGMENT.custom3, 0, 31, 1, 10); // reduced resolution slider
    int pixVal = (volumeSmth * SEGMENT.intensity * sensitivity) / 256.0f;
    if (pixVal > 255) pixVal = 255;

    float intensity = map(pixVal, 0, 255, 0, 100) / 100.0f;  // make a brightness from the last avg

    CRGB color = CRGB::Black;

    if (FFT_MajorPeak > MAX_FREQUENCY) FFT_MajorPeak = 1;
    // MajorPeak holds the freq. value which is most abundant in the last sample.
    // With our sampling rate of 10240Hz we have a usable freq range from roughtly 80Hz to 10240/2 Hz
    // we will treat everything with less than 65Hz as 0

    if (FFT_MajorPeak < 80) {
      color = CRGB::Black;
    } else {
      int upperLimit = 80 + 42 * SEGMENT.custom2;
      int lowerLimit = 80 + 3 * SEGMENT.custom1;
      uint8_t i =  lowerLimit!=upperLimit ? map(FFT_MajorPeak, lowerLimit, upperLimit, 0, 255) : FFT_MajorPeak;  // may under/overflow - so we enforce uint8_t
      uint16_t b = 255 * intensity;
      if (b > 255) b = 255;
      color = CHSV(i, 240, (uint8_t)b); // implicit conversion to RGB supplied by FastLED
    }

    // shift the pixels one pixel up
    SEGMENT.setPixelColor(0, color);
    for (int i = SEGLEN - 1; i > 0; i--)   SEGMENT.setPixelColor(i, SEGMENT.getPixelColor(i-1)); //move to the left
  }

  return FRAMETIME;
} // mode_freqmatrix()
static const char _data_FX_MODE_FREQMATRIX[] PROGMEM = "Freqmatrix@Time delay,Sound effect,Low bin,High bin,Sensivity;;;mp12=3,ssim=0,1d,fr"; // Corner, Beatsin


//////////////////////
//   ** Freqpixels  //
//////////////////////
// Start frequency = 60 Hz and log10(60) = 1.78
// End frequency = 5120 Hz and lo10(5120) = 3.71
//  SEGMENT.speed select faderate
//  SEGMENT.intensity select colour index
uint16_t mode_freqpixels(void) {                // Freqpixel. By Andrew Tuline.
  um_data_t *um_data;
  if (!usermods.getUMData(&um_data, USERMOD_ID_AUDIOREACTIVE)) {
    // add support for no audio
    um_data = simulateSound(SEGMENT.soundSim);
  }
  float   FFT_MajorPeak = *(float*)  um_data->u_data[4];
  float   my_magnitude  = *(float*)  um_data->u_data[5] / 16.0f; 
  if (FFT_MajorPeak < 1) FFT_MajorPeak = 1;                                         // log10(0) is "forbidden" (throws exception)

  uint16_t fadeRate = 2*SEGMENT.speed - SEGMENT.speed*SEGMENT.speed/255;    // Get to 255 as quick as you can.

  if (SEGENV.call == 0) SEGMENT.fill(BLACK);
  int fadeoutDelay = (256 - SEGMENT.speed) / 64; 
  if ((fadeoutDelay <= 1 ) || ((SEGENV.call % fadeoutDelay) == 0)) SEGMENT.fade_out(fadeRate);

  for (int i=0; i < SEGMENT.intensity/32+1; i++) {
    uint16_t locn = random16(0,SEGLEN);
    uint8_t pixCol = (log10f(FFT_MajorPeak) - 1.78f) * 255.0f/(MAX_FREQ_LOG10 - 1.78f);  // Scale log10 of frequency values to the 255 colour index.
    if (FFT_MajorPeak < 61.0f) pixCol = 0;                                               // handle underflow
    SEGMENT.setPixelColor(locn, color_blend(SEGCOLOR(1), SEGMENT.color_from_palette(SEGMENT.intensity+pixCol, false, PALETTE_SOLID_WRAP, 0), (int)my_magnitude));
  }

  return FRAMETIME;
} // mode_freqpixels()
static const char _data_FX_MODE_FREQPIXELS[] PROGMEM = "Freqpixels@Fade rate,Starting colour and # of pixels;;;mp12=0,ssim=0,1d,fr"; // Pixels, Beatsin


//////////////////////
//   ** Freqwave    //
//////////////////////
// Assign a color to the central (starting pixels) based on the predominant frequencies and the volume. The color is being determined by mapping the MajorPeak from the FFT
// and then mapping this to the HSV color circle. Currently we are sampling at 10240 Hz, so the highest frequency we can look at is 5120Hz.
//
// SEGMENT.custom1: the lower cut off point for the FFT. (many, most time the lowest values have very little information since they are FFT conversion artifacts. Suggested value is close to but above 0
// SEGMENT.custom2: The high cut off point. This depends on your sound profile. Most music looks good when this slider is between 50% and 100%.
// SEGMENT.custom3: "preamp" for the audio signal for audio10.
//
// I suggest that for this effect you turn the brightness to 95%-100% but again it depends on your soundprofile you find yourself in.
// Instead of using colorpalettes, This effect works on the HSV color circle with red being the lowest frequency
//
// As a compromise between speed and accuracy we are currently sampling with 10240Hz, from which we can then determine with a 512bin FFT our max frequency is 5120Hz.
// Depending on the music stream you have you might find it useful to change the frequency mapping.
uint16_t mode_freqwave(void) {                  // Freqwave. By Andreas Pleschung.
  um_data_t *um_data;
  if (!usermods.getUMData(&um_data, USERMOD_ID_AUDIOREACTIVE)) {
    // add support for no audio
    um_data = simulateSound(SEGMENT.soundSim);
  }
  float   FFT_MajorPeak = *(float*)  um_data->u_data[4];
  float   volumeSmth   = *(float*)  um_data->u_data[0];

  if (SEGENV.call == 0) {
    SEGMENT.setUpLeds();
    SEGMENT.fill(BLACK);
  }

  uint8_t secondHand = micros()/(256-SEGMENT.speed)/500 % 16;
  if(SEGENV.aux0 != secondHand) {
    SEGENV.aux0 = secondHand;

    float sensitivity = mapf(SEGMENT.custom3, 1, 31, 1, 10); // reduced resolution slider
    float pixVal = volumeSmth * (float)SEGMENT.intensity / 256.0f * sensitivity;
    if (pixVal > 255) pixVal = 255;

    float intensity = mapf(pixVal, 0, 255, 0, 100) / 100.0f;  // make a brightness from the last avg

    CRGB color = 0;

    if (FFT_MajorPeak > MAX_FREQUENCY) FFT_MajorPeak = 1.0f;
    // MajorPeak holds the freq. value which is most abundant in the last sample.
    // With our sampling rate of 10240Hz we have a usable freq range from roughtly 80Hz to 10240/2 Hz
    // we will treat everything with less than 65Hz as 0

    if (FFT_MajorPeak < 80) {
      color = CRGB::Black;
    } else {
      int upperLimit = 80 + 42 * SEGMENT.custom2;
      int lowerLimit = 80 + 3 * SEGMENT.custom1;
      uint8_t i =  lowerLimit!=upperLimit ? map(FFT_MajorPeak, lowerLimit, upperLimit, 0, 255) : FFT_MajorPeak; // may under/overflow - so we enforce uint8_t
      uint16_t b = 255.0 * intensity;
      if (b > 255) b=255;
      color = CHSV(i, 240, (uint8_t)b); // implicit conversion to RGB supplied by FastLED
    }

    SEGMENT.setPixelColor(SEGLEN/2, color);

    // shift the pixels one pixel outwards
    for (int i = SEGLEN - 1; i > SEGLEN/2; i--)   SEGMENT.setPixelColor(i, SEGMENT.getPixelColor(i-1)); //move to the left
    for (int i = 0; i < SEGLEN/2; i++)            SEGMENT.setPixelColor(i, SEGMENT.getPixelColor(i+1)); // move to the right
  }

  return FRAMETIME;
} // mode_freqwave()
static const char _data_FX_MODE_FREQWAVE[] PROGMEM = "Freqwave@Time delay,Sound effect,Low bin,High bin,Pre-amp;;;mp12=2,ssim=0,1d,fr"; // Circle, Beatsin


///////////////////////
//    ** Gravfreq    //
///////////////////////
uint16_t mode_gravfreq(void) {                  // Gravfreq. By Andrew Tuline.

  uint16_t dataSize = sizeof(gravity);
  if (!SEGENV.allocateData(dataSize)) return mode_static(); //allocation failed
  Gravity* gravcen = reinterpret_cast<Gravity*>(SEGENV.data);

  um_data_t *um_data;
  if (!usermods.getUMData(&um_data, USERMOD_ID_AUDIOREACTIVE)) {
    // add support for no audio
    um_data = simulateSound(SEGMENT.soundSim);
  }
  float   FFT_MajorPeak = *(float*)  um_data->u_data[4];
  float   volumeSmth   = *(float*)   um_data->u_data[0];
  if (FFT_MajorPeak < 1) FFT_MajorPeak = 1;                                         // log10(0) is "forbidden" (throws exception)

  SEGMENT.fade_out(250);

  float segmentSampleAvg = volumeSmth * (float)SEGMENT.intensity / 255.0;
  segmentSampleAvg *= 0.125; // divide by 8,  to compensate for later "sensitivty" upscaling

  float mySampleAvg = mapf(segmentSampleAvg*2.0, 0,32, 0, (float)SEGLEN/2.0); // map to pixels availeable in current segment 
  int tempsamp = constrain(mySampleAvg,0,SEGLEN/2);     // Keep the sample from overflowing.
  uint8_t gravity = 8 - SEGMENT.speed/32;

  for (int i=0; i<tempsamp; i++) {

    //uint8_t index = (log10((int)FFT_MajorPeak) - (3.71-1.78)) * 255; //int? shouldn't it be floor() or similar
    uint8_t index = (log10f(FFT_MajorPeak) - (MAX_FREQ_LOG10 - 1.78f)) * 255; //int? shouldn't it be floor() or similar

    SEGMENT.setPixelColor(i+SEGLEN/2, SEGMENT.color_from_palette(index, false, PALETTE_SOLID_WRAP, 0));
    SEGMENT.setPixelColor(SEGLEN/2-i-1, SEGMENT.color_from_palette(index, false, PALETTE_SOLID_WRAP, 0));
  }

  if (tempsamp >= gravcen->topLED)
    gravcen->topLED = tempsamp-1;
  else if (gravcen->gravityCounter % gravity == 0)
    gravcen->topLED--;

  if (gravcen->topLED >= 0) {
    SEGMENT.setPixelColor(gravcen->topLED+SEGLEN/2, CRGB::Gray);
    SEGMENT.setPixelColor(SEGLEN/2-1-gravcen->topLED, CRGB::Gray);
  }
  gravcen->gravityCounter = (gravcen->gravityCounter + 1) % gravity;

  return FRAMETIME;
} // mode_gravfreq()
static const char _data_FX_MODE_GRAVFREQ[] PROGMEM = "Gravfreq@Rate of fall,Sensivity;,!;!;ix=128,mp12=0,ssim=0,1d,fr"; // Pixels, Beatsin


//////////////////////
//   ** Noisemove   //
//////////////////////
uint16_t mode_noisemove(void) {                 // Noisemove.    By: Andrew Tuline
  um_data_t *um_data;
  if (!usermods.getUMData(&um_data, USERMOD_ID_AUDIOREACTIVE)) {
    // add support for no audio
    um_data = simulateSound(SEGMENT.soundSim);
  }
  uint8_t *fftResult = (uint8_t*)um_data->u_data[2];

  if (SEGENV.call == 0) SEGMENT.fill(BLACK);
  //SEGMENT.fade_out(224);                                          // Just in case something doesn't get faded.
  int fadeoutDelay = (256 - SEGMENT.speed) / 96; 
  if ((fadeoutDelay <= 1 ) || ((SEGENV.call % fadeoutDelay) == 0)) SEGMENT.fadeToBlackBy(4+ SEGMENT.speed/4);

  uint8_t numBins = map(SEGMENT.intensity,0,255,0,16);    // Map slider to fftResult bins.
  for (int i=0; i<numBins; i++) {                         // How many active bins are we using.
    uint16_t locn = inoise16(millis()*SEGMENT.speed+i*50000, millis()*SEGMENT.speed);   // Get a new pixel location from moving noise.
    locn = map(locn, 7500, 58000, 0, SEGLEN-1);           // Map that to the length of the strand, and ensure we don't go over.
    SEGMENT.setPixelColor(locn, color_blend(SEGCOLOR(1), SEGMENT.color_from_palette(i*64, false, PALETTE_SOLID_WRAP, 0), fftResult[i % 16]*4));
  }

  return FRAMETIME;
} // mode_noisemove()
static const char _data_FX_MODE_NOISEMOVE[] PROGMEM = "Noisemove@Speed of perlin movement,Fade rate;,!;!;mp12=0,ssim=0,1d,fr"; // Pixels, Beatsin


//////////////////////
//   ** Rocktaves   //
//////////////////////
uint16_t mode_rocktaves(void) {                 // Rocktaves. Same note from each octave is same colour.    By: Andrew Tuline
  um_data_t *um_data;
  if (!usermods.getUMData(&um_data, USERMOD_ID_AUDIOREACTIVE)) {
    // add support for no audio
    um_data = simulateSound(SEGMENT.soundSim);
  }
  float   FFT_MajorPeak = *(float*)  um_data->u_data[4];
  float   my_magnitude  = *(float*)   um_data->u_data[5] / 16.0f; 

  if (SEGENV.call == 0) SEGMENT.fill(BLACK);
  SEGMENT.fadeToBlackBy(16);                        // Just in case something doesn't get faded.

  float frTemp = FFT_MajorPeak;
  uint8_t octCount = 0;                                   // Octave counter.
  uint8_t volTemp = 0;

  volTemp = 32.0f + my_magnitude * 1.5f;                  // brightness = volume (overflows are handled in next lines)
  if (my_magnitude < 48) volTemp = 0;                     // We need to squelch out the background noise.
  if (my_magnitude > 144) volTemp = 255;                  // everything above this is full brightness

  while ( frTemp > 249 ) {
    octCount++;                                           // This should go up to 5.
    frTemp = frTemp/2;
  }

  frTemp -=132;                                           // This should give us a base musical note of C3
  frTemp = fabs(frTemp * 2.1);                            // Fudge factors to compress octave range starting at 0 and going to 255;

  uint16_t i = map(beatsin8(8+octCount*4, 0, 255, 0, octCount*8), 0, 255, 0, SEGLEN-1);
  i = constrain(i, 0, SEGLEN-1);
  SEGMENT.addPixelColor(i, color_blend(SEGCOLOR(1), SEGMENT.color_from_palette((uint8_t)frTemp, false, PALETTE_SOLID_WRAP, 0), volTemp));

  return FRAMETIME;
} // mode_rocktaves()
static const char _data_FX_MODE_ROCKTAVES[] PROGMEM = "Rocktaves@;,!;!;mp12=1,ssim=0,1d,fr"; // Bar, Beatsin


///////////////////////
//   ** Waterfall    //
///////////////////////
// Combines peak detection with FFT_MajorPeak and FFT_Magnitude.
uint16_t mode_waterfall(void) {                   // Waterfall. By: Andrew Tuline
  if (SEGENV.call == 0) SEGMENT.fill(BLACK);

  um_data_t *um_data;
  if (!usermods.getUMData(&um_data, USERMOD_ID_AUDIOREACTIVE)) {
    // add support for no audio
    um_data = simulateSound(SEGMENT.soundSim);
  }
  uint8_t samplePeak    = *(uint8_t*)um_data->u_data[3];
  float   FFT_MajorPeak = *(float*)  um_data->u_data[4];
  uint8_t *maxVol       =  (uint8_t*)um_data->u_data[6];
  uint8_t *binNum       =  (uint8_t*)um_data->u_data[7];
  float   my_magnitude  = *(float*)   um_data->u_data[5] / 8.0f; 

  if (FFT_MajorPeak < 1) FFT_MajorPeak = 1;                                         // log10(0) is "forbidden" (throws exception)

  if (SEGENV.call == 0) {
    SEGMENT.setUpLeds();
    SEGMENT.fill(BLACK);
    SEGENV.aux0 = 255;
    SEGMENT.custom1 = *binNum;
    SEGMENT.custom2 = *maxVol * 2;
  }

  *binNum = SEGMENT.custom1;                              // Select a bin.
  *maxVol = SEGMENT.custom2 / 2;                          // Our volume comparator.

  uint8_t secondHand = micros() / (256-SEGMENT.speed)/500 + 1 % 16;
  if (SEGENV.aux0 != secondHand) {                        // Triggered millis timing.
    SEGENV.aux0 = secondHand;

    //uint8_t pixCol = (log10f((float)FFT_MajorPeak) - 2.26f) * 177;  // 10Khz sampling - log10 frequency range is from 2.26 (182hz) to 3.7 (5012hz). Let's scale accordingly.
    uint8_t pixCol = (log10f(FFT_MajorPeak) - 2.26f) * 150;           // 22Khz sampling - log10 frequency range is from 2.26 (182hz) to 3.967 (9260hz). Let's scale accordingly.
    if (FFT_MajorPeak < 182.0f) pixCol = 0;                           // handle underflow

    if (samplePeak) {
      SEGMENT.setPixelColor(SEGLEN-1, CHSV(92,92,92));
    } else {
      SEGMENT.setPixelColor(SEGLEN-1, color_blend(SEGCOLOR(1), SEGMENT.color_from_palette(pixCol+SEGMENT.intensity, false, PALETTE_SOLID_WRAP, 0), (int)my_magnitude));
    }
    for (int i=0; i<SEGLEN-1; i++) SEGMENT.setPixelColor(i, SEGMENT.getPixelColor(i+1)); // shift left
  }

  return FRAMETIME;
} // mode_waterfall()
static const char _data_FX_MODE_WATERFALL[] PROGMEM = "Waterfall@!,Adjust color,Select bin,Volume (minimum);!,!;!;c2=0,mp12=2,ssim=0,1d,fr"; // Circles, Beatsin


#ifndef WLED_DISABLE_2D
/////////////////////////
//     ** 2D GEQ       //
/////////////////////////
uint16_t mode_2DGEQ(void) { // By Will Tatam. Code reduction by Ewoud Wijma.
  if (!strip.isMatrix) return mode_static(); // not a 2D set-up

  const int NUM_BANDS = map(SEGMENT.custom1, 0, 255, 1, 16);
  const uint16_t cols = SEGMENT.virtualWidth();
  const uint16_t rows = SEGMENT.virtualHeight();

  if (!SEGENV.allocateData(cols*sizeof(uint16_t))) return mode_static(); //allocation failed
  uint16_t *previousBarHeight = reinterpret_cast<uint16_t*>(SEGENV.data); //array of previous bar heights per frequency band

  um_data_t *um_data;
  if (!usermods.getUMData(&um_data, USERMOD_ID_AUDIOREACTIVE)) {
    // add support for no audio
    um_data = simulateSound(SEGMENT.soundSim);
  }
  uint8_t *fftResult = (uint8_t*)um_data->u_data[2];

  if (SEGENV.call == 0) for (int i=0; i<cols; i++) previousBarHeight[i] = 0;

  bool rippleTime = false;
  if (millis() - SEGENV.step >= (256 - SEGMENT.intensity)) {
    SEGENV.step = millis();
    rippleTime = true;
  }

  if (SEGENV.call == 0) SEGMENT.fill(BLACK);
  int fadeoutDelay = (256 - SEGMENT.speed) / 64; 
  if ((fadeoutDelay <= 1 ) || ((SEGENV.call % fadeoutDelay) == 0)) SEGMENT.fadeToBlackBy(SEGMENT.speed);

  for (int x=0; x < cols; x++) {
    uint8_t  band       = map(x, 0, cols-1, 0, NUM_BANDS - 1);
    if (NUM_BANDS < 16) band = map(band, 0, NUM_BANDS - 1, 0, 15); // always use full range. comment out this line to get the previous behaviour.
    band = constrain(band, 0, 15);
    uint16_t colorIndex = band * 17;
    uint16_t barHeight  = map(fftResult[band], 0, 255, 0, rows); // do not subtract -1 from rows here
    if (barHeight > previousBarHeight[x]) previousBarHeight[x] = barHeight; //drive the peak up

    uint32_t ledColor = BLACK;
    for (int y=0; y < barHeight; y++) {
      if (SEGMENT.check1) //color_vertical / color bars toggle 
        colorIndex = map(y, 0, rows-1, 0, 255);

      ledColor = SEGMENT.color_from_palette(colorIndex, false, PALETTE_SOLID_WRAP, 0);
      SEGMENT.setPixelColorXY(x, rows-1 - y, ledColor);
    }
    if (previousBarHeight[x] > 0)
      SEGMENT.setPixelColorXY(x, rows - previousBarHeight[x], (SEGCOLOR(2) != BLACK) ? SEGCOLOR(2) : ledColor);

    if (rippleTime && previousBarHeight[x]>0) previousBarHeight[x]--;    //delay/ripple effect
  }

  return FRAMETIME;
} // mode_2DGEQ()
static const char _data_FX_MODE_2DGEQ[] PROGMEM = "GEQ@Fade speed,Ripple decay,# of bands,,,Color bars,,;!,,Peak Color;!;c1=255,c2=64,pal=11,ssim=0,2d,fr"; // Beatsin


/////////////////////////
//  ** 2D Funky plank  //
/////////////////////////
uint16_t mode_2DFunkyPlank(void) {              // Written by ??? Adapted by Will Tatam.
  if (!strip.isMatrix) return mode_static(); // not a 2D set-up

  const uint16_t cols = SEGMENT.virtualWidth();
  const uint16_t rows = SEGMENT.virtualHeight();

  int NUMB_BANDS = map(SEGMENT.custom1, 0, 255, 1, 16);
  int barWidth = (cols / NUMB_BANDS);
  int bandInc = 1;
  if (barWidth == 0) {
    // Matrix narrower than fft bands
    barWidth = 1;
    bandInc = (NUMB_BANDS / cols);
  }

  um_data_t *um_data;
  if (!usermods.getUMData(&um_data, USERMOD_ID_AUDIOREACTIVE)) {
    // add support for no audio
    um_data = simulateSound(SEGMENT.soundSim);
  }
  uint8_t *fftResult = (uint8_t*)um_data->u_data[2];

  if (SEGENV.call == 0) {
    SEGMENT.setUpLeds();
    SEGMENT.fill(BLACK);
  }

  uint8_t secondHand = micros()/(256-SEGMENT.speed)/500+1 % 64;
  if (SEGENV.aux0 != secondHand) {                        // Triggered millis timing.
    SEGENV.aux0 = secondHand;

    // display values of
    int b = 0;
    for (int band = 0; band < NUMB_BANDS; band += bandInc, b++) {
      int hue = fftResult[band % 16];
      int v = map(fftResult[band % 16], 0, 255, 10, 255);
      for (int w = 0; w < barWidth; w++) {
         int xpos = (barWidth * b) + w;
         SEGMENT.setPixelColorXY(xpos, 0, CHSV(hue, 255, v));
      }
    }

    // Update the display:
    for (int i = (rows - 1); i > 0; i--) {
      for (int j = (cols - 1); j >= 0; j--) {
        SEGMENT.setPixelColorXY(j, i, SEGMENT.getPixelColorXY(j, i-1));
      }
    }
  }

  return FRAMETIME;
} // mode_2DFunkyPlank
static const char _data_FX_MODE_2DFUNKYPLANK[] PROGMEM = "Funky Plank@Scroll speed,,# of bands;;;ssim=0,2d,fr"; // Beatsin


/////////////////////////
//     2D Akemi        //
/////////////////////////
static uint8_t akemi[] PROGMEM = {
  0,0,0,0,0,0,0,0,0,0,0,0,0,0,0,0,0,0,0,0,0,0,0,0,0,0,0,0,0,0,0,0,
  0,0,0,0,0,0,0,0,0,0,0,0,0,2,2,2,2,2,2,0,0,0,0,0,0,0,0,0,0,0,0,0,
  0,0,0,0,0,0,0,0,0,0,0,2,2,3,3,3,3,3,3,2,2,0,0,0,0,0,0,0,0,0,0,0,
  0,0,0,0,0,0,0,0,0,0,2,3,3,0,0,0,0,0,0,3,3,2,0,0,0,0,0,0,0,0,0,0,
  0,0,0,0,0,0,0,0,0,2,3,0,0,0,6,5,5,4,0,0,0,3,2,0,0,0,0,0,0,0,0,0,
  0,0,0,0,0,0,0,0,2,3,0,0,6,6,5,5,5,5,4,4,0,0,3,2,0,0,0,0,0,0,0,0,
  0,0,0,0,0,0,0,0,2,3,0,6,5,5,5,5,5,5,5,5,4,0,3,2,0,0,0,0,0,0,0,0,
  0,0,0,0,0,0,0,2,3,0,6,5,5,5,5,5,5,5,5,5,5,4,0,3,2,0,0,0,0,0,0,0,
  0,0,0,0,0,0,0,3,2,0,6,5,5,5,5,5,5,5,5,5,5,4,0,2,3,0,0,0,0,0,0,0,
  0,0,0,0,0,0,3,2,3,6,5,5,7,7,5,5,5,5,7,7,5,5,4,3,2,3,0,0,0,0,0,0,
  0,0,0,0,0,2,3,1,3,6,5,1,7,7,7,5,5,1,7,7,7,5,4,3,1,3,2,0,0,0,0,0,
  0,0,0,0,0,8,3,1,3,6,5,1,7,7,7,5,5,1,7,7,7,5,4,3,1,3,8,0,0,0,0,0,
  0,0,0,0,0,8,3,1,3,6,5,5,1,1,5,5,5,5,1,1,5,5,4,3,1,3,8,0,0,0,0,0,
  0,0,0,0,0,2,3,1,3,6,5,5,5,5,5,5,5,5,5,5,5,5,4,3,1,3,2,0,0,0,0,0,
  0,0,0,0,0,0,3,2,3,6,5,5,5,5,5,5,5,5,5,5,5,5,4,3,2,3,0,0,0,0,0,0,
  0,0,0,0,0,0,0,0,0,6,5,5,5,5,5,7,7,5,5,5,5,5,4,0,0,0,0,0,0,0,0,0,
  0,0,0,0,0,0,0,0,0,6,5,5,5,5,5,5,5,5,5,5,5,5,4,0,0,0,0,0,0,0,0,0,
  1,0,0,0,0,0,0,0,0,6,5,5,5,5,5,5,5,5,5,5,5,5,4,0,0,0,0,0,0,0,0,2,
  0,2,2,2,0,0,0,0,0,6,5,5,5,5,5,5,5,5,5,5,5,5,4,0,0,0,0,0,2,2,2,0,
  0,0,0,3,2,0,0,0,6,5,4,4,4,4,4,4,4,4,4,4,4,4,4,4,0,0,0,2,2,0,0,0,
  0,0,0,3,2,0,0,0,6,5,5,5,5,5,5,5,5,5,5,5,5,5,5,4,0,0,0,2,3,0,0,0,
  0,0,0,0,3,2,0,0,0,0,3,3,0,3,3,0,0,3,3,0,3,3,0,0,0,0,2,2,0,0,0,0,
  0,0,0,0,3,2,0,0,0,0,3,2,0,3,2,0,0,3,2,0,3,2,0,0,0,0,2,3,0,0,0,0,
  0,0,0,0,0,3,2,0,0,3,2,0,0,3,2,0,0,3,2,0,0,3,2,0,0,2,3,0,0,0,0,0,
  0,0,0,0,0,3,2,2,2,2,0,0,0,3,2,0,0,3,2,0,0,0,3,2,2,2,3,0,0,0,0,0,
  0,0,0,0,0,0,3,3,3,0,0,0,0,3,2,0,0,3,2,0,0,0,0,3,3,3,0,0,0,0,0,0,
  0,0,0,0,0,0,0,0,0,0,0,0,0,3,2,0,0,3,2,0,0,0,0,0,0,0,0,0,0,0,0,0,
  0,0,0,0,0,0,0,0,0,0,0,0,0,3,2,0,0,3,2,0,0,0,0,0,0,0,0,0,0,0,0,0,
  0,0,0,0,0,0,0,0,0,0,0,0,0,3,2,0,0,3,2,0,0,0,0,0,0,0,0,0,0,0,0,0,
  0,0,0,0,0,0,0,0,0,0,0,0,0,3,2,0,0,3,2,0,0,0,0,0,0,0,0,0,0,0,0,0,
  0,0,0,0,0,0,0,0,0,0,0,0,0,3,2,0,0,0,0,0,0,0,0,0,0,0,0,0,0,0,0,0,
  0,0,0,0,0,0,0,0,0,0,0,0,0,3,2,0,0,0,0,0,0,0,0,0,0,0,0,0,0,0,0,0
};

uint16_t mode_2DAkemi(void) {
  if (!strip.isMatrix) return mode_static(); // not a 2D set-up

  const uint16_t cols = SEGMENT.virtualWidth();
  const uint16_t rows = SEGMENT.virtualHeight();

  uint16_t counter = (strip.now * ((SEGMENT.speed >> 2) +2)) & 0xFFFF;
  counter = counter >> 8;

  const float lightFactor  = 0.15f;
  const float normalFactor = 0.4f;

  um_data_t *um_data;
  if (!usermods.getUMData(&um_data, USERMOD_ID_AUDIOREACTIVE)) {
    um_data = simulateSound(SEGMENT.soundSim);
  }
  uint8_t *fftResult = (uint8_t*)um_data->u_data[2];
  float base = fftResult[0]/255.0f;

  //draw and color Akemi
  for (int y=0; y < rows; y++) for (int x=0; x < cols; x++) {
    CRGB color;
    CRGB soundColor = ORANGE;
    CRGB faceColor  = SEGMENT.color_wheel(counter);
    CRGB armsAndLegsColor = SEGCOLOR(1) > 0 ? SEGCOLOR(1) : 0xFFE0A0; //default warmish white 0xABA8FF; //0xFF52e5;//
    uint8_t ak = pgm_read_byte_near(akemi + ((y * 32)/rows) * 32 + (x * 32)/cols); // akemi[(y * 32)/rows][(x * 32)/cols]
    switch (ak) {
      case 3: armsAndLegsColor.r *= lightFactor;  armsAndLegsColor.g *= lightFactor;  armsAndLegsColor.b *= lightFactor;  color = armsAndLegsColor; break; //light arms and legs 0x9B9B9B
      case 2: armsAndLegsColor.r *= normalFactor; armsAndLegsColor.g *= normalFactor; armsAndLegsColor.b *= normalFactor; color = armsAndLegsColor; break; //normal arms and legs 0x888888
      case 1: color = armsAndLegsColor; break; //dark arms and legs 0x686868
      case 6: faceColor.r *= lightFactor;  faceColor.g *= lightFactor;  faceColor.b *= lightFactor;  color=faceColor; break; //light face 0x31AAFF
      case 5: faceColor.r *= normalFactor; faceColor.g *= normalFactor; faceColor.b *= normalFactor; color=faceColor; break; //normal face 0x0094FF
      case 4: color = faceColor; break; //dark face 0x007DC6
      case 7: color = SEGCOLOR(2) > 0 ? SEGCOLOR(2) : 0xFFFFFF; break; //eyes and mouth default white
      case 8: if (base > 0.4) {soundColor.r *= base; soundColor.g *= base; soundColor.b *= base; color=soundColor;} else color = armsAndLegsColor; break;
      default: color = BLACK; break;
    }

    if (SEGMENT.intensity > 128 && fftResult && fftResult[0] > 128) { //dance if base is high
      SEGMENT.setPixelColorXY(x, 0, BLACK);
      SEGMENT.setPixelColorXY(x, y+1, color);
    } else
      SEGMENT.setPixelColorXY(x, y, color);
  }

  //add geq left and right
  if (um_data && fftResult) {
    for (int x=0; x < cols/8; x++) {
      uint16_t band = x * cols/8;
      band = constrain(band, 0, 15);
      uint16_t barHeight = map(fftResult[band], 0, 255, 0, 17*rows/32);
      CRGB color = SEGMENT.color_from_palette((band * 35), false, PALETTE_SOLID_WRAP, 0);

      for (int y=0; y < barHeight; y++) {
        SEGMENT.setPixelColorXY(x, rows/2-y, color);
        SEGMENT.setPixelColorXY(cols-1-x, rows/2-y, color);
      }
    }
  }

  return FRAMETIME;
} // mode_2DAkemi
static const char _data_FX_MODE_2DAKEMI[] PROGMEM = "Akemi@Color speed,Dance;Head palette,Arms & Legs,Eyes & Mouth;Face palette;ssim=0,2d,fr"; //beatsin
#endif // WLED_DISABLE_2D


//////////////////////////////////////////////////////////////////////////////////////////
// mode data
static const char _data_RESERVED[] PROGMEM = "RSVD";

// add (or replace reserved) effect mode and data into vector
// use id==255 to find unallocatd gaps (with "Reserved" data string)
// if vector size() is smaller than id (single) data is appended at the end (regardless of id)
void WS2812FX::addEffect(uint8_t id, mode_ptr mode_fn, const char *mode_name) {
  if (id == 255) { // find empty slot
    for (size_t i=1; i<_mode.size(); i++) if (_modeData[i] == _data_RESERVED) { id = i; break; }
  }
  if (id < _mode.size()) {
    if (_modeData[id] != _data_RESERVED) return; // do not overwrite alerady added effect
    _mode[id]     = mode_fn;
    _modeData[id] = mode_name;
  } else {
    _mode.push_back(mode_fn);
    _modeData.push_back(mode_name);
    if (_modeCount < _mode.size()) _modeCount++;
  }
}

void WS2812FX::setupEffectData() {
  // Solid must be first! (assuming vector is empty upon call to setup)
  _mode.push_back(&mode_static);
  _modeData.push_back(_data_FX_MODE_STATIC);
  // fill reserved word in case there will be any gaps in the array
  for (size_t i=1; i<_modeCount; i++) {
    _mode.push_back(&mode_static);
    _modeData.push_back(_data_RESERVED);
  }
  // now replace all pre-allocated effects
  // --- 1D non-audio effects ---
  addEffect(FX_MODE_BLINK, &mode_blink, _data_FX_MODE_BLINK);
  addEffect(FX_MODE_COLOR_WIPE, &mode_color_wipe, _data_FX_MODE_COLOR_WIPE);
  addEffect(FX_MODE_COLOR_WIPE_RANDOM, &mode_color_wipe_random, _data_FX_MODE_COLOR_WIPE_RANDOM);
  addEffect(FX_MODE_RANDOM_COLOR, &mode_random_color, _data_FX_MODE_RANDOM_COLOR);
  addEffect(FX_MODE_COLOR_SWEEP, &mode_color_sweep, _data_FX_MODE_COLOR_SWEEP);
  addEffect(FX_MODE_DYNAMIC, &mode_dynamic, _data_FX_MODE_DYNAMIC);
  addEffect(FX_MODE_RAINBOW, &mode_rainbow, _data_FX_MODE_RAINBOW);
  addEffect(FX_MODE_RAINBOW_CYCLE, &mode_rainbow_cycle, _data_FX_MODE_RAINBOW_CYCLE);
  addEffect(FX_MODE_SCAN, &mode_scan, _data_FX_MODE_SCAN);
  addEffect(FX_MODE_DUAL_SCAN, &mode_dual_scan, _data_FX_MODE_DUAL_SCAN);
  addEffect(FX_MODE_FADE, &mode_fade, _data_FX_MODE_FADE);
  addEffect(FX_MODE_THEATER_CHASE, &mode_theater_chase, _data_FX_MODE_THEATER_CHASE);
  addEffect(FX_MODE_THEATER_CHASE_RAINBOW, &mode_theater_chase_rainbow, _data_FX_MODE_THEATER_CHASE_RAINBOW);
  addEffect(FX_MODE_SAW, &mode_saw, _data_FX_MODE_SAW);
  addEffect(FX_MODE_TWINKLE, &mode_twinkle, _data_FX_MODE_TWINKLE);
  addEffect(FX_MODE_DISSOLVE, &mode_dissolve, _data_FX_MODE_DISSOLVE);
  addEffect(FX_MODE_DISSOLVE_RANDOM, &mode_dissolve_random, _data_FX_MODE_DISSOLVE_RANDOM);
  addEffect(FX_MODE_SPARKLE, &mode_sparkle, _data_FX_MODE_SPARKLE);
  addEffect(FX_MODE_FLASH_SPARKLE, &mode_flash_sparkle, _data_FX_MODE_FLASH_SPARKLE);
  addEffect(FX_MODE_HYPER_SPARKLE, &mode_hyper_sparkle, _data_FX_MODE_HYPER_SPARKLE);
  addEffect(FX_MODE_STROBE, &mode_strobe, _data_FX_MODE_STROBE);
  addEffect(FX_MODE_STROBE_RAINBOW, &mode_strobe_rainbow, _data_FX_MODE_STROBE_RAINBOW);
  addEffect(FX_MODE_MULTI_STROBE, &mode_multi_strobe, _data_FX_MODE_MULTI_STROBE);
  addEffect(FX_MODE_BLINK_RAINBOW, &mode_blink_rainbow, _data_FX_MODE_BLINK_RAINBOW);
  addEffect(FX_MODE_ANDROID, &mode_android, _data_FX_MODE_ANDROID);
  addEffect(FX_MODE_CHASE_COLOR, &mode_chase_color, _data_FX_MODE_CHASE_COLOR);
  addEffect(FX_MODE_CHASE_RANDOM, &mode_chase_random, _data_FX_MODE_CHASE_RANDOM);
  addEffect(FX_MODE_CHASE_RAINBOW, &mode_chase_rainbow, _data_FX_MODE_CHASE_RAINBOW);
  addEffect(FX_MODE_CHASE_FLASH, &mode_chase_flash, _data_FX_MODE_CHASE_FLASH);
  addEffect(FX_MODE_CHASE_FLASH_RANDOM, &mode_chase_flash_random, _data_FX_MODE_CHASE_FLASH_RANDOM);
  addEffect(FX_MODE_CHASE_RAINBOW_WHITE, &mode_chase_rainbow_white, _data_FX_MODE_CHASE_RAINBOW_WHITE);
  addEffect(FX_MODE_COLORFUL, &mode_colorful, _data_FX_MODE_COLORFUL);
  addEffect(FX_MODE_TRAFFIC_LIGHT, &mode_traffic_light, _data_FX_MODE_TRAFFIC_LIGHT);
  addEffect(FX_MODE_COLOR_SWEEP_RANDOM, &mode_color_sweep_random, _data_FX_MODE_COLOR_SWEEP_RANDOM);
  addEffect(FX_MODE_RUNNING_COLOR, &mode_running_color, _data_FX_MODE_RUNNING_COLOR);
  addEffect(FX_MODE_AURORA, &mode_aurora, _data_FX_MODE_AURORA);
  addEffect(FX_MODE_RUNNING_RANDOM, &mode_running_random, _data_FX_MODE_RUNNING_RANDOM);
  addEffect(FX_MODE_LARSON_SCANNER, &mode_larson_scanner, _data_FX_MODE_LARSON_SCANNER);
  addEffect(FX_MODE_COMET, &mode_comet, _data_FX_MODE_COMET);
  addEffect(FX_MODE_FIREWORKS, &mode_fireworks, _data_FX_MODE_FIREWORKS);
  addEffect(FX_MODE_RAIN, &mode_rain, _data_FX_MODE_RAIN);
  addEffect(FX_MODE_TETRIX, &mode_tetrix, _data_FX_MODE_TETRIX);
  addEffect(FX_MODE_FIRE_FLICKER, &mode_fire_flicker, _data_FX_MODE_FIRE_FLICKER);
  addEffect(FX_MODE_GRADIENT, &mode_gradient, _data_FX_MODE_GRADIENT);
  addEffect(FX_MODE_LOADING, &mode_loading, _data_FX_MODE_LOADING);
  addEffect(FX_MODE_WAVESINS, &mode_wavesins, _data_FX_MODE_WAVESINS);
  addEffect(FX_MODE_FAIRY, &mode_fairy, _data_FX_MODE_FAIRY);
  addEffect(FX_MODE_TWO_DOTS, &mode_two_dots, _data_FX_MODE_TWO_DOTS);
  addEffect(FX_MODE_FAIRYTWINKLE, &mode_fairytwinkle, _data_FX_MODE_FAIRYTWINKLE);
  addEffect(FX_MODE_RUNNING_DUAL, &mode_running_dual, _data_FX_MODE_RUNNING_DUAL);
  addEffect(FX_MODE_PERLINMOVE, &mode_perlinmove, _data_FX_MODE_PERLINMOVE);
  addEffect(FX_MODE_TRICOLOR_CHASE, &mode_tricolor_chase, _data_FX_MODE_TRICOLOR_CHASE);
  addEffect(FX_MODE_TRICOLOR_WIPE, &mode_tricolor_wipe, _data_FX_MODE_TRICOLOR_WIPE);
  addEffect(FX_MODE_TRICOLOR_FADE, &mode_tricolor_fade, _data_FX_MODE_TRICOLOR_FADE);
  addEffect(FX_MODE_BREATH, &mode_breath, _data_FX_MODE_BREATH);
  addEffect(FX_MODE_RUNNING_LIGHTS, &mode_running_lights, _data_FX_MODE_RUNNING_LIGHTS);
  addEffect(FX_MODE_LIGHTNING, &mode_lightning, _data_FX_MODE_LIGHTNING);
  addEffect(FX_MODE_ICU, &mode_icu, _data_FX_MODE_ICU);
  addEffect(FX_MODE_MULTI_COMET, &mode_multi_comet, _data_FX_MODE_MULTI_COMET);
  addEffect(FX_MODE_DUAL_LARSON_SCANNER, &mode_dual_larson_scanner, _data_FX_MODE_DUAL_LARSON_SCANNER);
  addEffect(FX_MODE_RANDOM_CHASE, &mode_random_chase, _data_FX_MODE_RANDOM_CHASE);
  addEffect(FX_MODE_OSCILLATE, &mode_oscillate, _data_FX_MODE_OSCILLATE);
  addEffect(FX_MODE_FIRE_2012, &mode_fire_2012, _data_FX_MODE_FIRE_2012);
  addEffect(FX_MODE_PRIDE_2015, &mode_pride_2015, _data_FX_MODE_PRIDE_2015);
  addEffect(FX_MODE_BPM, &mode_bpm, _data_FX_MODE_BPM);
  addEffect(FX_MODE_JUGGLE, &mode_juggle, _data_FX_MODE_JUGGLE);
  addEffect(FX_MODE_PALETTE, &mode_palette, _data_FX_MODE_PALETTE);
  addEffect(FX_MODE_COLORWAVES, &mode_colorwaves, _data_FX_MODE_COLORWAVES);
  addEffect(FX_MODE_FILLNOISE8, &mode_fillnoise8, _data_FX_MODE_FILLNOISE8);
  addEffect(FX_MODE_NOISE16_1, &mode_noise16_1, _data_FX_MODE_NOISE16_1);
  addEffect(FX_MODE_NOISE16_2, &mode_noise16_2, _data_FX_MODE_NOISE16_2);
  addEffect(FX_MODE_NOISE16_3, &mode_noise16_3, _data_FX_MODE_NOISE16_3);
  addEffect(FX_MODE_NOISE16_4, &mode_noise16_4, _data_FX_MODE_NOISE16_4);
  addEffect(FX_MODE_COLORTWINKLE, &mode_colortwinkle, _data_FX_MODE_COLORTWINKLE);
  addEffect(FX_MODE_LAKE, &mode_lake, _data_FX_MODE_LAKE);
  addEffect(FX_MODE_METEOR, &mode_meteor, _data_FX_MODE_METEOR);
  addEffect(FX_MODE_METEOR_SMOOTH, &mode_meteor_smooth, _data_FX_MODE_METEOR_SMOOTH);
  addEffect(FX_MODE_RAILWAY, &mode_railway, _data_FX_MODE_RAILWAY);
  addEffect(FX_MODE_RIPPLE, &mode_ripple, _data_FX_MODE_RIPPLE);
  addEffect(FX_MODE_TWINKLEFOX, &mode_twinklefox, _data_FX_MODE_TWINKLEFOX);
  addEffect(FX_MODE_TWINKLECAT, &mode_twinklecat, _data_FX_MODE_TWINKLECAT);
  addEffect(FX_MODE_HALLOWEEN_EYES, &mode_halloween_eyes, _data_FX_MODE_HALLOWEEN_EYES);
  addEffect(FX_MODE_STATIC_PATTERN, &mode_static_pattern, _data_FX_MODE_STATIC_PATTERN);
  addEffect(FX_MODE_TRI_STATIC_PATTERN, &mode_tri_static_pattern, _data_FX_MODE_TRI_STATIC_PATTERN);
  addEffect(FX_MODE_SPOTS, &mode_spots, _data_FX_MODE_SPOTS);
  addEffect(FX_MODE_SPOTS_FADE, &mode_spots_fade, _data_FX_MODE_SPOTS_FADE);
  addEffect(FX_MODE_GLITTER, &mode_glitter, _data_FX_MODE_GLITTER);
  addEffect(FX_MODE_CANDLE, &mode_candle, _data_FX_MODE_CANDLE);
  addEffect(FX_MODE_STARBURST, &mode_starburst, _data_FX_MODE_STARBURST);
  addEffect(FX_MODE_EXPLODING_FIREWORKS, &mode_exploding_fireworks, _data_FX_MODE_EXPLODING_FIREWORKS);
  addEffect(FX_MODE_BOUNCINGBALLS, &mode_bouncing_balls, _data_FX_MODE_BOUNCINGBALLS);
  addEffect(FX_MODE_SINELON, &mode_sinelon, _data_FX_MODE_SINELON);
  addEffect(FX_MODE_SINELON_DUAL, &mode_sinelon_dual, _data_FX_MODE_SINELON_DUAL);
  addEffect(FX_MODE_SINELON_RAINBOW, &mode_sinelon_rainbow, _data_FX_MODE_SINELON_RAINBOW);
  addEffect(FX_MODE_POPCORN, &mode_popcorn, _data_FX_MODE_POPCORN);
  addEffect(FX_MODE_DRIP, &mode_drip, _data_FX_MODE_DRIP);
  addEffect(FX_MODE_PLASMA, &mode_plasma, _data_FX_MODE_PLASMA);
  addEffect(FX_MODE_PERCENT, &mode_percent, _data_FX_MODE_PERCENT);
  addEffect(FX_MODE_RIPPLE_RAINBOW, &mode_ripple_rainbow, _data_FX_MODE_RIPPLE_RAINBOW);
  addEffect(FX_MODE_HEARTBEAT, &mode_heartbeat, _data_FX_MODE_HEARTBEAT);
  addEffect(FX_MODE_PACIFICA, &mode_pacifica, _data_FX_MODE_PACIFICA);
  addEffect(FX_MODE_CANDLE_MULTI, &mode_candle_multi, _data_FX_MODE_CANDLE_MULTI);
  addEffect(FX_MODE_SOLID_GLITTER, &mode_solid_glitter, _data_FX_MODE_SOLID_GLITTER);
  addEffect(FX_MODE_SUNRISE, &mode_sunrise, _data_FX_MODE_SUNRISE);
  addEffect(FX_MODE_PHASED, &mode_phased, _data_FX_MODE_PHASED);
  addEffect(FX_MODE_TWINKLEUP, &mode_twinkleup, _data_FX_MODE_TWINKLEUP);
  addEffect(FX_MODE_NOISEPAL, &mode_noisepal, _data_FX_MODE_NOISEPAL);
  addEffect(FX_MODE_SINEWAVE, &mode_sinewave, _data_FX_MODE_SINEWAVE);
  addEffect(FX_MODE_PHASEDNOISE, &mode_phased_noise, _data_FX_MODE_PHASEDNOISE);
  addEffect(FX_MODE_FLOW, &mode_flow, _data_FX_MODE_FLOW);
  addEffect(FX_MODE_CHUNCHUN, &mode_chunchun, _data_FX_MODE_CHUNCHUN);
  addEffect(FX_MODE_DANCING_SHADOWS, &mode_dancing_shadows, _data_FX_MODE_DANCING_SHADOWS);
  addEffect(FX_MODE_WASHING_MACHINE, &mode_washing_machine, _data_FX_MODE_WASHING_MACHINE);
  addEffect(FX_MODE_FLOWSTRIPE, &mode_FlowStripe, _data_FX_MODE_FLOWSTRIPE);
  addEffect(FX_MODE_BLENDS, &mode_blends, _data_FX_MODE_BLENDS);
  addEffect(FX_MODE_TV_SIMULATOR, &mode_tv_simulator, _data_FX_MODE_TV_SIMULATOR);
  addEffect(FX_MODE_DYNAMIC_SMOOTH, &mode_dynamic_smooth, _data_FX_MODE_DYNAMIC_SMOOTH);

  // --- 2D non-audio effects ---
#ifndef WLED_DISABLE_2D
  addEffect(FX_MODE_2DSPACESHIPS, &mode_2Dspaceships, _data_FX_MODE_2DSPACESHIPS);
  addEffect(FX_MODE_2DCRAZYBEES, &mode_2Dcrazybees, _data_FX_MODE_2DCRAZYBEES);
  addEffect(FX_MODE_2DGHOSTRIDER, &mode_2Dghostrider, _data_FX_MODE_2DGHOSTRIDER);
  addEffect(FX_MODE_2DBLOBS, &mode_2Dfloatingblobs, _data_FX_MODE_2DBLOBS);
  addEffect(FX_MODE_2DSCROLLTEXT, &mode_2Dscrollingtext, _data_FX_MODE_2DSCROLLTEXT);
  addEffect(FX_MODE_2DDRIFTROSE, &mode_2Ddriftrose, _data_FX_MODE_2DDRIFTROSE);
  addEffect(FX_MODE_2DBLACKHOLE, &mode_2DBlackHole, _data_FX_MODE_2DBLACKHOLE);
  addEffect(FX_MODE_2DDNASPIRAL, &mode_2DDNASpiral, _data_FX_MODE_2DDNASPIRAL);
  addEffect(FX_MODE_2DHIPHOTIC, &mode_2DHiphotic, _data_FX_MODE_2DHIPHOTIC);
  addEffect(FX_MODE_2DPLASMABALL, &mode_2DPlasmaball, _data_FX_MODE_2DPLASMABALL);
  addEffect(FX_MODE_2DSINDOTS, &mode_2DSindots, _data_FX_MODE_2DSINDOTS);
  addEffect(FX_MODE_2DFRIZZLES, &mode_2DFrizzles, _data_FX_MODE_2DFRIZZLES);
  addEffect(FX_MODE_2DLISSAJOUS, &mode_2DLissajous, _data_FX_MODE_2DLISSAJOUS);
  addEffect(FX_MODE_2DPOLARLIGHTS, &mode_2DPolarLights, _data_FX_MODE_2DPOLARLIGHTS);
  addEffect(FX_MODE_2DTARTAN, &mode_2Dtartan, _data_FX_MODE_2DTARTAN);
  addEffect(FX_MODE_2DGAMEOFLIFE, &mode_2Dgameoflife, _data_FX_MODE_2DGAMEOFLIFE);
  addEffect(FX_MODE_2DJULIA, &mode_2DJulia, _data_FX_MODE_2DJULIA);
  addEffect(FX_MODE_2DCOLOREDBURSTS, &mode_2DColoredBursts, _data_FX_MODE_2DCOLOREDBURSTS);
  addEffect(FX_MODE_2DSUNRADIATION, &mode_2DSunradiation, _data_FX_MODE_2DSUNRADIATION);
  addEffect(FX_MODE_2DNOISE, &mode_2Dnoise, _data_FX_MODE_2DNOISE);
  addEffect(FX_MODE_2DFIRENOISE, &mode_2Dfirenoise, _data_FX_MODE_2DFIRENOISE);
  addEffect(FX_MODE_2DSQUAREDSWIRL, &mode_2Dsquaredswirl, _data_FX_MODE_2DSQUAREDSWIRL);
  addEffect(FX_MODE_2DDNA, &mode_2Ddna, _data_FX_MODE_2DDNA);
  addEffect(FX_MODE_2DMATRIX, &mode_2Dmatrix, _data_FX_MODE_2DMATRIX);
  addEffect(FX_MODE_2DMETABALLS, &mode_2Dmetaballs, _data_FX_MODE_2DMETABALLS);
  addEffect(FX_MODE_2DPULSER, &mode_2DPulser, _data_FX_MODE_2DPULSER);
  addEffect(FX_MODE_2DDRIFT, &mode_2DDrift, _data_FX_MODE_2DDRIFT);
  // --- 2D audio effects ---
  addEffect(FX_MODE_2DWAVERLY, &mode_2DWaverly, _data_FX_MODE_2DWAVERLY);
  addEffect(FX_MODE_2DSWIRL, &mode_2DSwirl, _data_FX_MODE_2DSWIRL);
  addEffect(FX_MODE_2DAKEMI, &mode_2DAkemi, _data_FX_MODE_2DAKEMI);
  addEffect(FX_MODE_2DGEQ, &mode_2DGEQ, _data_FX_MODE_2DGEQ);
  addEffect(FX_MODE_2DFUNKYPLANK, &mode_2DFunkyPlank, _data_FX_MODE_2DFUNKYPLANK);
#endif // WLED_DISABLE_2D

  // --- 1D audio effects ---
  addEffect(FX_MODE_PIXELWAVE, &mode_pixelwave, _data_FX_MODE_PIXELWAVE);
  addEffect(FX_MODE_JUGGLES, &mode_juggles, _data_FX_MODE_JUGGLES);
  addEffect(FX_MODE_MATRIPIX, &mode_matripix, _data_FX_MODE_MATRIPIX);
  addEffect(FX_MODE_GRAVIMETER, &mode_gravimeter, _data_FX_MODE_GRAVIMETER);
  addEffect(FX_MODE_PLASMOID, &mode_plasmoid, _data_FX_MODE_PLASMOID);
  addEffect(FX_MODE_PUDDLES, &mode_puddles, _data_FX_MODE_PUDDLES);
  addEffect(FX_MODE_MIDNOISE, &mode_midnoise, _data_FX_MODE_MIDNOISE);
  addEffect(FX_MODE_NOISEMETER, &mode_noisemeter, _data_FX_MODE_NOISEMETER);
  addEffect(FX_MODE_NOISEFIRE, &mode_noisefire, _data_FX_MODE_NOISEFIRE);
  addEffect(FX_MODE_PUDDLEPEAK, &mode_puddlepeak, _data_FX_MODE_PUDDLEPEAK);
  addEffect(FX_MODE_RIPPLEPEAK, &mode_ripplepeak, _data_FX_MODE_RIPPLEPEAK);
  addEffect(FX_MODE_GRAVCENTER, &mode_gravcenter, _data_FX_MODE_GRAVCENTER);
  addEffect(FX_MODE_GRAVCENTRIC, &mode_gravcentric, _data_FX_MODE_GRAVCENTRIC);
  addEffect(FX_MODE_PIXELS, &mode_pixels, _data_FX_MODE_PIXELS);
  addEffect(FX_MODE_FREQWAVE, &mode_freqwave, _data_FX_MODE_FREQWAVE);
  addEffect(FX_MODE_FREQMATRIX, &mode_freqmatrix, _data_FX_MODE_FREQMATRIX);
  addEffect(FX_MODE_WATERFALL, &mode_waterfall, _data_FX_MODE_WATERFALL);
  addEffect(FX_MODE_FREQPIXELS, &mode_freqpixels, _data_FX_MODE_FREQPIXELS);
  addEffect(FX_MODE_NOISEMOVE, &mode_noisemove, _data_FX_MODE_NOISEMOVE);
  addEffect(FX_MODE_FREQMAP, &mode_freqmap, _data_FX_MODE_FREQMAP);
  addEffect(FX_MODE_GRAVFREQ, &mode_gravfreq, _data_FX_MODE_GRAVFREQ);
  addEffect(FX_MODE_DJLIGHT, &mode_DJLight, _data_FX_MODE_DJLIGHT);
  addEffect(FX_MODE_BLURZ, &mode_blurz, _data_FX_MODE_BLURZ);
  addEffect(FX_MODE_ROCKTAVES, &mode_rocktaves, _data_FX_MODE_ROCKTAVES);
}<|MERGE_RESOLUTION|>--- conflicted
+++ resolved
@@ -1982,11 +1982,7 @@
           uint8_t cool = random8((((20 + SEGMENT.speed/3) * 16) / SEGLEN)+2);
           uint8_t minTemp = 0;
           if (i<ignition) {
-<<<<<<< HEAD
-            cool /= (ignition-i)/3 + 1;     // ignition area cools slower
-=======
             //cool /= (ignition-i)/3 + 1;     // ignition area cools slower
->>>>>>> 51a2fa47
             minTemp = (ignition-i)/4 + 16;  // and should not become black
           }
           uint8_t temp = qsub8(heat[i], cool);
