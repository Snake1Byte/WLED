/*
  WS2812FX.cpp contains all effect methods
  Harm Aldick - 2016
  www.aldick.org
  LICENSE
  The MIT License (MIT)
  Copyright (c) 2016  Harm Aldick
  Permission is hereby granted, free of charge, to any person obtaining a copy
  of this software and associated documentation files (the "Software"), to deal
  in the Software without restriction, including without limitation the rights
  to use, copy, modify, merge, publish, distribute, sublicense, and/or sell
  copies of the Software, and to permit persons to whom the Software is
  furnished to do so, subject to the following conditions:
  The above copyright notice and this permission notice shall be included in
  all copies or substantial portions of the Software.
  THE SOFTWARE IS PROVIDED "AS IS", WITHOUT WARRANTY OF ANY KIND, EXPRESS OR
  IMPLIED, INCLUDING BUT NOT LIMITED TO THE WARRANTIES OF MERCHANTABILITY,
  FITNESS FOR A PARTICULAR PURPOSE AND NONINFRINGEMENT. IN NO EVENT SHALL THE
  AUTHORS OR COPYRIGHT HOLDERS BE LIABLE FOR ANY CLAIM, DAMAGES OR OTHER
  LIABILITY, WHETHER IN AN ACTION OF CONTRACT, TORT OR OTHERWISE, ARISING FROM,
  OUT OF OR IN CONNECTION WITH THE SOFTWARE OR THE USE OR OTHER DEALINGS IN
  THE SOFTWARE.

  Modified heavily for WLED
*/

#include "FX.h"
#include "wled.h"
#include "fcn_declare.h"

#define IBN 5100
#define PALETTE_SOLID_WRAP (strip.paletteBlend == 1 || strip.paletteBlend == 3)

// effect utility functions
uint8_t sin_gap(uint16_t in) {
  if (in & 0x100) return 0;
  return sin8(in + 192); // correct phase shift of sine so that it starts and stops at 0
}

uint16_t triwave16(uint16_t in) {
  if (in < 0x8000) return in *2;
  return 0xFFFF - (in - 0x8000)*2;
}

/*
 * Generates a tristate square wave w/ attac & decay 
 * @param x input value 0-255
 * @param pulsewidth 0-127 
 * @param attdec attac & decay, max. pulsewidth / 2
 * @returns signed waveform value
 */
int8_t tristate_square8(uint8_t x, uint8_t pulsewidth, uint8_t attdec) {
  int8_t a = 127;
  if (x > 127) {
    a = -127;
    x -= 127;
  }

  if (x < attdec) { //inc to max
    return (int16_t) x * a / attdec;
  }
  else if (x < pulsewidth - attdec) { //max
    return a;
  }  
  else if (x < pulsewidth) { //dec to 0
    return (int16_t) (pulsewidth - x) * a / attdec;
  }
  return 0;
}

// effect functions

/*
 * No blinking. Just plain old static light.
 */
uint16_t mode_static(void) {
  SEGMENT.fill(SEGCOLOR(0));
  return 350;
}
static const char _data_FX_MODE_STATIC[] PROGMEM = "Solid";


/*
 * Blink/strobe function
 * Alternate between color1 and color2
 * if(strobe == true) then create a strobe effect
 */
uint16_t blink(uint32_t color1, uint32_t color2, bool strobe, bool do_palette) {
  uint32_t cycleTime = (255 - SEGMENT.speed)*20;
  uint32_t onTime = FRAMETIME;
  if (!strobe) onTime += ((cycleTime * SEGMENT.intensity) >> 8);
  cycleTime += FRAMETIME*2;
  uint32_t it = strip.now / cycleTime;
  uint32_t rem = strip.now % cycleTime;
  
  bool on = false;
  if (it != SEGENV.step //new iteration, force on state for one frame, even if set time is too brief
      || rem <= onTime) { 
    on = true;
  }
  
  SEGENV.step = it; //save previous iteration

  uint32_t color = on ? color1 : color2;
  if (color == color1 && do_palette)
  {
    for (int i = 0; i < SEGLEN; i++) {
      SEGMENT.setPixelColor(i, SEGMENT.color_from_palette(i, true, PALETTE_SOLID_WRAP, 0));
    }
  } else SEGMENT.fill(color);

  return FRAMETIME;
}


/*
 * Normal blinking. Intensity sets duty cycle.
 */
uint16_t mode_blink(void) {
  return blink(SEGCOLOR(0), SEGCOLOR(1), false, true);
}
static const char _data_FX_MODE_BLINK[] PROGMEM = "Blink@!,Duty cycle;!,!,;!;1d";


/*
 * Classic Blink effect. Cycling through the rainbow.
 */
uint16_t mode_blink_rainbow(void) {
  return blink(SEGMENT.color_wheel(SEGENV.call & 0xFF), SEGCOLOR(1), false, false);
}
static const char _data_FX_MODE_BLINK_RAINBOW[] PROGMEM = "Blink Rainbow@Frequency,Blink duration;!,!,;!;1d";


/*
 * Classic Strobe effect.
 */
uint16_t mode_strobe(void) {
  return blink(SEGCOLOR(0), SEGCOLOR(1), true, true);
}
static const char _data_FX_MODE_STROBE[] PROGMEM = "Strobe@!,;!,!,;!;1d";


/*
 * Classic Strobe effect. Cycling through the rainbow.
 */
uint16_t mode_strobe_rainbow(void) {
  return blink(SEGMENT.color_wheel(SEGENV.call & 0xFF), SEGCOLOR(1), true, false);
}
static const char _data_FX_MODE_STROBE_RAINBOW[] PROGMEM = "Strobe Rainbow@!,;,!,;!;1d";


/*
 * Color wipe function
 * LEDs are turned on (color1) in sequence, then turned off (color2) in sequence.
 * if (bool rev == true) then LEDs are turned off in reverse order
 */
uint16_t color_wipe(bool rev, bool useRandomColors) {
  uint32_t cycleTime = 750 + (255 - SEGMENT.speed)*150;
  uint32_t perc = strip.now % cycleTime;
  uint16_t prog = (perc * 65535) / cycleTime;
  bool back = (prog > 32767);
  if (back) {
    prog -= 32767;
    if (SEGENV.step == 0) SEGENV.step = 1;
  } else {
    if (SEGENV.step == 2) SEGENV.step = 3; //trigger color change
  }

  if (useRandomColors) {
    if (SEGENV.call == 0) {
      SEGENV.aux0 = random8();
      SEGENV.step = 3;
    }
    if (SEGENV.step == 1) { //if flag set, change to new random color
      SEGENV.aux1 = SEGMENT.get_random_wheel_index(SEGENV.aux0);
      SEGENV.step = 2;
    }
    if (SEGENV.step == 3) {
      SEGENV.aux0 = SEGMENT.get_random_wheel_index(SEGENV.aux1);
      SEGENV.step = 0;
    }
  }

  uint16_t ledIndex = (prog * SEGLEN) >> 15;
  uint16_t rem = 0;
  rem = (prog * SEGLEN) * 2; //mod 0xFFFF
  rem /= (SEGMENT.intensity +1);
  if (rem > 255) rem = 255;

  uint32_t col1 = useRandomColors? SEGMENT.color_wheel(SEGENV.aux1) : SEGCOLOR(1);
  for (int i = 0; i < SEGLEN; i++)
  {
    uint16_t index = (rev && back)? SEGLEN -1 -i : i;
    uint32_t col0 = useRandomColors? SEGMENT.color_wheel(SEGENV.aux0) : SEGMENT.color_from_palette(index, true, PALETTE_SOLID_WRAP, 0);
    
    if (i < ledIndex) 
    {
      SEGMENT.setPixelColor(index, back? col1 : col0);
    } else
    {
      SEGMENT.setPixelColor(index, back? col0 : col1);
      if (i == ledIndex) SEGMENT.setPixelColor(index, color_blend(back? col0 : col1, back? col1 : col0, rem));
    }
  } 
  return FRAMETIME;
}


/*
 * Lights all LEDs one after another.
 */
uint16_t mode_color_wipe(void) {
  return color_wipe(false, false);
}
static const char _data_FX_MODE_COLOR_WIPE[] PROGMEM = "Wipe@!,!;!,!,;!;1d";


/*
 * Lights all LEDs one after another. Turns off opposite
 */
uint16_t mode_color_sweep(void) {
  return color_wipe(true, false);
}
static const char _data_FX_MODE_COLOR_SWEEP[] PROGMEM = "Sweep@!,!;!,!,;!;1d";


/*
 * Turns all LEDs after each other to a random color.
 * Then starts over with another color.
 */
uint16_t mode_color_wipe_random(void) {
  return color_wipe(false, true);
}
static const char _data_FX_MODE_COLOR_WIPE_RANDOM[] PROGMEM = "Wipe Random@!,;1,2,3;!;1d";


/*
 * Random color introduced alternating from start and end of strip.
 */
uint16_t mode_color_sweep_random(void) {
  return color_wipe(true, true);
}
static const char _data_FX_MODE_COLOR_SWEEP_RANDOM[] PROGMEM = "Sweep Random";


/*
 * Lights all LEDs in one random color up. Then switches them
 * to the next random color.
 */
uint16_t mode_random_color(void) {
  uint32_t cycleTime = 200 + (255 - SEGMENT.speed)*50;
  uint32_t it = strip.now / cycleTime;
  uint32_t rem = strip.now % cycleTime;
  uint16_t fadedur = (cycleTime * SEGMENT.intensity) >> 8;

  uint32_t fade = 255;
  if (fadedur) {
    fade = (rem * 255) / fadedur;
    if (fade > 255) fade = 255;
  }

  if (SEGENV.call == 0) {
    SEGENV.aux0 = random8();
    SEGENV.step = 2;
  }
  if (it != SEGENV.step) //new color
  {
    SEGENV.aux1 = SEGENV.aux0;
    SEGENV.aux0 = SEGMENT.get_random_wheel_index(SEGENV.aux0); //aux0 will store our random color wheel index
    SEGENV.step = it;
  }

  SEGMENT.fill(color_blend(SEGMENT.color_wheel(SEGENV.aux1), SEGMENT.color_wheel(SEGENV.aux0), fade));
  return FRAMETIME;
}
static const char _data_FX_MODE_RANDOM_COLOR[] PROGMEM = "Random Colors@!,Fade time;1,2,3;!;1d";


/*
 * Lights every LED in a random color. Changes all LED at the same time
 * to new random colors.
 */
uint16_t dynamic(boolean smooth=false) {
  if (!SEGENV.allocateData(SEGLEN)) return mode_static(); //allocation failed
  
  if(SEGENV.call == 0) {
    for (int i = 0; i < SEGLEN; i++) SEGENV.data[i] = random8();
  }

  uint32_t cycleTime = 50 + (255 - SEGMENT.speed)*15;
  uint32_t it = strip.now / cycleTime;
  if (it != SEGENV.step && SEGMENT.speed != 0) //new color
  {
    for (int i = 0; i < SEGLEN; i++) {
      if (random8() <= SEGMENT.intensity) SEGENV.data[i] = random8();
    }
    SEGENV.step = it;
  }
  
  if (smooth) {
    for (int i = 0; i < SEGLEN; i++) {
      SEGMENT.blendPixelColor(i, SEGMENT.color_wheel(SEGENV.data[i]),16); // TODO
    }
  } else {
    for (int i = 0; i < SEGLEN; i++) {
      SEGMENT.setPixelColor(i, SEGMENT.color_wheel(SEGENV.data[i]));
    }
  } 
  return FRAMETIME;
}


/*
 * Original effect "Dynamic"
 */
uint16_t mode_dynamic(void) {
  return dynamic(false);
}
static const char _data_FX_MODE_DYNAMIC[] PROGMEM = "Dynamic@!,!;1,2,3;!;1d";


/*
 * effect "Dynamic" with smoth color-fading
 */
uint16_t mode_dynamic_smooth(void) {
  return dynamic(true);
 }
static const char _data_FX_MODE_DYNAMIC_SMOOTH[] PROGMEM = "Dynamic Smooth";


/*
 * Does the "standby-breathing" of well known i-Devices.
 */
uint16_t mode_breath(void) {
  uint16_t var = 0;
  uint16_t counter = (strip.now * ((SEGMENT.speed >> 3) +10));
  counter = (counter >> 2) + (counter >> 4); //0-16384 + 0-2048
  if (counter < 16384) {
    if (counter > 8192) counter = 8192 - (counter - 8192);
    var = sin16(counter) / 103; //close to parabolic in range 0-8192, max val. 23170
  }
  
  uint8_t lum = 30 + var;
  for (int i = 0; i < SEGLEN; i++) {
    SEGMENT.setPixelColor(i, color_blend(SEGCOLOR(1), SEGMENT.color_from_palette(i, true, PALETTE_SOLID_WRAP, 0), lum));
  }

  return FRAMETIME;
}
static const char _data_FX_MODE_BREATH[] PROGMEM = "Breathe@!,;!,!;!;1d";


/*
 * Fades the LEDs between two colors
 */
uint16_t mode_fade(void) {
  uint16_t counter = (strip.now * ((SEGMENT.speed >> 3) +10));
  uint8_t lum = triwave16(counter) >> 8;

  for (int i = 0; i < SEGLEN; i++) {
    SEGMENT.setPixelColor(i, color_blend(SEGCOLOR(1), SEGMENT.color_from_palette(i, true, PALETTE_SOLID_WRAP, 0), lum));
  }

  return FRAMETIME;
}
static const char _data_FX_MODE_FADE[] PROGMEM = "Fade@!,;!,!,;!;1d";


/*
 * Scan mode parent function
 */
uint16_t scan(bool dual)
{
  uint32_t cycleTime = 750 + (255 - SEGMENT.speed)*150;
  uint32_t perc = strip.now % cycleTime;
  uint16_t prog = (perc * 65535) / cycleTime;
  uint16_t size = 1 + ((SEGMENT.intensity * SEGLEN) >> 9);
  uint16_t ledIndex = (prog * ((SEGLEN *2) - size *2)) >> 16;

  SEGMENT.fill(SEGCOLOR(1));

  int led_offset = ledIndex - (SEGLEN - size);
  led_offset = abs(led_offset);

  if (dual) {
    for (int j = led_offset; j < led_offset + size; j++) {
      uint16_t i2 = SEGLEN -1 -j;
      SEGMENT.setPixelColor(i2, SEGMENT.color_from_palette(i2, true, PALETTE_SOLID_WRAP, (SEGCOLOR(2))? 2:0));
    }
  }

  for (int j = led_offset; j < led_offset + size; j++) {
    SEGMENT.setPixelColor(j, SEGMENT.color_from_palette(j, true, PALETTE_SOLID_WRAP, 0));
  }

  return FRAMETIME;
}


/*
 * Runs a single pixel back and forth.
 */
uint16_t mode_scan(void) {
  return scan(false);
}
static const char _data_FX_MODE_SCAN[] PROGMEM = "Scan@!,# of dots;!,!,!;!;1d";


/*
 * Runs two pixel back and forth in opposite directions.
 */
uint16_t mode_dual_scan(void) {
  return scan(true);
}
static const char _data_FX_MODE_DUAL_SCAN[] PROGMEM = "Scan Dual@!,# of dots;!,!,!;!;1d";


/*
 * Cycles all LEDs at once through a rainbow.
 */
uint16_t mode_rainbow(void) {
  uint16_t counter = (strip.now * ((SEGMENT.speed >> 2) +2)) & 0xFFFF;
  counter = counter >> 8;

  if (SEGMENT.intensity < 128){
    SEGMENT.fill(color_blend(SEGMENT.color_wheel(counter),WHITE,128-SEGMENT.intensity));
  } else {
    SEGMENT.fill(SEGMENT.color_wheel(counter));
  }

  return FRAMETIME;
}
static const char _data_FX_MODE_RAINBOW[] PROGMEM = "Colorloop@!,Saturation;1,2,3;!;1d";


/*
 * Cycles a rainbow over the entire string of LEDs.
 */
uint16_t mode_rainbow_cycle(void) {
  uint16_t counter = (strip.now * ((SEGMENT.speed >> 2) +2)) & 0xFFFF;
  counter = counter >> 8;
  
  for (int i = 0; i < SEGLEN; i++) {
    //intensity/29 = 0 (1/16) 1 (1/8) 2 (1/4) 3 (1/2) 4 (1) 5 (2) 6 (4) 7 (8) 8 (16)
    uint8_t index = (i * (16 << (SEGMENT.intensity /29)) / SEGLEN) + counter;
    SEGMENT.setPixelColor(i, SEGMENT.color_wheel(index));
  }

  return FRAMETIME;
}
static const char _data_FX_MODE_RAINBOW_CYCLE[] PROGMEM = "Rainbow@!,Size;1,2,3;!;1d";


/*
 * Alternating pixels running function.
 */
uint16_t running(uint32_t color1, uint32_t color2, bool theatre = false) {
  uint8_t width = (theatre ? 3 : 1) + (SEGMENT.intensity >> 4);  // window
  uint32_t cycleTime = 50 + (255 - SEGMENT.speed);
  uint32_t it = strip.now / cycleTime;
  bool usePalette = color1 == SEGCOLOR(0);
  
  for (int i = 0; i < SEGLEN; i++) {
    uint32_t col = color2;
    if (usePalette) color1 = SEGMENT.color_from_palette(i, true, PALETTE_SOLID_WRAP, 0);
    if (theatre) {
      if ((i % width) == SEGENV.aux0) col = color1;
    } else {
      int8_t pos = (i % (width<<1));
      if ((pos < SEGENV.aux0-width) || ((pos >= SEGENV.aux0) && (pos < SEGENV.aux0+width))) col = color1;
    }
    SEGMENT.setPixelColor(i,col);
  }

  if (it != SEGENV.step) {
    SEGENV.aux0 = (SEGENV.aux0 +1) % (theatre ? width : (width<<1));
    SEGENV.step = it;
  }
  return FRAMETIME;
}


/*
 * Theatre-style crawling lights.
 * Inspired by the Adafruit examples.
 */
uint16_t mode_theater_chase(void) {
  return running(SEGCOLOR(0), SEGCOLOR(1), true);
}
static const char _data_FX_MODE_THEATER_CHASE[] PROGMEM = "Theater@!,Gap size;!,!,;!;1d";


/*
 * Theatre-style crawling lights with rainbow effect.
 * Inspired by the Adafruit examples.
 */
uint16_t mode_theater_chase_rainbow(void) {
  return running(SEGMENT.color_wheel(SEGENV.step), SEGCOLOR(1), true);
}
static const char _data_FX_MODE_THEATER_CHASE_RAINBOW[] PROGMEM = "Theater Rainbow@!,Gap size;1,2,3;!;1d";


/*
 * Running lights effect with smooth sine transition base.
 */
uint16_t running_base(bool saw, bool dual=false) {
  uint8_t x_scale = SEGMENT.intensity >> 2;
  uint32_t counter = (strip.now * SEGMENT.speed) >> 9;

  for (int i = 0; i < SEGLEN; i++) {
    uint16_t a = i*x_scale - counter;
    if (saw) {
      a &= 0xFF;
      if (a < 16)
      {
        a = 192 + a*8;
      } else {
        a = map(a,16,255,64,192);
      }
      a = 255 - a;
    }
    uint8_t s = dual ? sin_gap(a) : sin8(a);
    uint32_t ca = color_blend(SEGCOLOR(1), SEGMENT.color_from_palette(i, true, PALETTE_SOLID_WRAP, 0), s);
    if (dual) {
      uint16_t b = (SEGLEN-1-i)*x_scale - counter;
      uint8_t t = sin_gap(b);
      uint32_t cb = color_blend(SEGCOLOR(1), SEGMENT.color_from_palette(i, true, PALETTE_SOLID_WRAP, 2), t);
      ca = color_blend(ca, cb, 127);
    }
    SEGMENT.setPixelColor(i, ca);
  }
  return FRAMETIME;
}


/*
 * Running lights in opposite directions.
 * Idea: Make the gap width controllable with a third slider in the future
 */
uint16_t mode_running_dual(void) {
  return running_base(false, true);
}
static const char _data_FX_MODE_RUNNING_DUAL[] PROGMEM = "Running Dual";


/*
 * Running lights effect with smooth sine transition.
 */
uint16_t mode_running_lights(void) {
  return running_base(false);
}
static const char _data_FX_MODE_RUNNING_LIGHTS[] PROGMEM = "Running@!,Wave width;!,!,;!;1d";


/*
 * Running lights effect with sawtooth transition.
 */
uint16_t mode_saw(void) {
  return running_base(true);
}
static const char _data_FX_MODE_SAW[] PROGMEM = "Saw@!,Width;!,!,;!;1d";


/*
 * Blink several LEDs in random colors on, reset, repeat.
 * Inspired by www.tweaking4all.com/hardware/arduino/adruino-led-strip-effects/
 */
uint16_t mode_twinkle(void) {
  //SEGMENT.fill(SEGCOLOR(1));
  SEGMENT.fade_out(224);

  uint32_t cycleTime = 20 + (255 - SEGMENT.speed)*5;
  uint32_t it = strip.now / cycleTime;
  if (it != SEGENV.step)
  {
    uint16_t maxOn = map(SEGMENT.intensity, 0, 255, 1, SEGLEN); // make sure at least one LED is on
    if (SEGENV.aux0 >= maxOn)
    {
      SEGENV.aux0 = 0;
      SEGENV.aux1 = random16(); //new seed for our PRNG
    }
    SEGENV.aux0++;
    SEGENV.step = it;
  }
  
  uint16_t PRNG16 = SEGENV.aux1;

  for (uint16_t i = 0; i < SEGENV.aux0; i++)
  {
    PRNG16 = (uint16_t)(PRNG16 * 2053) + 13849; // next 'random' number
    uint32_t p = (uint32_t)SEGLEN * (uint32_t)PRNG16;
    uint16_t j = p >> 16;
    SEGMENT.setPixelColor(j, SEGMENT.color_from_palette(j, true, PALETTE_SOLID_WRAP, 0));
  }

  return FRAMETIME;
}
static const char _data_FX_MODE_TWINKLE[] PROGMEM = "Twinkle@!,;!,!,;!;mp12=0,1d"; //pixels


/*
 * Dissolve function
 */
uint16_t dissolve(uint32_t color) {
  bool wa = (SEGCOLOR(1) != 0 && strip.getBrightness() < 255); //workaround, can't compare getPixel to color if not full brightness
  
  for (int j = 0; j <= SEGLEN / 15; j++)
  {
    if (random8() <= SEGMENT.intensity) {
      for (size_t times = 0; times < 10; times++) //attempt to spawn a new pixel 5 times
      {
        uint16_t i = random16(SEGLEN);
        if (SEGENV.aux0) { //dissolve to primary/palette
          if (SEGMENT.getPixelColor(i) == SEGCOLOR(1) || wa) { // TODO
            if (color == SEGCOLOR(0))
            {
              SEGMENT.setPixelColor(i, SEGMENT.color_from_palette(i, true, PALETTE_SOLID_WRAP, 0));
            } else { SEGMENT.setPixelColor(i, color); }     
            break; //only spawn 1 new pixel per frame per 50 LEDs
          }
        } else { //dissolve to secondary
          if (SEGMENT.getPixelColor(i) != SEGCOLOR(1)) { SEGMENT.setPixelColor(i, SEGCOLOR(1)); break; } // TODO
        }
      }
    }
  }

  if (SEGENV.call > (255 - SEGMENT.speed) + 15U) 
  {
    SEGENV.aux0 = !SEGENV.aux0;
    SEGENV.call = 0;
  }
  
  return FRAMETIME;
}


/*
 * Blink several LEDs on and then off
 */
uint16_t mode_dissolve(void) {
  return dissolve(SEGCOLOR(0));
}
static const char _data_FX_MODE_DISSOLVE[] PROGMEM = "Dissolve@Repeat speed,Dissolve speed;!,!,;!;1d";


/*
 * Blink several LEDs on and then off in random colors
 */
uint16_t mode_dissolve_random(void) {
  return dissolve(SEGMENT.color_wheel(random8()));
}
static const char _data_FX_MODE_DISSOLVE_RANDOM[] PROGMEM = "Dissolve Rnd@Repeat speed,Dissolve speed;,!,;!;1d";


/*
 * Blinks one LED at a time.
 * Inspired by www.tweaking4all.com/hardware/arduino/adruino-led-strip-effects/
 */
uint16_t mode_sparkle(void) {
  for(int i = 0; i < SEGLEN; i++) {
    SEGMENT.setPixelColor(i, SEGMENT.color_from_palette(i, true, PALETTE_SOLID_WRAP, 1));
  }
  uint32_t cycleTime = 10 + (255 - SEGMENT.speed)*2;
  uint32_t it = strip.now / cycleTime;
  if (it != SEGENV.step)
  {
    SEGENV.aux0 = random16(SEGLEN); // aux0 stores the random led index
    SEGENV.step = it;
  }
  
  SEGMENT.setPixelColor(SEGENV.aux0, SEGCOLOR(0));
  return FRAMETIME;
}
static const char _data_FX_MODE_SPARKLE[] PROGMEM = "Sparkle@!,;!,!,;!;mp12=0,1d";


/*
 * Lights all LEDs in the color. Flashes single col 1 pixels randomly. (List name: Sparkle Dark)
 * Inspired by www.tweaking4all.com/hardware/arduino/adruino-led-strip-effects/
 */
uint16_t mode_flash_sparkle(void) {
  for(uint16_t i = 0; i < SEGLEN; i++) {
    SEGMENT.setPixelColor(i, SEGMENT.color_from_palette(i, true, PALETTE_SOLID_WRAP, 0));
  }

  if (strip.now - SEGENV.aux0 > SEGENV.step) {
    if(random8((255-SEGMENT.intensity) >> 4) == 0) {
      SEGMENT.setPixelColor(random16(SEGLEN), SEGCOLOR(1)); //flash
    }
    SEGENV.step = strip.now;
    SEGENV.aux0 = 255-SEGMENT.speed;
  }
  return FRAMETIME;
}
static const char _data_FX_MODE_FLASH_SPARKLE[] PROGMEM = "Sparkle Dark@!,!;Bg,Fx,;!;mp12=0,1d";


/*
 * Like flash sparkle. With more flash.
 * Inspired by www.tweaking4all.com/hardware/arduino/adruino-led-strip-effects/
 */
uint16_t mode_hyper_sparkle(void) {
  for (int i = 0; i < SEGLEN; i++) {
    SEGMENT.setPixelColor(i, SEGMENT.color_from_palette(i, true, PALETTE_SOLID_WRAP, 0));
  }

  if (strip.now - SEGENV.aux0 > SEGENV.step) {
    if (random8((255-SEGMENT.intensity) >> 4) == 0) {
      for (int i = 0; i < MAX(1, SEGLEN/3); i++) {
        SEGMENT.setPixelColor(random16(SEGLEN), SEGCOLOR(1));
      }
    }
    SEGENV.step = strip.now;
    SEGENV.aux0 = 255-SEGMENT.speed;
  }
  return FRAMETIME;
}
static const char _data_FX_MODE_HYPER_SPARKLE[] PROGMEM = "Sparkle+@!,!;Bg,Fx,;!;mp12=0,1d";


/*
 * Strobe effect with different strobe count and pause, controlled by speed.
 */
uint16_t mode_multi_strobe(void) {
  for (int i = 0; i < SEGLEN; i++) {
    SEGMENT.setPixelColor(i, SEGMENT.color_from_palette(i, true, PALETTE_SOLID_WRAP, 1));
  }

  SEGENV.aux0 = 50 + 20*(uint16_t)(255-SEGMENT.speed);
  uint16_t count = 2 * ((SEGMENT.intensity / 10) + 1);
  if(SEGENV.aux1 < count) {
    if((SEGENV.aux1 & 1) == 0) {
      SEGMENT.fill(SEGCOLOR(0));
      SEGENV.aux0 = 15;
    } else {
      SEGENV.aux0 = 50;
    }
  }

  if (strip.now - SEGENV.aux0 > SEGENV.step) {
    SEGENV.aux1++;
    if (SEGENV.aux1 > count) SEGENV.aux1 = 0;
    SEGENV.step = strip.now;
  }

  return FRAMETIME;
}
static const char _data_FX_MODE_MULTI_STROBE[] PROGMEM = "Strobe Mega@!,!;!,!,;!;1d";


/*
 * Android loading circle
 */
uint16_t mode_android(void) {
  
  for (int i = 0; i < SEGLEN; i++) {
    SEGMENT.setPixelColor(i, SEGMENT.color_from_palette(i, true, PALETTE_SOLID_WRAP, 1));
  }

  if (SEGENV.aux1 > ((float)SEGMENT.intensity/255.0)*(float)SEGLEN)
  {
    SEGENV.aux0 = 1;
  } else
  {
    if (SEGENV.aux1 < 2) SEGENV.aux0 = 0;
  }

  uint16_t a = SEGENV.step;
  
  if (SEGENV.aux0 == 0)
  {
    if (SEGENV.call %3 == 1) {a++;}
    else {SEGENV.aux1++;}
  } else
  {
    a++;
    if (SEGENV.call %3 != 1) SEGENV.aux1--;
  }
  
  if (a >= SEGLEN) a = 0;

  if (a + SEGENV.aux1 < SEGLEN)
  {
    for (int i = a; i < a+SEGENV.aux1; i++) {
      SEGMENT.setPixelColor(i, SEGCOLOR(0));
    }
  } else
  {
    for (int i = a; i < SEGLEN; i++) {
      SEGMENT.setPixelColor(i, SEGCOLOR(0));
    }
    for (int i = 0; i < SEGENV.aux1 - (SEGLEN -a); i++) {
      SEGMENT.setPixelColor(i, SEGCOLOR(0));
    }
  }
  SEGENV.step = a;

  return 3 + ((8 * (uint32_t)(255 - SEGMENT.speed)) / SEGLEN);
}
static const char _data_FX_MODE_ANDROID[] PROGMEM = "Android@!,Width;!,!,;!;mp12=1,1d"; //vertical


/*
 * color chase function.
 * color1 = background color
 * color2 and color3 = colors of two adjacent leds
 */
uint16_t chase(uint32_t color1, uint32_t color2, uint32_t color3, bool do_palette) {
  uint16_t counter = strip.now * ((SEGMENT.speed >> 2) + 1);
  uint16_t a = counter * SEGLEN  >> 16;

  bool chase_random = (SEGMENT.mode == FX_MODE_CHASE_RANDOM);
  if (chase_random) {
    if (a < SEGENV.step) //we hit the start again, choose new color for Chase random
    {
      SEGENV.aux1 = SEGENV.aux0; //store previous random color
      SEGENV.aux0 = SEGMENT.get_random_wheel_index(SEGENV.aux0);
    }
    color1 = SEGMENT.color_wheel(SEGENV.aux0);
  }
  SEGENV.step = a;

  // Use intensity setting to vary chase up to 1/2 string length
  uint8_t size = 1 + (SEGMENT.intensity * SEGLEN >> 10);

  uint16_t b = a + size; //"trail" of chase, filled with color1 
  if (b > SEGLEN) b -= SEGLEN;
  uint16_t c = b + size;
  if (c > SEGLEN) c -= SEGLEN;

  //background
  if (do_palette)
  {
    for (int i = 0; i < SEGLEN; i++) {
      SEGMENT.setPixelColor(i, SEGMENT.color_from_palette(i, true, PALETTE_SOLID_WRAP, 1));
    }
  } else SEGMENT.fill(color1);

  //if random, fill old background between a and end
  if (chase_random)
  {
    color1 = SEGMENT.color_wheel(SEGENV.aux1);
    for (int i = a; i < SEGLEN; i++)
      SEGMENT.setPixelColor(i, color1);
  }

  //fill between points a and b with color2
  if (a < b)
  {
    for (int i = a; i < b; i++)
      SEGMENT.setPixelColor(i, color2);
  } else {
    for (int i = a; i < SEGLEN; i++) //fill until end
      SEGMENT.setPixelColor(i, color2);
    for (int i = 0; i < b; i++) //fill from start until b
      SEGMENT.setPixelColor(i, color2);
  }

  //fill between points b and c with color2
  if (b < c)
  {
    for (int i = b; i < c; i++)
      SEGMENT.setPixelColor(i, color3);
  } else {
    for (int i = b; i < SEGLEN; i++) //fill until end
      SEGMENT.setPixelColor(i, color3);
    for (int i = 0; i < c; i++) //fill from start until c
      SEGMENT.setPixelColor(i, color3);
  }

  return FRAMETIME;
}


/*
 * Bicolor chase, more primary color.
 */
uint16_t mode_chase_color(void) {
  return chase(SEGCOLOR(1), (SEGCOLOR(2)) ? SEGCOLOR(2) : SEGCOLOR(0), SEGCOLOR(0), true);
}
static const char _data_FX_MODE_CHASE_COLOR[] PROGMEM = "Chase@!,Width;!,!,!;!;1d";


/*
 * Primary running followed by random color.
 */
uint16_t mode_chase_random(void) {
  return chase(SEGCOLOR(1), (SEGCOLOR(2)) ? SEGCOLOR(2) : SEGCOLOR(0), SEGCOLOR(0), false);
}
static const char _data_FX_MODE_CHASE_RANDOM[] PROGMEM = "Chase Random@!,Width;!,,!;!;1d";


/*
 * Primary, secondary running on rainbow.
 */
uint16_t mode_chase_rainbow(void) {
  uint8_t color_sep = 256 / SEGLEN;
  if (color_sep == 0) color_sep = 1;                                           // correction for segments longer than 256 LEDs
  uint8_t color_index = SEGENV.call & 0xFF;
  uint32_t color = SEGMENT.color_wheel(((SEGENV.step * color_sep) + color_index) & 0xFF);

  return chase(color, SEGCOLOR(0), SEGCOLOR(1), false);
}
static const char _data_FX_MODE_CHASE_RAINBOW[] PROGMEM = "Chase Rainbow@!,Width;!,!,;;1d";


/*
 * Primary running on rainbow.
 */
uint16_t mode_chase_rainbow_white(void) {
  uint16_t n = SEGENV.step;
  uint16_t m = (SEGENV.step + 1) % SEGLEN;
  uint32_t color2 = SEGMENT.color_wheel(((n * 256 / SEGLEN) + (SEGENV.call & 0xFF)) & 0xFF);
  uint32_t color3 = SEGMENT.color_wheel(((m * 256 / SEGLEN) + (SEGENV.call & 0xFF)) & 0xFF);

  return chase(SEGCOLOR(0), color2, color3, false);
}
static const char _data_FX_MODE_CHASE_RAINBOW_WHITE[] PROGMEM = "Rainbow Runner@!,Size;Bg,,;;1d";


/*
 * Red - Amber - Green - Blue lights running
 */
uint16_t mode_colorful(void) {
  uint8_t numColors = 4; //3, 4, or 5
  uint32_t cols[9]{0x00FF0000,0x00EEBB00,0x0000EE00,0x000077CC};
  if (SEGMENT.intensity > 160 || SEGMENT.palette) { //palette or color
    if (!SEGMENT.palette) {
      numColors = 3;
      for (size_t i = 0; i < 3; i++) cols[i] = SEGCOLOR(i);
    } else {
      uint16_t fac = 80;
      if (SEGMENT.palette == 52) {numColors = 5; fac = 61;} //C9 2 has 5 colors
      for (size_t i = 0; i < numColors; i++) {
        cols[i] = SEGMENT.color_from_palette(i*fac, false, true, 255);
      }
    }
  } else if (SEGMENT.intensity < 80) //pastel (easter) colors
  {
    cols[0] = 0x00FF8040;
    cols[1] = 0x00E5D241;
    cols[2] = 0x0077FF77;
    cols[3] = 0x0077F0F0;
  }
  for (size_t i = numColors; i < numColors*2 -1U; i++) cols[i] = cols[i-numColors];
  
  uint32_t cycleTime = 50 + (8 * (uint32_t)(255 - SEGMENT.speed));
  uint32_t it = strip.now / cycleTime;
  if (it != SEGENV.step)
  {
    if (SEGMENT.speed > 0) SEGENV.aux0++;
    if (SEGENV.aux0 >= numColors) SEGENV.aux0 = 0;
    SEGENV.step = it;
  }
  
  for (int i = 0; i < SEGLEN; i+= numColors)
  {
    for (int j = 0; j < numColors; j++) SEGMENT.setPixelColor(i + j, cols[SEGENV.aux0 + j]);
  }
  
  return FRAMETIME;
}
static const char _data_FX_MODE_COLORFUL[] PROGMEM = "Colorful@!,Saturation;1,2,3;!;1d";


/*
 * Emulates a traffic light.
 */
uint16_t mode_traffic_light(void) {
  for (int i=0; i < SEGLEN; i++)
    SEGMENT.setPixelColor(i, SEGMENT.color_from_palette(i, true, PALETTE_SOLID_WRAP, 1));
  uint32_t mdelay = 500;
  for (int i = 0; i < SEGLEN-2 ; i+=3)
  {
    switch (SEGENV.aux0)
    {
      case 0: SEGMENT.setPixelColor(i, 0x00FF0000); mdelay = 150 + (100 * (uint32_t)(255 - SEGMENT.speed));break;
      case 1: SEGMENT.setPixelColor(i, 0x00FF0000); mdelay = 150 + (20 * (uint32_t)(255 - SEGMENT.speed)); SEGMENT.setPixelColor(i+1, 0x00EECC00); break;
      case 2: SEGMENT.setPixelColor(i+2, 0x0000FF00); mdelay = 150 + (100 * (uint32_t)(255 - SEGMENT.speed));break;
      case 3: SEGMENT.setPixelColor(i+1, 0x00EECC00); mdelay = 150 + (20 * (uint32_t)(255 - SEGMENT.speed));break;
    }
  }

  if (strip.now - SEGENV.step > mdelay)
  {
    SEGENV.aux0++;
    if (SEGENV.aux0 == 1 && SEGMENT.intensity > 140) SEGENV.aux0 = 2; //skip Red + Amber, to get US-style sequence
    if (SEGENV.aux0 > 3) SEGENV.aux0 = 0;
    SEGENV.step = strip.now;
  }
  
  return FRAMETIME;
}
static const char _data_FX_MODE_TRAFFIC_LIGHT[] PROGMEM = "Traffic Light@!,;,!,;!;1d";


/*
 * Sec flashes running on prim.
 */
#define FLASH_COUNT 4
uint16_t mode_chase_flash(void) {
  uint8_t flash_step = SEGENV.call % ((FLASH_COUNT * 2) + 1);

  for (int i = 0; i < SEGLEN; i++) {
    SEGMENT.setPixelColor(i, SEGMENT.color_from_palette(i, true, PALETTE_SOLID_WRAP, 0));
  }

  uint16_t delay = 10 + ((30 * (uint16_t)(255 - SEGMENT.speed)) / SEGLEN);
  if(flash_step < (FLASH_COUNT * 2)) {
    if(flash_step % 2 == 0) {
      uint16_t n = SEGENV.step;
      uint16_t m = (SEGENV.step + 1) % SEGLEN;
      SEGMENT.setPixelColor( n, SEGCOLOR(1));
      SEGMENT.setPixelColor( m, SEGCOLOR(1));
      delay = 20;
    } else {
      delay = 30;
    }
  } else {
    SEGENV.step = (SEGENV.step + 1) % SEGLEN;
  }
  return delay;
}
static const char _data_FX_MODE_CHASE_FLASH[] PROGMEM = "Chase Flash@!,;Bg,Fx,!;!;1d";


/*
 * Prim flashes running, followed by random color.
 */
uint16_t mode_chase_flash_random(void) {
  uint8_t flash_step = SEGENV.call % ((FLASH_COUNT * 2) + 1);

  for (int i = 0; i < SEGENV.aux1; i++) {
    SEGMENT.setPixelColor(i, SEGMENT.color_wheel(SEGENV.aux0));
  }

  uint16_t delay = 1 + ((10 * (uint16_t)(255 - SEGMENT.speed)) / SEGLEN);
  if(flash_step < (FLASH_COUNT * 2)) {
    uint16_t n = SEGENV.aux1;
    uint16_t m = (SEGENV.aux1 + 1) % SEGLEN;
    if(flash_step % 2 == 0) {
      SEGMENT.setPixelColor( n, SEGCOLOR(0));
      SEGMENT.setPixelColor( m, SEGCOLOR(0));
      delay = 20;
    } else {
      SEGMENT.setPixelColor( n, SEGMENT.color_wheel(SEGENV.aux0));
      SEGMENT.setPixelColor( m, SEGCOLOR(1));
      delay = 30;
    }
  } else {
    SEGENV.aux1 = (SEGENV.aux1 + 1) % SEGLEN;

    if (SEGENV.aux1 == 0) {
      SEGENV.aux0 = SEGMENT.get_random_wheel_index(SEGENV.aux0);
    }
  }
  return delay;
}
static const char _data_FX_MODE_CHASE_FLASH_RANDOM[] PROGMEM = "Chase Flash Rnd@!,;,Fx,;0;1d";


/*
 * Alternating color/sec pixels running.
 */
uint16_t mode_running_color(void) {
  return running(SEGCOLOR(0), SEGCOLOR(1));
}
static const char _data_FX_MODE_RUNNING_COLOR[] PROGMEM = "Chase 2@!,Width;!,!,;!;1d";


/*
 * Random colored pixels running. ("Stream")
 */
uint16_t mode_running_random(void) {
  uint32_t cycleTime = 25 + (3 * (uint32_t)(255 - SEGMENT.speed));
  uint32_t it = strip.now / cycleTime;
  if (SEGENV.call == 0) SEGENV.aux0 = random16(); // random seed for PRNG on start

  uint8_t zoneSize = ((255-SEGMENT.intensity) >> 4) +1;
  uint16_t PRNG16 = SEGENV.aux0;

  uint8_t z = it % zoneSize;
  bool nzone = (!z && it != SEGENV.aux1);
  for (int i=SEGLEN-1; i > 0; i--) {
    if (nzone || z >= zoneSize) {
      uint8_t lastrand = PRNG16 >> 8;
      int16_t diff = 0;
      while (abs(diff) < 42) { // make sure the difference between adjacent colors is big enough
        PRNG16 = (uint16_t)(PRNG16 * 2053) + 13849; // next zone, next 'random' number
        diff = (PRNG16 >> 8) - lastrand;
      }
      if (nzone) {
        SEGENV.aux0 = PRNG16; // save next starting seed
        nzone = false;
      }
      z = 0;
    }
    SEGMENT.setPixelColor(i, SEGMENT.color_wheel(PRNG16 >> 8));
    z++;
  }

  SEGENV.aux1 = it;
  return FRAMETIME;
}
static const char _data_FX_MODE_RUNNING_RANDOM[] PROGMEM = "Stream";


uint16_t larson_scanner(bool dual) {
  uint16_t counter = strip.now * ((SEGMENT.speed >> 2) +8);
  uint16_t index = counter * SEGLEN  >> 16;

  SEGMENT.fade_out(SEGMENT.intensity);

  if (SEGENV.step > index && SEGENV.step - index > SEGLEN/2) {
    SEGENV.aux0 = !SEGENV.aux0;
  }
  
  for (int i = SEGENV.step; i < index; i++) {
    uint16_t j = (SEGENV.aux0)?i:SEGLEN-1-i;
    SEGMENT.setPixelColor( j, SEGMENT.color_from_palette(j, true, PALETTE_SOLID_WRAP, 0));
  }
  if (dual) {
    uint32_t c;
    if (SEGCOLOR(2) != 0) {
      c = SEGCOLOR(2);
    } else {
      c = SEGMENT.color_from_palette(index, true, PALETTE_SOLID_WRAP, 0);
    }

    for (int i = SEGENV.step; i < index; i++) {
      uint16_t j = (SEGENV.aux0)?SEGLEN-1-i:i;
      SEGMENT.setPixelColor(j, c);
    }
  }

  SEGENV.step = index;
  return FRAMETIME;
}


/*
 * K.I.T.T.
 */
uint16_t mode_larson_scanner(void){
  return larson_scanner(false);
}
static const char _data_FX_MODE_LARSON_SCANNER[] PROGMEM = "Scanner@!,Fade rate;!,!,;!;mp12=0,1d";


/*
 * Creates two Larson scanners moving in opposite directions
 * Custom mode by Keith Lord: https://github.com/kitesurfer1404/WS2812FX/blob/master/src/custom/DualLarson.h
 */
uint16_t mode_dual_larson_scanner(void){
  return larson_scanner(true);
}
static const char _data_FX_MODE_DUAL_LARSON_SCANNER[] PROGMEM = "Scanner Dual@!,Fade rate;!,!,;!;mp12=0,1d";


/*
 * Firing comets from one end. "Lighthouse"
 */
uint16_t mode_comet(void) {
  uint16_t counter = strip.now * ((SEGMENT.speed >>2) +1);
  uint16_t index = (counter * SEGLEN) >> 16;
  if (SEGENV.call == 0) SEGENV.aux0 = index;

  SEGMENT.fade_out(SEGMENT.intensity);

  SEGMENT.setPixelColor( index, SEGMENT.color_from_palette(index, true, PALETTE_SOLID_WRAP, 0));
  if (index > SEGENV.aux0) {
    for (int i = SEGENV.aux0; i < index ; i++) {
       SEGMENT.setPixelColor( i, SEGMENT.color_from_palette(i, true, PALETTE_SOLID_WRAP, 0));
    }
  } else if (index < SEGENV.aux0 && index < 10) {
    for (int i = 0; i < index ; i++) {
       SEGMENT.setPixelColor( i, SEGMENT.color_from_palette(i, true, PALETTE_SOLID_WRAP, 0));
    }      
  }
  SEGENV.aux0 = index++;

  return FRAMETIME;
}
static const char _data_FX_MODE_COMET[] PROGMEM = "Lighthouse@!,Fade rate;!,!,!;!;1d";


/*
 * Fireworks function.
 */
uint16_t mode_fireworks() {
  const uint16_t width  = strip.isMatrix ? SEGMENT.virtualWidth() : SEGMENT.virtualLength();
  const uint16_t height = SEGMENT.virtualHeight();

  SEGMENT.fade_out(0);

  if (SEGENV.call == 0) {
    SEGENV.aux0 = UINT16_MAX;
    SEGENV.aux1 = UINT16_MAX;
  }
  bool valid1 = (SEGENV.aux0 < width*height);
  bool valid2 = (SEGENV.aux1 < width*height);
  uint32_t sv1 = 0, sv2 = 0;
  if (valid1) sv1 = strip.isMatrix ? SEGMENT.getPixelColorXY(SEGENV.aux0%width, SEGENV.aux0/width) : SEGMENT.getPixelColor(SEGENV.aux0); // TODO get spark color
  if (valid2) sv2 = strip.isMatrix ? SEGMENT.getPixelColorXY(SEGENV.aux1%width, SEGENV.aux1/width) : SEGMENT.getPixelColor(SEGENV.aux1); // TODO
  if (!SEGENV.step) SEGMENT.blur(16);
  if (valid1) { if (strip.isMatrix) SEGMENT.setPixelColorXY(SEGENV.aux0%width, SEGENV.aux0/width, sv1); else SEGMENT.setPixelColor(SEGENV.aux0, sv1); } // restore spark color after blur
  if (valid2) { if (strip.isMatrix) SEGMENT.setPixelColorXY(SEGENV.aux1%width, SEGENV.aux1/width, sv2); else SEGMENT.setPixelColor(SEGENV.aux1, sv2); } // restore old spark color after blur

  for (int i=0; i<MAX(1, width/20); i++) {
    if (random8(129 - (SEGMENT.intensity >> 1)) == 0) {
      uint16_t index = random16(width*height);
      uint16_t j = index % width, k = index / width;
      uint32_t col = SEGMENT.color_from_palette(random8(), false, false, 0);
      if (strip.isMatrix) SEGMENT.setPixelColorXY(j, k, col);
      else                SEGMENT.setPixelColor(index, col);
      SEGENV.aux1 = SEGENV.aux0;  // old spark
      SEGENV.aux0 = index;        // remember where spark occured
    }
  }
  return FRAMETIME;
}
static const char _data_FX_MODE_FIREWORKS[] PROGMEM = "Fireworks@,Frequency;!,!,;!;ix=192,pal=11,1d,2d";


//Twinkling LEDs running. Inspired by https://github.com/kitesurfer1404/WS2812FX/blob/master/src/custom/Rain.h
uint16_t mode_rain()
{
  const uint16_t width  = SEGMENT.virtualWidth();
  const uint16_t height = SEGMENT.virtualHeight();
  SEGENV.step += FRAMETIME;
  if (SEGENV.step > SPEED_FORMULA_L) {
    SEGENV.step = 1;
    if (strip.isMatrix) {
      uint32_t ctemp[width];
      for (int i = 0; i<width; i++) ctemp[i] = SEGMENT.getPixelColorXY(i, height-1);
      SEGMENT.move(6,1);  // move all pixels down
      for (int i = 0; i<width; i++) SEGMENT.setPixelColorXY(i, 0, ctemp[i]); // wrap around
      SEGENV.aux0 = (SEGENV.aux0 % width) + (SEGENV.aux0 / width + 1) * width;
      SEGENV.aux1 = (SEGENV.aux1 % width) + (SEGENV.aux1 / width + 1) * width;
    } else {
      //shift all leds left
      uint32_t ctemp = SEGMENT.getPixelColor(0); // TODO
      for (int i = 0; i < SEGLEN - 1; i++) {
        SEGMENT.setPixelColor(i, SEGMENT.getPixelColor(i+1)); // TODO
      }
      SEGMENT.setPixelColor(SEGLEN -1, ctemp); // wrap around
      SEGENV.aux0++;  // increase spark index
      SEGENV.aux1++;
    }
    if (SEGENV.aux0 == 0) SEGENV.aux0 = UINT16_MAX; // reset previous spark positiom
    if (SEGENV.aux1 == 0) SEGENV.aux0 = UINT16_MAX; // reset previous spark positiom
    if (SEGENV.aux0 >= width*height) SEGENV.aux0 = 0;     // ignore
    if (SEGENV.aux1 >= width*height) SEGENV.aux1 = 0;
  }
  return mode_fireworks();
}
static const char _data_FX_MODE_RAIN[] PROGMEM = "Rain@!,Spawning rate;!,!,;;ix=128,pal=0,1d,2d";


/*
 * Fire flicker function
 */
uint16_t mode_fire_flicker(void) {
  uint32_t cycleTime = 40 + (255 - SEGMENT.speed);
  uint32_t it = strip.now / cycleTime;
  if (SEGENV.step == it) return FRAMETIME;

  byte w = (SEGCOLOR(0) >> 24);
  byte r = (SEGCOLOR(0) >> 16);
  byte g = (SEGCOLOR(0) >>  8);
  byte b = (SEGCOLOR(0)      );
  byte lum = (SEGMENT.palette == 0) ? MAX(w, MAX(r, MAX(g, b))) : 255;
  lum /= (((256-SEGMENT.intensity)/16)+1);
  for (int i = 0; i < SEGLEN; i++) {
    byte flicker = random8(lum);
    if (SEGMENT.palette == 0) {
      SEGMENT.setPixelColor(i, MAX(r - flicker, 0), MAX(g - flicker, 0), MAX(b - flicker, 0), MAX(w - flicker, 0));
    } else {
      SEGMENT.setPixelColor(i, SEGMENT.color_from_palette(i, true, PALETTE_SOLID_WRAP, 0, 255 - flicker));
    }
  }

  SEGENV.step = it;
  return FRAMETIME;
}
static const char _data_FX_MODE_FIRE_FLICKER[] PROGMEM = "Fire Flicker@!,!;!,,;!;1d";


/*
 * Gradient run base function
 */
uint16_t gradient_base(bool loading) {
  uint16_t counter = strip.now * ((SEGMENT.speed >> 2) + 1);
  uint16_t pp = counter * SEGLEN >> 16;
  if (SEGENV.call == 0) pp = 0;
  float val; //0.0 = sec 1.0 = pri
  float brd = loading ? SEGMENT.intensity : SEGMENT.intensity/2;
  if (brd <1.0) brd = 1.0;
  int p1 = pp-SEGLEN;
  int p2 = pp+SEGLEN;

  for (int i = 0; i < SEGLEN; i++)
  {
    if (loading)
    {
      val = abs(((i>pp) ? p2:pp) -i);
    } else {
      val = MIN(abs(pp-i),MIN(abs(p1-i),abs(p2-i)));
    }
    val = (brd > val) ? val/brd * 255 : 255;
    SEGMENT.setPixelColor(i, color_blend(SEGCOLOR(0), SEGMENT.color_from_palette(i, true, PALETTE_SOLID_WRAP, 1), val));
  }

  return FRAMETIME;
}


/*
 * Gradient run
 */
uint16_t mode_gradient(void) {
  return gradient_base(false);
}
static const char _data_FX_MODE_GRADIENT[] PROGMEM = "Gradient@!,Spread;!,!,;!;ix=16,1d";


/*
 * Gradient run with hard transition
 */
uint16_t mode_loading(void) {
  return gradient_base(true);
}
static const char _data_FX_MODE_LOADING[] PROGMEM = "Loading@!,Fade;!,!,;!;ix=16,1d";


//American Police Light with all LEDs Red and Blue 
uint16_t police_base(uint32_t color1, uint32_t color2)
{
  uint16_t delay = 1 + (FRAMETIME<<3) / SEGLEN;  // longer segments should change faster
  uint32_t it = strip.now / map(SEGMENT.speed, 0, 255, delay<<4, delay);
  uint16_t offset = it % SEGLEN;
  
  uint16_t width = ((SEGLEN*(SEGMENT.intensity+1))>>9); //max width is half the strip
  if (!width) width = 1;
  for (int i = 0; i < width; i++) {
    uint16_t indexR = (offset + i) % SEGLEN;
    uint16_t indexB = (offset + i + (SEGLEN>>1)) % SEGLEN;
    SEGMENT.setPixelColor(indexR, color1);
    SEGMENT.setPixelColor(indexB, color2);
  }
  return FRAMETIME;
}


//Police Lights Red and Blue 
//uint16_t mode_police()
//{
//  SEGMENT.fill(SEGCOLOR(1));
//  return police_base(RED, BLUE);
//}
//static const char _data_FX_MODE_POLICE[] PROGMEM = "Police@!,Width;,Bg,;0";


//Police Lights with custom colors 
uint16_t mode_two_dots()
{
  SEGMENT.fill(SEGCOLOR(2));
  uint32_t color2 = (SEGCOLOR(1) == SEGCOLOR(2)) ? SEGCOLOR(0) : SEGCOLOR(1);

  return police_base(SEGCOLOR(0), color2);
}
static const char _data_FX_MODE_TWO_DOTS[] PROGMEM = "Two Dots@!,Dot size;1,2,Bg;!;1d";


/*
 * Fairy, inspired by https://www.youtube.com/watch?v=zeOw5MZWq24
 */
//4 bytes
typedef struct Flasher {
  uint16_t stateStart;
  uint8_t stateDur;
  bool stateOn;
} flasher;

#define FLASHERS_PER_ZONE 6
#define MAX_SHIMMER 92

uint16_t mode_fairy() {
  //set every pixel to a 'random' color from palette (using seed so it doesn't change between frames)
  uint16_t PRNG16 = 5100 + strip.getCurrSegmentId();
  for (int i = 0; i < SEGLEN; i++) {
    PRNG16 = (uint16_t)(PRNG16 * 2053) + 1384; //next 'random' number
    SEGMENT.setPixelColor(i, SEGMENT.color_from_palette(PRNG16 >> 8, false, false, 0));
  }

  //amount of flasher pixels depending on intensity (0: none, 255: every LED)
  if (SEGMENT.intensity == 0) return FRAMETIME;
  uint8_t flasherDistance = ((255 - SEGMENT.intensity) / 28) +1; //1-10
  uint16_t numFlashers = (SEGLEN / flasherDistance) +1;

  uint16_t dataSize = sizeof(flasher) * numFlashers;
  if (!SEGENV.allocateData(dataSize)) return FRAMETIME; //allocation failed
  Flasher* flashers = reinterpret_cast<Flasher*>(SEGENV.data);
  uint16_t now16 = strip.now & 0xFFFF;

  //Up to 11 flashers in one brightness zone, afterwards a new zone for every 6 flashers
  uint16_t zones = numFlashers/FLASHERS_PER_ZONE;
  if (!zones) zones = 1;
  uint8_t flashersInZone = numFlashers/zones;
  uint8_t flasherBri[FLASHERS_PER_ZONE*2 -1];

  for (int z = 0; z < zones; z++) {
    uint16_t flasherBriSum = 0;
    uint16_t firstFlasher = z*flashersInZone;
    if (z == zones-1) flashersInZone = numFlashers-(flashersInZone*(zones-1));

    for (int f = firstFlasher; f < firstFlasher + flashersInZone; f++) {
      uint16_t stateTime = now16 - flashers[f].stateStart;
      //random on/off time reached, switch state
      if (stateTime > flashers[f].stateDur * 10) {
        flashers[f].stateOn = !flashers[f].stateOn;
        if (flashers[f].stateOn) {
          flashers[f].stateDur = 12 + random8(12 + ((255 - SEGMENT.speed) >> 2)); //*10, 250ms to 1250ms
        } else {
          flashers[f].stateDur = 20 + random8(6 + ((255 - SEGMENT.speed) >> 2)); //*10, 250ms to 1250ms
        }
        //flashers[f].stateDur = 51 + random8(2 + ((255 - SEGMENT.speed) >> 1));
        flashers[f].stateStart = now16;
        if (stateTime < 255) {
          flashers[f].stateStart -= 255 -stateTime; //start early to get correct bri
          flashers[f].stateDur += 26 - stateTime/10;
          stateTime = 255 - stateTime;
        } else {
          stateTime = 0;
        }
      }
      if (stateTime > 255) stateTime = 255; //for flasher brightness calculation, fades in first 255 ms of state
      //flasherBri[f - firstFlasher] = (flashers[f].stateOn) ? 255-SEGMENT.gamma8((510 - stateTime) >> 1) : SEGMENT.gamma8((510 - stateTime) >> 1);
      flasherBri[f - firstFlasher] = (flashers[f].stateOn) ? stateTime : 255 - (stateTime >> 0);
      flasherBriSum += flasherBri[f - firstFlasher];
    }
    //dim factor, to create "shimmer" as other pixels get less voltage if a lot of flashers are on
    uint8_t avgFlasherBri = flasherBriSum / flashersInZone;
    uint8_t globalPeakBri = 255 - ((avgFlasherBri * MAX_SHIMMER) >> 8); //183-255, suitable for 1/5th of LEDs flashers

    for (int f = firstFlasher; f < firstFlasher + flashersInZone; f++) {
      uint8_t bri = (flasherBri[f - firstFlasher] * globalPeakBri) / 255;
      PRNG16 = (uint16_t)(PRNG16 * 2053) + 1384; //next 'random' number
      uint16_t flasherPos = f*flasherDistance;
      SEGMENT.setPixelColor(flasherPos, color_blend(SEGCOLOR(1), SEGMENT.color_from_palette(PRNG16 >> 8, false, false, 0), bri));
      for (int i = flasherPos+1; i < flasherPos+flasherDistance && i < SEGLEN; i++) {
        PRNG16 = (uint16_t)(PRNG16 * 2053) + 1384; //next 'random' number
        SEGMENT.setPixelColor(i, SEGMENT.color_from_palette(PRNG16 >> 8, false, false, 0, globalPeakBri));
      }
    }
  }
  return FRAMETIME;
}
static const char _data_FX_MODE_FAIRY[] PROGMEM = "Fairy";


/*
 * Fairytwinkle. Like Colortwinkle, but starting from all lit and not relying on strip.getPixelColor
 * Warning: Uses 4 bytes of segment data per pixel
 */
uint16_t mode_fairytwinkle() {
  uint16_t dataSize = sizeof(flasher) * SEGLEN;
  if (!SEGENV.allocateData(dataSize)) return mode_static(); //allocation failed
  Flasher* flashers = reinterpret_cast<Flasher*>(SEGENV.data);
  uint16_t now16 = strip.now & 0xFFFF;
  uint16_t PRNG16 = 5100 + strip.getCurrSegmentId();

  uint16_t riseFallTime = 400 + (255-SEGMENT.speed)*3;
  uint16_t maxDur = riseFallTime/100 + ((255 - SEGMENT.intensity) >> 2) + 13 + ((255 - SEGMENT.intensity) >> 1);

  for (int f = 0; f < SEGLEN; f++) {
    uint16_t stateTime = now16 - flashers[f].stateStart;
    //random on/off time reached, switch state
    if (stateTime > flashers[f].stateDur * 100) {
      flashers[f].stateOn = !flashers[f].stateOn;
      bool init = !flashers[f].stateDur;
      if (flashers[f].stateOn) {
        flashers[f].stateDur = riseFallTime/100 + ((255 - SEGMENT.intensity) >> 2) + random8(12 + ((255 - SEGMENT.intensity) >> 1)) +1;
      } else {
        flashers[f].stateDur = riseFallTime/100 + random8(3 + ((255 - SEGMENT.speed) >> 6)) +1;
      }
      flashers[f].stateStart = now16;
      stateTime = 0;
      if (init) {
        flashers[f].stateStart -= riseFallTime; //start lit
        flashers[f].stateDur = riseFallTime/100 + random8(12 + ((255 - SEGMENT.intensity) >> 1)) +5; //fire up a little quicker
        stateTime = riseFallTime;
      }
    }
    if (flashers[f].stateOn && flashers[f].stateDur > maxDur) flashers[f].stateDur = maxDur; //react more quickly on intensity change
    if (stateTime > riseFallTime) stateTime = riseFallTime; //for flasher brightness calculation, fades in first 255 ms of state
    uint8_t fadeprog = 255 - ((stateTime * 255) / riseFallTime);
    uint8_t flasherBri = (flashers[f].stateOn) ? 255-gamma8(fadeprog) : gamma8(fadeprog);
    uint16_t lastR = PRNG16;
    uint16_t diff = 0;
    while (diff < 0x4000) { //make sure colors of two adjacent LEDs differ enough
      PRNG16 = (uint16_t)(PRNG16 * 2053) + 1384; //next 'random' number
      diff = (PRNG16 > lastR) ? PRNG16 - lastR : lastR - PRNG16;
    }
    SEGMENT.setPixelColor(f, color_blend(SEGCOLOR(1), SEGMENT.color_from_palette(PRNG16 >> 8, false, false, 0), flasherBri));
  }
  return FRAMETIME;
}
static const char _data_FX_MODE_FAIRYTWINKLE[] PROGMEM = "Fairy Twinkle@;;;mp12=0,1d"; //pixels


/*
 * Tricolor chase function
 */
uint16_t tricolor_chase(uint32_t color1, uint32_t color2) {
  uint32_t cycleTime = 50 + ((255 - SEGMENT.speed)<<1);
  uint32_t it = strip.now / cycleTime;  // iterator
  uint8_t width = (1 + (SEGMENT.intensity>>4)); // value of 1-16 for each colour
  uint8_t index = it % (width*3);
  
  for (int i = 0; i < SEGLEN; i++, index++) {
    if (index > (width*3)-1) index = 0;

    uint32_t color = color1;
    if (index > (width<<1)-1) color = SEGMENT.color_from_palette(i, true, PALETTE_SOLID_WRAP, 1);
    else if (index > width-1) color = color2;

    SEGMENT.setPixelColor(SEGLEN - i -1, color);
  }
  return FRAMETIME;
}


/*
 * Tricolor chase mode
 */
uint16_t mode_tricolor_chase(void) {
  return tricolor_chase(SEGCOLOR(2), SEGCOLOR(0));
}
static const char _data_FX_MODE_TRICOLOR_CHASE[] PROGMEM = "Chase 3@!,Size;1,2,3;0;1d";


/*
 * ICU mode
 */
uint16_t mode_icu(void) {
  uint16_t dest = SEGENV.step & 0xFFFF;
  uint8_t space = (SEGMENT.intensity >> 3) +2;

  SEGMENT.fill(SEGCOLOR(1));

  byte pindex = map(dest, 0, SEGLEN-SEGLEN/space, 0, 255);
  uint32_t col = SEGMENT.color_from_palette(pindex, false, false, 0);

  SEGMENT.setPixelColor(dest, col);
  SEGMENT.setPixelColor(dest + SEGLEN/space, col);

  if(SEGENV.aux0 == dest) { // pause between eye movements
    if(random8(6) == 0) { // blink once in a while
      SEGMENT.setPixelColor(dest, SEGCOLOR(1));
      SEGMENT.setPixelColor(dest + SEGLEN/space, SEGCOLOR(1));
      return 200;
    }
    SEGENV.aux0 = random16(SEGLEN-SEGLEN/space);
    return 1000 + random16(2000);
  }

  if(SEGENV.aux0 > SEGENV.step) {
    SEGENV.step++;
    dest++;
  } else if (SEGENV.aux0 < SEGENV.step) {
    SEGENV.step--;
    dest--;
  }

  SEGMENT.setPixelColor(dest, col);
  SEGMENT.setPixelColor(dest + SEGLEN/space, col);

  return SPEED_FORMULA_L;
}
static const char _data_FX_MODE_ICU[] PROGMEM = "ICU";


/*
 * Custom mode by Aircoookie. Color Wipe, but with 3 colors
 */
uint16_t mode_tricolor_wipe(void)
{
  uint32_t cycleTime = 1000 + (255 - SEGMENT.speed)*200;
  uint32_t perc = strip.now % cycleTime;
  uint16_t prog = (perc * 65535) / cycleTime;
  uint16_t ledIndex = (prog * SEGLEN * 3) >> 16;
  uint16_t ledOffset = ledIndex;

  for (int i = 0; i < SEGLEN; i++)
  {
    SEGMENT.setPixelColor(i, SEGMENT.color_from_palette(i, true, PALETTE_SOLID_WRAP, 2));
  }
  
  if(ledIndex < SEGLEN) { //wipe from 0 to 1
    for (int i = 0; i < SEGLEN; i++)
    {
      SEGMENT.setPixelColor(i, (i > ledOffset)? SEGCOLOR(0) : SEGCOLOR(1));
    }
  } else if (ledIndex < SEGLEN*2) { //wipe from 1 to 2
    ledOffset = ledIndex - SEGLEN;
    for (int i = ledOffset +1; i < SEGLEN; i++)
    {
      SEGMENT.setPixelColor(i, SEGCOLOR(1));
    }
  } else //wipe from 2 to 0
  {
    ledOffset = ledIndex - SEGLEN*2;
    for (int i = 0; i <= ledOffset; i++)
    {
      SEGMENT.setPixelColor(i, SEGCOLOR(0));
    }
  }

  return FRAMETIME;
}
static const char _data_FX_MODE_TRICOLOR_WIPE[] PROGMEM = "Tri Wipe@!,;1,2,3;0;1d";


/*
 * Fades between 3 colors
 * Custom mode by Keith Lord: https://github.com/kitesurfer1404/WS2812FX/blob/master/src/custom/TriFade.h
 * Modified by Aircoookie
 */
uint16_t mode_tricolor_fade(void)
{
  uint16_t counter = strip.now * ((SEGMENT.speed >> 3) +1);
  uint32_t prog = (counter * 768) >> 16;

  uint32_t color1 = 0, color2 = 0;
  byte stage = 0;

  if(prog < 256) {
    color1 = SEGCOLOR(0);
    color2 = SEGCOLOR(1);
    stage = 0;
  } else if(prog < 512) {
    color1 = SEGCOLOR(1);
    color2 = SEGCOLOR(2);
    stage = 1;
  } else {
    color1 = SEGCOLOR(2);
    color2 = SEGCOLOR(0);
    stage = 2;
  }

  byte stp = prog; // % 256
  for (int i = 0; i < SEGLEN; i++) {
    uint32_t color;
    if (stage == 2) {
      color = color_blend(SEGMENT.color_from_palette(i, true, PALETTE_SOLID_WRAP, 2), color2, stp);
    } else if (stage == 1) {
      color = color_blend(color1, SEGMENT.color_from_palette(i, true, PALETTE_SOLID_WRAP, 2), stp);
    } else {
      color = color_blend(color1, color2, stp);
    }
    SEGMENT.setPixelColor(i, color);
  }

  return FRAMETIME;
}
static const char _data_FX_MODE_TRICOLOR_FADE[] PROGMEM = "Tri Fade";


/*
 * Creates random comets
 * Custom mode by Keith Lord: https://github.com/kitesurfer1404/WS2812FX/blob/master/src/custom/MultiComet.h
 */
uint16_t mode_multi_comet(void)
{
  uint32_t cycleTime = 10 + (uint32_t)(255 - SEGMENT.speed);
  uint32_t it = strip.now / cycleTime;
  if (SEGENV.step == it) return FRAMETIME;
  if (!SEGENV.allocateData(sizeof(uint16_t) * 8)) return mode_static(); //allocation failed
  
  SEGMENT.fade_out(SEGMENT.intensity);
  
  uint16_t* comets = reinterpret_cast<uint16_t*>(SEGENV.data);

  for (int i=0; i < 8; i++) {
    if(comets[i] < SEGLEN) {
      uint16_t index = comets[i];
      if (SEGCOLOR(2) != 0)
      {
        SEGMENT.setPixelColor(index, i % 2 ? SEGMENT.color_from_palette(index, true, PALETTE_SOLID_WRAP, 0) : SEGCOLOR(2));
      } else
      {
        SEGMENT.setPixelColor(index, SEGMENT.color_from_palette(index, true, PALETTE_SOLID_WRAP, 0));
      }
      comets[i]++;
    } else {
      if(!random(SEGLEN)) {
        comets[i] = 0;
      }
    }
  }

  SEGENV.step = it;
  return FRAMETIME;
}
static const char _data_FX_MODE_MULTI_COMET[] PROGMEM = "Multi Comet";


/*
 * Running random pixels ("Stream 2")
 * Custom mode by Keith Lord: https://github.com/kitesurfer1404/WS2812FX/blob/master/src/custom/RandomChase.h
 */
uint16_t mode_random_chase(void)
{
  if (SEGENV.call == 0) {
    SEGENV.step = RGBW32(random8(), random8(), random8(), 0);
    SEGENV.aux0 = random16();
  }
  uint16_t prevSeed = random16_get_seed(); // save seed so we can restore it at the end of the function
  uint32_t cycleTime = 25 + (3 * (uint32_t)(255 - SEGMENT.speed));
  uint32_t it = strip.now / cycleTime;
  uint32_t color = SEGENV.step;
  random16_set_seed(SEGENV.aux0);

  for (int i = SEGLEN -1; i > 0; i--) {
    uint8_t r = random8(6) != 0 ? (color >> 16 & 0xFF) : random8();
    uint8_t g = random8(6) != 0 ? (color >> 8  & 0xFF) : random8();
    uint8_t b = random8(6) != 0 ? (color       & 0xFF) : random8();
    color = RGBW32(r, g, b, 0);
    SEGMENT.setPixelColor(i, r, g, b);
    if (i == SEGLEN -1 && SEGENV.aux1 != (it & 0xFFFF)) { //new first color in next frame
      SEGENV.step = color;
      SEGENV.aux0 = random16_get_seed();
    }
  }

  SEGENV.aux1 = it & 0xFFFF;

  random16_set_seed(prevSeed); // restore original seed so other effects can use "random" PRNG
  return FRAMETIME;
}
static const char _data_FX_MODE_RANDOM_CHASE[] PROGMEM = "Stream 2";


//7 bytes
typedef struct Oscillator {
  int16_t pos;
  int8_t  size;
  int8_t  dir;
  int8_t  speed;
} oscillator;

/*
/  Oscillating bars of color, updated with standard framerate
*/
uint16_t mode_oscillate(void)
{
  uint8_t numOscillators = 3;
  uint16_t dataSize = sizeof(oscillator) * numOscillators;

  if (!SEGENV.allocateData(dataSize)) return mode_static(); //allocation failed
  
  Oscillator* oscillators = reinterpret_cast<Oscillator*>(SEGENV.data);

  if (SEGENV.call == 0)
  {
    oscillators[0] = {(int16_t)(SEGLEN/4),   (int8_t)(SEGLEN/8),  1, 1};
    oscillators[1] = {(int16_t)(SEGLEN/4*3), (int8_t)(SEGLEN/8),  1, 2};
    oscillators[2] = {(int16_t)(SEGLEN/4*2), (int8_t)(SEGLEN/8), -1, 1};
  }

  uint32_t cycleTime = 20 + (2 * (uint32_t)(255 - SEGMENT.speed));
  uint32_t it = strip.now / cycleTime;

  for (int i = 0; i < numOscillators; i++) {
    // if the counter has increased, move the oscillator by the random step
    if (it != SEGENV.step) oscillators[i].pos += oscillators[i].dir * oscillators[i].speed;
    oscillators[i].size = SEGLEN/(3+SEGMENT.intensity/8);
    if((oscillators[i].dir == -1) && (oscillators[i].pos <= 0)) {
      oscillators[i].pos = 0;
      oscillators[i].dir = 1;
      // make bigger steps for faster speeds
      oscillators[i].speed = SEGMENT.speed > 100 ? random8(2, 4):random8(1, 3);
    }
    if((oscillators[i].dir == 1) && (oscillators[i].pos >= (SEGLEN - 1))) {
      oscillators[i].pos = SEGLEN - 1;
      oscillators[i].dir = -1;
      oscillators[i].speed = SEGMENT.speed > 100 ? random8(2, 4):random8(1, 3);
    }
  }

  for (int i=0; i < SEGLEN; i++) {
    uint32_t color = BLACK;
    for (int j=0; j < numOscillators; j++) {
      if(i >= oscillators[j].pos - oscillators[j].size && i <= oscillators[j].pos + oscillators[j].size) {
        color = (color == BLACK) ? SEGCOLOR(j) : color_blend(color, SEGCOLOR(j), 128);
      }
    }
    SEGMENT.setPixelColor(i, color);
  }
 
  SEGENV.step = it;
  return FRAMETIME;
}
static const char _data_FX_MODE_OSCILLATE[] PROGMEM = "Oscillate";


//TODO
uint16_t mode_lightning(void)
{
  uint16_t ledstart = random16(SEGLEN);               // Determine starting location of flash
  uint16_t ledlen = 1 + random16(SEGLEN -ledstart);   // Determine length of flash (not to go beyond NUM_LEDS-1)
  uint8_t bri = 255/random8(1, 3);

  if (SEGENV.aux1 == 0) //init, leader flash
  {
    SEGENV.aux1 = random8(4, 4 + SEGMENT.intensity/20); //number of flashes
    SEGENV.aux1 *= 2;

    bri = 52; //leader has lower brightness
    SEGENV.aux0 = 200; //200ms delay after leader
  }

  SEGMENT.fill(SEGCOLOR(1));

  if (SEGENV.aux1 > 3 && !(SEGENV.aux1 & 0x01)) { //flash on even number >2
    for (int i = ledstart; i < ledstart + ledlen; i++)
    {
      SEGMENT.setPixelColor(i,SEGMENT.color_from_palette(i, true, PALETTE_SOLID_WRAP, 0, bri));
    }
    SEGENV.aux1--;

    SEGENV.step = millis();
    //return random8(4, 10); // each flash only lasts one frame/every 24ms... originally 4-10 milliseconds
  } else {
    if (millis() - SEGENV.step > SEGENV.aux0) {
      SEGENV.aux1--;
      if (SEGENV.aux1 < 2) SEGENV.aux1 = 0;

      SEGENV.aux0 = (50 + random8(100)); //delay between flashes
      if (SEGENV.aux1 == 2) {
        SEGENV.aux0 = (random8(255 - SEGMENT.speed) * 100); // delay between strikes
      }
      SEGENV.step = millis();
    }
  }
  return FRAMETIME;
}
static const char _data_FX_MODE_LIGHTNING[] PROGMEM = "Lightning";


// Pride2015
// Animated, ever-changing rainbows.
// by Mark Kriegsman: https://gist.github.com/kriegsman/964de772d64c502760e5
uint16_t mode_pride_2015(void)
{
  uint16_t duration = 10 + SEGMENT.speed;
  uint16_t sPseudotime = SEGENV.step;
  uint16_t sHue16 = SEGENV.aux0;

  uint8_t sat8 = beatsin88( 87, 220, 250);
  uint8_t brightdepth = beatsin88( 341, 96, 224);
  uint16_t brightnessthetainc16 = beatsin88( 203, (25 * 256), (40 * 256));
  uint8_t msmultiplier = beatsin88(147, 23, 60);

  uint16_t hue16 = sHue16;//gHue * 256;
  uint16_t hueinc16 = beatsin88(113, 1, 3000);

  sPseudotime += duration * msmultiplier;
  sHue16 += duration * beatsin88( 400, 5,9);
  uint16_t brightnesstheta16 = sPseudotime;
  CRGB fastled_col;

  for (int i = 0 ; i < SEGLEN; i++) {
    hue16 += hueinc16;
    uint8_t hue8 = hue16 >> 8;

    brightnesstheta16  += brightnessthetainc16;
    uint16_t b16 = sin16( brightnesstheta16  ) + 32768;

    uint16_t bri16 = (uint32_t)((uint32_t)b16 * (uint32_t)b16) / 65536;
    uint8_t bri8 = (uint32_t)(((uint32_t)bri16) * brightdepth) / 65536;
    bri8 += (255 - brightdepth);

    CRGB newcolor = CHSV( hue8, sat8, bri8);
    fastled_col = CRGB(SEGMENT.getPixelColor(i)); // TODO

    nblend(fastled_col, newcolor, 64);
    SEGMENT.setPixelColor(i, fastled_col.red, fastled_col.green, fastled_col.blue);
  }
  SEGENV.step = sPseudotime;
  SEGENV.aux0 = sHue16;
  return FRAMETIME;
}
static const char _data_FX_MODE_PRIDE_2015[] PROGMEM = "Pride 2015@!,;;;1d";


//eight colored dots, weaving in and out of sync with each other
uint16_t mode_juggle(void){
  SEGMENT.fade_out(SEGMENT.intensity);
  CRGB fastled_col;
  byte dothue = 0;
  for (int i = 0; i < 8; i++) {
    uint16_t index = 0 + beatsin88((128 + SEGMENT.speed)*(i + 7), 0, SEGLEN -1);
    fastled_col = CRGB(SEGMENT.getPixelColor(index)); // TODO
    fastled_col |= (SEGMENT.palette==0)?CHSV(dothue, 220, 255):ColorFromPalette(SEGPALETTE, dothue, 255);
    SEGMENT.setPixelColor(index, fastled_col.red, fastled_col.green, fastled_col.blue);
    dothue += 32;
  }
  return FRAMETIME;
}
static const char _data_FX_MODE_JUGGLE[] PROGMEM = "Juggle@!,Trail;!,!,;!;sx=16,ix=240,1d";


uint16_t mode_palette()
{
  uint16_t counter = 0;
  if (SEGMENT.speed != 0) 
  {
    counter = (strip.now * ((SEGMENT.speed >> 3) +1)) & 0xFFFF;
    counter = counter >> 8;
  }
  
  bool noWrap = (strip.paletteBlend == 2 || (strip.paletteBlend == 0 && SEGMENT.speed == 0));
  for (int i = 0; i < SEGLEN; i++)
  {
    uint8_t colorIndex = (i * 255 / SEGLEN) - counter;
    
    if (noWrap) colorIndex = map(colorIndex, 0, 255, 0, 240); //cut off blend at palette "end"
    
    SEGMENT.setPixelColor(i, SEGMENT.color_from_palette(colorIndex, false, true, 255));
  }
  return FRAMETIME;
}
static const char _data_FX_MODE_PALETTE[] PROGMEM = "Palette@Cycle speed,;1,2,3;!;1d";


// WLED limitation: Analog Clock overlay will NOT work when Fire2012 is active
// Fire2012 by Mark Kriegsman, July 2012
// as part of "Five Elements" shown here: http://youtu.be/knWiGsmgycY
//// 
// This basic one-dimensional 'fire' simulation works roughly as follows:
// There's a underlying array of 'heat' cells, that model the temperature
// at each point along the line.  Every cycle through the simulation, 
// four steps are performed:
//  1) All cells cool down a little bit, losing heat to the air
//  2) The heat from each cell drifts 'up' and diffuses a little
//  3) Sometimes randomly new 'sparks' of heat are added at the bottom
//  4) The heat from each cell is rendered as a color into the leds array
//     The heat-to-color mapping uses a black-body radiation approximation.
//
// Temperature is in arbitrary units from 0 (cold black) to 255 (white hot).
//
// This simulation scales it self a bit depending on SEGLEN; it should look
// "OK" on anywhere from 20 to 100 LEDs without too much tweaking. 
//
// I recommend running this simulation at anywhere from 30-100 frames per second,
// meaning an interframe delay of about 10-35 milliseconds.
//
// Looks best on a high-density LED setup (60+ pixels/meter).
//
//
// There are two main parameters you can play with to control the look and
// feel of your fire: COOLING (used in step 1 above) (Speed = COOLING), and SPARKING (used
// in step 3 above) (Effect Intensity = Sparking).
uint16_t mode_fire_2012()
{
  const uint16_t cols = strip.isMatrix ? SEGMENT.virtualWidth() : 1;
  const uint16_t rows = strip.isMatrix ? SEGMENT.virtualHeight() : SEGMENT.virtualLength();

  uint32_t it = strip.now >> 5; //div 32
  //uint16_t q  = cols>>2; // a quarter of flames

  if (!SEGENV.allocateData(cols*rows)) return mode_static(); //allocation failed
  
  byte* heat = SEGENV.data;

  if (it != SEGENV.step) {
    SEGENV.step = it;
    uint8_t ignition = max(3,rows/10);  // ignition area: 10% of segment length or minimum 3 pixels

    for (int f = 0; f < cols; f++) {
      // Step 1.  Cool down every cell a little
      for (int i = 0; i < rows; i++) {
        uint8_t cool = (((20 + SEGMENT.speed/3) * 16) / rows);
        /*
        // 2D enhancement: cool sides of the flame a bit more
        if (cols>5) {
          if (f < q)   cool = qadd8(cool, 2*(uint16_t)((cool *    (q-f))/cols)); // cool segment sides a bit more
          if (f > 3*q) cool = qadd8(cool, 2*(uint16_t)((cool * (cols-f))/cols)); // cool segment sides a bit more
        }
        */
        uint8_t temp = qsub8(heat[i+rows*f], random8(0, cool + 2));
        heat[i+rows*f] = (temp==0 && i<ignition) ? random8(1,16) : temp; // prevent ignition area from becoming black
      }

      // Step 2.  Heat from each cell drifts 'up' and diffuses a little
      for (int k = rows -1; k > 1; k--) {
        heat[k+rows*f] = (heat[k+rows*f - 1] + (heat[k+rows*f - 2]<<1) ) / 3;  // heat[k-2] multiplied by 2
      }

      // Step 3.  Randomly ignite new 'sparks' of heat near the bottom
      if (random8() <= SEGMENT.intensity) {
        uint8_t y = random8(ignition);
        heat[y+rows*f] = qadd8(heat[y+rows*f], random8(160,255));
      }
    }
  }

  for (int f = 0; f < cols; f++) {
    // Step 4.  Map from heat cells to LED colors
    for (int j = 0; j < rows; j++) {
      CRGB color = ColorFromPalette(SEGPALETTE, /*MIN(*/heat[j+rows*f]/*,240)*/, 255, LINEARBLEND);
      if (strip.isMatrix) SEGMENT.setPixelColorXY(f, rows -j -1, color);
      else                SEGMENT.setPixelColor(j, color);
    }
  }
  return FRAMETIME;
}
static const char _data_FX_MODE_FIRE_2012[] PROGMEM = "Fire 2012@Cooling,Spark rate;1,2,3;!;sx=120,ix=64,1d,2d";


// ColorWavesWithPalettes by Mark Kriegsman: https://gist.github.com/kriegsman/8281905786e8b2632aeb
// This function draws color waves with an ever-changing,
// widely-varying set of parameters, using a color palette.
uint16_t mode_colorwaves()
{
  uint16_t duration = 10 + SEGMENT.speed;
  uint16_t sPseudotime = SEGENV.step;
  uint16_t sHue16 = SEGENV.aux0;

  uint8_t brightdepth = beatsin88(341, 96, 224);
  uint16_t brightnessthetainc16 = beatsin88( 203, (25 * 256), (40 * 256));
  uint8_t msmultiplier = beatsin88(147, 23, 60);

  uint16_t hue16 = sHue16;//gHue * 256;
  // uint16_t hueinc16 = beatsin88(113, 300, 1500);
  uint16_t hueinc16 = beatsin88(113, 60, 300)*SEGMENT.intensity*10/255;  // Use the Intensity Slider for the hues

  sPseudotime += duration * msmultiplier;
  sHue16 += duration * beatsin88(400, 5, 9);
  uint16_t brightnesstheta16 = sPseudotime;
  //CRGB fastled_col;

  if (SEGENV.call == 0) SEGMENT.fill(BLACK);

  for (int i = 0 ; i < SEGLEN; i++) {
    hue16 += hueinc16;
    uint8_t hue8 = hue16 >> 8;
    uint16_t h16_128 = hue16 >> 7;
    if ( h16_128 & 0x100) {
      hue8 = 255 - (h16_128 >> 1);
    } else {
      hue8 = h16_128 >> 1;
    }

    brightnesstheta16  += brightnessthetainc16;
    uint16_t b16 = sin16( brightnesstheta16  ) + 32768;

    uint16_t bri16 = (uint32_t)((uint32_t)b16 * (uint32_t)b16) / 65536;
    uint8_t bri8 = (uint32_t)(((uint32_t)bri16) * brightdepth) / 65536;
    bri8 += (255 - brightdepth);

    //CRGB newcolor = ColorFromPalette(SEGPALETTE, hue8, bri8);
    //fastled_col = SEGMENT.getPixelColor(i); // TODO

    //nblend(fastled_col, newcolor, 128);
    //SEGMENT.setPixelColor(i, fastled_col.red, fastled_col.green, fastled_col.blue);
    SEGMENT.blendPixelColor(i, SEGMENT.color_from_palette(hue8, false, PALETTE_SOLID_WRAP, 0, bri8), 128); // 50/50 mix
  }
  SEGENV.step = sPseudotime;
  SEGENV.aux0 = sHue16;
  return FRAMETIME;
}
static const char _data_FX_MODE_COLORWAVES[] PROGMEM = "Colorwaves@!,!;!,!,!;!;1d";


// colored stripes pulsing at a defined Beats-Per-Minute (BPM)
uint16_t mode_bpm()
{
  //CRGB fastled_col;
  uint32_t stp = (strip.now / 20) & 0xFF;
  uint8_t beat = beatsin8(SEGMENT.speed, 64, 255);
  for (int i = 0; i < SEGLEN; i++) {
    //fastled_col = ColorFromPalette(SEGPALETTE, stp + (i * 2), beat - stp + (i * 10));
    //SEGMENT.setPixelColor(i, fastled_col.red, fastled_col.green, fastled_col.blue);
    SEGMENT.setPixelColor(i, SEGMENT.color_from_palette(stp + (i * 2), false, PALETTE_SOLID_WRAP, 0, beat - stp + (i * 10)));
  }
  return FRAMETIME;
}
static const char _data_FX_MODE_BPM[] PROGMEM = "Bpm@!,;1,2,3;!;sx=64,1d";


uint16_t mode_fillnoise8()
{
  if (SEGENV.call == 0) SEGENV.step = random16(12345);
  //CRGB fastled_col;
  for (int i = 0; i < SEGLEN; i++) {
    uint8_t index = inoise8(i * SEGLEN, SEGENV.step + i * SEGLEN);
    //fastled_col = ColorFromPalette(SEGPALETTE, index, 255, LINEARBLEND);
    //SEGMENT.setPixelColor(i, fastled_col.red, fastled_col.green, fastled_col.blue);
    SEGMENT.setPixelColor(i, SEGMENT.color_from_palette(index, false, PALETTE_SOLID_WRAP, 0));
  }
  SEGENV.step += beatsin8(SEGMENT.speed, 1, 6); //10,1,4

  return FRAMETIME;
}
static const char _data_FX_MODE_FILLNOISE8[] PROGMEM = "Fill Noise@!,!;!,!,!;!;1d";


uint16_t mode_noise16_1()
{
  uint16_t scale = 320;                                       // the "zoom factor" for the noise
  //CRGB fastled_col;
  SEGENV.step += (1 + SEGMENT.speed/16);

  for (int i = 0; i < SEGLEN; i++) {
    uint16_t shift_x = beatsin8(11);                          // the x position of the noise field swings @ 17 bpm
    uint16_t shift_y = SEGENV.step/42;                        // the y position becomes slowly incremented
    uint16_t real_x = (i + shift_x) * scale;                  // the x position of the noise field swings @ 17 bpm
    uint16_t real_y = (i + shift_y) * scale;                  // the y position becomes slowly incremented
    uint32_t real_z = SEGENV.step;                            // the z position becomes quickly incremented
    uint8_t noise = inoise16(real_x, real_y, real_z) >> 8;    // get the noise data and scale it down
    uint8_t index = sin8(noise * 3);                          // map LED color based on noise data

    //fastled_col = ColorFromPalette(SEGPALETTE, index, 255, LINEARBLEND);   // With that value, look up the 8 bit colour palette value and assign it to the current LED.
    //SEGMENT.setPixelColor(i, fastled_col.red, fastled_col.green, fastled_col.blue);
    SEGMENT.setPixelColor(i, SEGMENT.color_from_palette(index, false, PALETTE_SOLID_WRAP, 0));
  }

  return FRAMETIME;
}
static const char _data_FX_MODE_NOISE16_1[] PROGMEM = "Noise 1@!,!;!,!,!;!;1d";


uint16_t mode_noise16_2()
{
  uint16_t scale = 1000;                                        // the "zoom factor" for the noise
  //CRGB fastled_col;
  SEGENV.step += (1 + (SEGMENT.speed >> 1));

  for (int i = 0; i < SEGLEN; i++) {
    uint16_t shift_x = SEGENV.step >> 6;                        // x as a function of time
    uint32_t real_x = (i + shift_x) * scale;                    // calculate the coordinates within the noise field
    uint8_t noise = inoise16(real_x, 0, 4223) >> 8;             // get the noise data and scale it down
    uint8_t index = sin8(noise * 3);                            // map led color based on noise data

    //fastled_col = ColorFromPalette(SEGPALETTE, index, noise, LINEARBLEND);   // With that value, look up the 8 bit colour palette value and assign it to the current LED.
    //SEGMENT.setPixelColor(i, fastled_col.red, fastled_col.green, fastled_col.blue);
    SEGMENT.setPixelColor(i, SEGMENT.color_from_palette(index, false, PALETTE_SOLID_WRAP, 0, noise));
  }

  return FRAMETIME;
}
static const char _data_FX_MODE_NOISE16_2[] PROGMEM = "Noise 2@!,!;!,!,!;!;1d";


uint16_t mode_noise16_3()
{
  uint16_t scale = 800;                                       // the "zoom factor" for the noise
  //CRGB fastled_col;
  SEGENV.step += (1 + SEGMENT.speed);

  for (int i = 0; i < SEGLEN; i++) {
    uint16_t shift_x = 4223;                                  // no movement along x and y
    uint16_t shift_y = 1234;
    uint32_t real_x = (i + shift_x) * scale;                  // calculate the coordinates within the noise field
    uint32_t real_y = (i + shift_y) * scale;                  // based on the precalculated positions
    uint32_t real_z = SEGENV.step*8;  
    uint8_t noise = inoise16(real_x, real_y, real_z) >> 8;    // get the noise data and scale it down
    uint8_t index = sin8(noise * 3);                          // map led color based on noise data

    //fastled_col = ColorFromPalette(SEGPALETTE, index, noise, LINEARBLEND);   // With that value, look up the 8 bit colour palette value and assign it to the current LED.
    //SEGMENT.setPixelColor(i, fastled_col.red, fastled_col.green, fastled_col.blue);
    SEGMENT.setPixelColor(i, SEGMENT.color_from_palette(index, false, PALETTE_SOLID_WRAP, 0, noise));
  }

  return FRAMETIME;
}
static const char _data_FX_MODE_NOISE16_3[] PROGMEM = "Noise 3@!,!;!,!,!;!;1d";


//https://github.com/aykevl/ledstrip-spark/blob/master/ledstrip.ino
uint16_t mode_noise16_4()
{
  //CRGB fastled_col;
  uint32_t stp = (strip.now * SEGMENT.speed) >> 7;
  for (int i = 0; i < SEGLEN; i++) {
    int16_t index = inoise16(uint32_t(i) << 12, stp);
    //fastled_col = ColorFromPalette(SEGPALETTE, index);
    //SEGMENT.setPixelColor(i, fastled_col.red, fastled_col.green, fastled_col.blue);
    SEGMENT.setPixelColor(i, SEGMENT.color_from_palette(index, false, PALETTE_SOLID_WRAP, 0));
  }
  return FRAMETIME;
}
static const char _data_FX_MODE_NOISE16_4[] PROGMEM = "Noise 4@!,!;!,!,!;!;1d";


//based on https://gist.github.com/kriegsman/5408ecd397744ba0393e
uint16_t mode_colortwinkle()
{
  uint16_t dataSize = (SEGLEN+7) >> 3; //1 bit per LED
  if (!SEGENV.allocateData(dataSize)) return mode_static(); //allocation failed
  
  CRGB fastled_col, prev;
  fract8 fadeUpAmount = strip.getBrightness()>28 ? 8 + (SEGMENT.speed>>2) : 68-strip.getBrightness();
  fract8 fadeDownAmount = strip.getBrightness()>28 ? 8 + (SEGMENT.speed>>3) : 68-strip.getBrightness();
  for (uint16_t i = 0; i < SEGLEN; i++) {
    fastled_col = SEGMENT.getPixelColor(i);
    prev = fastled_col;
    uint16_t index = i >> 3;
    uint8_t  bitNum = i & 0x07;
    bool fadeUp = bitRead(SEGENV.data[index], bitNum);
    
    if (fadeUp) {
      CRGB incrementalColor = fastled_col;
      incrementalColor.nscale8_video(fadeUpAmount);
      fastled_col += incrementalColor;

      if (fastled_col.red == 255 || fastled_col.green == 255 || fastled_col.blue == 255) {
        bitWrite(SEGENV.data[index], bitNum, false);
      }
      SEGMENT.setPixelColor(i, fastled_col.red, fastled_col.green, fastled_col.blue);

      if (SEGMENT.getPixelColor(i) == RGBW32(prev.r, prev.g, prev.b, 0)) {  //fix "stuck" pixels
        fastled_col += fastled_col;
        SEGMENT.setPixelColor(i, fastled_col);
      }
    } else {
      fastled_col.nscale8(255 - fadeDownAmount);
      SEGMENT.setPixelColor(i, fastled_col);
    }
  }

  for (uint16_t j = 0; j <= SEGLEN / 50; j++) {
    if (random8() <= SEGMENT.intensity) {
      for (uint8_t times = 0; times < 5; times++) { //attempt to spawn a new pixel 5 times
        int i = random16(SEGLEN);
        if (SEGMENT.getPixelColor(i) == 0) {
          fastled_col = ColorFromPalette(SEGPALETTE, random8(), 64, NOBLEND);
          uint16_t index = i >> 3;
          uint8_t  bitNum = i & 0x07;
          bitWrite(SEGENV.data[index], bitNum, true);
          SEGMENT.setPixelColor(i, fastled_col);
          break; //only spawn 1 new pixel per frame per 50 LEDs
        }
      }
    }
  }
  return FRAMETIME_FIXED;
}
static const char _data_FX_MODE_COLORTWINKLE[] PROGMEM = "Colortwinkles@Fade speed,Spawn speed;1,2,3;!;mp12=0,1d"; //pixels


//Calm effect, like a lake at night
uint16_t mode_lake() {
  uint8_t sp = SEGMENT.speed/10;
  int wave1 = beatsin8(sp +2, -64,64);
  int wave2 = beatsin8(sp +1, -64,64);
  uint8_t wave3 = beatsin8(sp +2,   0,80);
  //CRGB fastled_col;

  for (int i = 0; i < SEGLEN; i++)
  {
    int index = cos8((i*15)+ wave1)/2 + cubicwave8((i*23)+ wave2)/2;           
    uint8_t lum = (index > wave3) ? index - wave3 : 0;
    //fastled_col = ColorFromPalette(SEGPALETTE, map(index,0,255,0,240), lum, LINEARBLEND);
    //SEGMENT.setPixelColor(i, fastled_col.red, fastled_col.green, fastled_col.blue);
    SEGMENT.setPixelColor(i, SEGMENT.color_from_palette(index, false, false, 0, lum));
  }
  return FRAMETIME;
}
static const char _data_FX_MODE_LAKE[] PROGMEM = "Lake@!,;1,2,3;!;1d";


// meteor effect
// send a meteor from begining to to the end of the strip with a trail that randomly decays.
// adapted from https://www.tweaking4all.com/hardware/arduino/adruino-led-strip-effects/#LEDStripEffectMeteorRain
uint16_t mode_meteor() {
  if (!SEGENV.allocateData(SEGLEN)) return mode_static(); //allocation failed

  byte* trail = SEGENV.data;
  
  byte meteorSize= 1+ SEGLEN / 10;
  uint16_t counter = strip.now * ((SEGMENT.speed >> 2) +8);
  uint16_t in = counter * SEGLEN >> 16;

  // fade all leds to colors[1] in LEDs one step
  for (int i = 0; i < SEGLEN; i++) {
    if (random8() <= 255 - SEGMENT.intensity)
    {
      byte meteorTrailDecay = 128 + random8(127);
      trail[i] = scale8(trail[i], meteorTrailDecay);
      SEGMENT.setPixelColor(i, SEGMENT.color_from_palette(trail[i], false, true, 255));
    }
  }

  // draw meteor
  for (int j = 0; j < meteorSize; j++) {
    uint16_t index = in + j;
    if(index >= SEGLEN) {
      index = (in + j - SEGLEN);
    }

    trail[index] = 240;
    SEGMENT.setPixelColor(index, SEGMENT.color_from_palette(trail[index], false, true, 255));
  }

  return FRAMETIME;
}
static const char _data_FX_MODE_METEOR[] PROGMEM = "Meteor@!,Trail length;!,!,;!;1d";


// smooth meteor effect
// send a meteor from begining to to the end of the strip with a trail that randomly decays.
// adapted from https://www.tweaking4all.com/hardware/arduino/adruino-led-strip-effects/#LEDStripEffectMeteorRain
uint16_t mode_meteor_smooth() {
  if (!SEGENV.allocateData(SEGLEN)) return mode_static(); //allocation failed

  byte* trail = SEGENV.data;
  
  byte meteorSize= 1+ SEGLEN / 10;
  uint16_t in = map((SEGENV.step >> 6 & 0xFF), 0, 255, 0, SEGLEN -1);

  // fade all leds to colors[1] in LEDs one step
  for (int i = 0; i < SEGLEN; i++) {
    if (trail[i] != 0 && random8() <= 255 - SEGMENT.intensity)
    {
      int change = 3 - random8(12); //change each time between -8 and +3
      trail[i] += change;
      if (trail[i] > 245) trail[i] = 0;
      if (trail[i] > 240) trail[i] = 240;
      SEGMENT.setPixelColor(i, SEGMENT.color_from_palette(trail[i], false, true, 255));
    }
  }
  
  // draw meteor
  for (int j = 0; j < meteorSize; j++) {  
    uint16_t index = in + j;   
    if(in + j >= SEGLEN) {
      index = (in + j - SEGLEN);
    }
    SEGMENT.setPixelColor(index, color_blend(SEGMENT.getPixelColor(index), SEGMENT.color_from_palette(240, false, true, 255), 48));
    trail[index] = 240;
  }

  SEGENV.step += SEGMENT.speed +1;
  return FRAMETIME;
}
static const char _data_FX_MODE_METEOR_SMOOTH[] PROGMEM = "Meteor Smooth@!,Trail length;!,!,;!;1d";


//Railway Crossing / Christmas Fairy lights
uint16_t mode_railway()
{
  uint16_t dur = 40 + (255 - SEGMENT.speed) * 10;
  uint16_t rampdur = (dur * SEGMENT.intensity) >> 8;
  if (SEGENV.step > dur)
  {
    //reverse direction
    SEGENV.step = 0;
    SEGENV.aux0 = !SEGENV.aux0;
  }
  uint8_t pos = 255;
  if (rampdur != 0)
  {
    uint16_t p0 = (SEGENV.step * 255) / rampdur;
    if (p0 < 255) pos = p0;
  }
  if (SEGENV.aux0) pos = 255 - pos;
  for (int i = 0; i < SEGLEN; i += 2)
  {
    SEGMENT.setPixelColor(i, SEGMENT.color_from_palette(255 - pos, false, false, 255));
    if (i < SEGLEN -1)
    {
      SEGMENT.setPixelColor(i + 1, SEGMENT.color_from_palette(pos, false, false, 255));
    }
  }
  SEGENV.step += FRAMETIME;
  return FRAMETIME;
}
static const char _data_FX_MODE_RAILWAY[] PROGMEM = "Railway";


//Water ripple
//propagation velocity from speed
//drop rate from intensity

//4 bytes
typedef struct Ripple {
  uint8_t state;
  uint8_t color;
  uint16_t pos;
} ripple;

#ifdef ESP8266
  #define MAX_RIPPLES   56
#else
  #define MAX_RIPPLES  100
#endif
uint16_t ripple_base(bool rainbow)
{
  uint16_t maxRipples = min(1 + (SEGLEN >> 2), MAX_RIPPLES);  // 56 max for 16 segment ESP8266
  uint16_t dataSize = sizeof(ripple) * maxRipples;

  if (!SEGENV.allocateData(dataSize)) return mode_static(); //allocation failed
 
  Ripple* ripples = reinterpret_cast<Ripple*>(SEGENV.data);

  // ranbow background or chosen background, all very dim.
  if (rainbow) {
    if (SEGENV.call ==0) {
      SEGENV.aux0 = random8();
      SEGENV.aux1 = random8();
    }
    if (SEGENV.aux0 == SEGENV.aux1) {
      SEGENV.aux1 = random8();
    }
    else if (SEGENV.aux1 > SEGENV.aux0) {
      SEGENV.aux0++;
    } else {
      SEGENV.aux0--;
    }
    SEGMENT.fill(color_blend(SEGMENT.color_wheel(SEGENV.aux0),BLACK,235));
  } else {
    SEGMENT.fill(SEGCOLOR(1));
  }
  
  //draw wave
  for (int i = 0; i < maxRipples; i++)
  {
    uint16_t ripplestate = ripples[i].state;
    if (ripplestate)
    {
      uint8_t rippledecay = (SEGMENT.speed >> 4) +1; //faster decay if faster propagation
      uint16_t rippleorigin = ripples[i].pos;
      uint32_t col = SEGMENT.color_from_palette(ripples[i].color, false, false, 255);
      uint16_t propagation = ((ripplestate/rippledecay -1) * SEGMENT.speed);
      int16_t propI = propagation >> 8;
      uint8_t propF = propagation & 0xFF;
      int16_t left = rippleorigin - propI -1;
      uint8_t amp = (ripplestate < 17) ? triwave8((ripplestate-1)*8) : map(ripplestate,17,255,255,2);

      for (int16_t v = left; v < left +4; v++)
      {
        uint8_t mag = scale8(cubicwave8((propF>>2)+(v-left)*64), amp);
        if (v < SEGLEN && v >= 0)
        {
          SEGMENT.setPixelColor(v, color_blend(SEGMENT.getPixelColor(v), col, mag)); // TODO
        }
        int16_t w = left + propI*2 + 3 -(v-left);
        if (w < SEGLEN && w >= 0)
        {
          SEGMENT.setPixelColor(w, color_blend(SEGMENT.getPixelColor(w), col, mag)); // TODO
        }
      }  
      ripplestate += rippledecay;
      ripples[i].state = (ripplestate > 254) ? 0 : ripplestate;
    } else //randomly create new wave
    {
      if (random16(IBN + 10000) <= SEGMENT.intensity)
      {
        ripples[i].state = 1;
        ripples[i].pos = random16(SEGLEN);
        ripples[i].color = random8(); //color
      }
    }
  }
  return FRAMETIME;
}
#undef MAX_RIPPLES


uint16_t mode_ripple(void) {
  return ripple_base(false);
}
static const char _data_FX_MODE_RIPPLE[] PROGMEM = "Ripple";


uint16_t mode_ripple_rainbow(void) {
  return ripple_base(true);
}
static const char _data_FX_MODE_RIPPLE_RAINBOW[] PROGMEM = "Ripple Rainbow";


//  TwinkleFOX by Mark Kriegsman: https://gist.github.com/kriegsman/756ea6dcae8e30845b5a
//
//  TwinkleFOX: Twinkling 'holiday' lights that fade in and out.
//  Colors are chosen from a palette. Read more about this effect using the link above!

// If COOL_LIKE_INCANDESCENT is set to 1, colors will
// fade out slighted 'reddened', similar to how
// incandescent bulbs change color as they get dim down.
#define COOL_LIKE_INCANDESCENT 1

CRGB twinklefox_one_twinkle(uint32_t ms, uint8_t salt, bool cat)
{
  // Overall twinkle speed (changed)
  uint16_t ticks = ms / SEGENV.aux0;
  uint8_t fastcycle8 = ticks;
  uint16_t slowcycle16 = (ticks >> 8) + salt;
  slowcycle16 += sin8(slowcycle16);
  slowcycle16 = (slowcycle16 * 2053) + 1384;
  uint8_t slowcycle8 = (slowcycle16 & 0xFF) + (slowcycle16 >> 8);
  
  // Overall twinkle density.
  // 0 (NONE lit) to 8 (ALL lit at once).
  // Default is 5.
  uint8_t twinkleDensity = (SEGMENT.intensity >> 5) +1;

  uint8_t bright = 0;
  if (((slowcycle8 & 0x0E)/2) < twinkleDensity) {
    uint8_t ph = fastcycle8;
    // This is like 'triwave8', which produces a
    // symmetrical up-and-down triangle sawtooth waveform, except that this
    // function produces a triangle wave with a faster attack and a slower decay
    if (cat) //twinklecat, variant where the leds instantly turn on
    {
      bright = 255 - ph;
    } else { //vanilla twinklefox
      if (ph < 86) {
      bright = ph * 3;
      } else {
        ph -= 86;
        bright = 255 - (ph + (ph/2));
      }
    }
  }

  uint8_t hue = slowcycle8 - salt;
  CRGB c;
  if (bright > 0) {
    c = ColorFromPalette(SEGPALETTE, hue, bright, NOBLEND);
    if(COOL_LIKE_INCANDESCENT == 1) {
      // This code takes a pixel, and if its in the 'fading down'
      // part of the cycle, it adjusts the color a little bit like the
      // way that incandescent bulbs fade toward 'red' as they dim.
      if (fastcycle8 >= 128) 
      {
        uint8_t cooling = (fastcycle8 - 128) >> 4;
        c.g = qsub8(c.g, cooling);
        c.b = qsub8(c.b, cooling * 2);
      }
    }
  } else {
    c = CRGB::Black;
  }
  return c;
}

//  This function loops over each pixel, calculates the
//  adjusted 'clock' that this pixel should use, and calls
//  "CalculateOneTwinkle" on each pixel.  It then displays
//  either the twinkle color of the background color,
//  whichever is brighter.
uint16_t twinklefox_base(bool cat)
{
  // "PRNG16" is the pseudorandom number generator
  // It MUST be reset to the same starting value each time
  // this function is called, so that the sequence of 'random'
  // numbers that it generates is (paradoxically) stable.
  uint16_t PRNG16 = 11337;

  // Calculate speed
  if (SEGMENT.speed > 100) SEGENV.aux0 = 3 + ((255 - SEGMENT.speed) >> 3);
  else SEGENV.aux0 = 22 + ((100 - SEGMENT.speed) >> 1);

  // Set up the background color, "bg".
  CRGB bg = CRGB(SEGCOLOR(1));
  uint8_t bglight = bg.getAverageLight();
  if (bglight > 64) {
    bg.nscale8_video(16); // very bright, so scale to 1/16th
  } else if (bglight > 16) {
    bg.nscale8_video(64); // not that bright, so scale to 1/4th
  } else {
    bg.nscale8_video(86); // dim, scale to 1/3rd.
  }

  uint8_t backgroundBrightness = bg.getAverageLight();

  for (int i = 0; i < SEGLEN; i++) {
  
    PRNG16 = (uint16_t)(PRNG16 * 2053) + 1384; // next 'random' number
    uint16_t myclockoffset16= PRNG16; // use that number as clock offset
    PRNG16 = (uint16_t)(PRNG16 * 2053) + 1384; // next 'random' number
    // use that number as clock speed adjustment factor (in 8ths, from 8/8ths to 23/8ths)
    uint8_t myspeedmultiplierQ5_3 =  ((((PRNG16 & 0xFF)>>4) + (PRNG16 & 0x0F)) & 0x0F) + 0x08;
    uint32_t myclock30 = (uint32_t)((strip.now * myspeedmultiplierQ5_3) >> 3) + myclockoffset16;
    uint8_t  myunique8 = PRNG16 >> 8; // get 'salt' value for this pixel

    // We now have the adjusted 'clock' for this pixel, now we call
    // the function that computes what color the pixel should be based
    // on the "brightness = f( time )" idea.
    CRGB c = twinklefox_one_twinkle(myclock30, myunique8, cat);

    uint8_t cbright = c.getAverageLight();
    int16_t deltabright = cbright - backgroundBrightness;
    if (deltabright >= 32 || (!bg)) {
      // If the new pixel is significantly brighter than the background color,
      // use the new color.
      SEGMENT.setPixelColor(i, c.red, c.green, c.blue);
    } else if (deltabright > 0) {
      // If the new pixel is just slightly brighter than the background color,
      // mix a blend of the new color and the background color
      SEGMENT.setPixelColor(i, color_blend(RGBW32(bg.r,bg.g,bg.b,0), RGBW32(c.r,c.g,c.b,0), deltabright * 8));
    } else {
      // if the new pixel is not at all brighter than the background color,
      // just use the background color.
      SEGMENT.setPixelColor(i, bg.r, bg.g, bg.b);
    }
  }
  return FRAMETIME;
}


uint16_t mode_twinklefox()
{
  return twinklefox_base(false);
}
static const char _data_FX_MODE_TWINKLEFOX[] PROGMEM = "Twinklefox";


uint16_t mode_twinklecat()
{
  return twinklefox_base(true);
}
static const char _data_FX_MODE_TWINKLECAT[] PROGMEM = "Twinklecat";


//inspired by https://www.tweaking4all.com/hardware/arduino/adruino-led-strip-effects/#LEDStripEffectBlinkingHalloweenEyes
uint16_t mode_halloween_eyes()
{
  const uint16_t maxWidth = strip.isMatrix ? SEGMENT.virtualWidth() : SEGLEN;
  const uint16_t HALLOWEEN_EYE_SPACE = MAX(2, strip.isMatrix ? SEGMENT.virtualWidth()>>4: SEGLEN>>5);
  const uint16_t HALLOWEEN_EYE_WIDTH = HALLOWEEN_EYE_SPACE/2;
  uint16_t eyeLength = (2*HALLOWEEN_EYE_WIDTH) + HALLOWEEN_EYE_SPACE;
  if (eyeLength >= maxWidth) return mode_static(); //bail if segment too short

  SEGMENT.fill(SEGCOLOR(1)); //fill background

  uint8_t state = SEGENV.aux1 >> 8;
  uint16_t stateTime = SEGENV.call;
  if (stateTime == 0) stateTime = 2000;

  if (state == 0) { //spawn eyes
    SEGENV.aux0 = random16(0, maxWidth - eyeLength - 1); //start pos
    SEGENV.aux1 = random8(); //color
    if (strip.isMatrix) SEGMENT.offset = random16(SEGMENT.virtualHeight()-1); // a hack: reuse offset since it is not used in matrices
    state = 1;
  }
  
  if (state < 2) { //fade eyes
    uint16_t startPos    = SEGENV.aux0;
    uint16_t start2ndEye = startPos + HALLOWEEN_EYE_WIDTH + HALLOWEEN_EYE_SPACE;
    
    uint32_t fadestage = (strip.now - SEGENV.step)*255 / stateTime;
    if (fadestage > 255) fadestage = 255;
    uint32_t c = color_blend(SEGMENT.color_from_palette(SEGENV.aux1 & 0xFF, false, false, 0), SEGCOLOR(1), fadestage);
    
    for (int i = 0; i < HALLOWEEN_EYE_WIDTH; i++) {
      if (strip.isMatrix) {
        SEGMENT.setPixelColorXY(startPos    + i, SEGMENT.offset, c);
        SEGMENT.setPixelColorXY(start2ndEye + i, SEGMENT.offset, c);
      } else {
        SEGMENT.setPixelColor(startPos    + i, c);
        SEGMENT.setPixelColor(start2ndEye + i, c);
      }
    }
  }

  if (strip.now - SEGENV.step > stateTime) {
    state++;
    if (state > 2) state = 0;
    
    if (state < 2) {
      stateTime = 100 + SEGMENT.intensity*10; //eye fade time
    } else {
      uint16_t eyeOffTimeBase = (256 - SEGMENT.speed)*10;
      stateTime = eyeOffTimeBase + random16(eyeOffTimeBase);
    }
    SEGENV.step = strip.now;
    SEGENV.call = stateTime;
  }

  SEGENV.aux1 = (SEGENV.aux1 & 0xFF) + (state << 8); //save state
  
  return FRAMETIME;
}
static const char _data_FX_MODE_HALLOWEEN_EYES[] PROGMEM = "Halloween Eyes@Duration,Eye fade time;!,!,;!;1d,2d";


//Speed slider sets amount of LEDs lit, intensity sets unlit
uint16_t mode_static_pattern()
{
  uint16_t lit = 1 + SEGMENT.speed;
  uint16_t unlit = 1 + SEGMENT.intensity;
  bool drawingLit = true;
  uint16_t cnt = 0;

  for (int i = 0; i < SEGLEN; i++) {
    SEGMENT.setPixelColor(i, (drawingLit) ? SEGMENT.color_from_palette(i, true, PALETTE_SOLID_WRAP, 0) : SEGCOLOR(1));
    cnt++;
    if (cnt >= ((drawingLit) ? lit : unlit)) {
      cnt = 0;
      drawingLit = !drawingLit;
    }
  }
  
  return FRAMETIME;
}
static const char _data_FX_MODE_STATIC_PATTERN[] PROGMEM = "Solid Pattern@Fg size,Bg size;Fg,Bg,;!;pal=0,1d";


uint16_t mode_tri_static_pattern()
{
  uint8_t segSize = (SEGMENT.intensity >> 5) +1;
  uint8_t currSeg = 0;
  uint16_t currSegCount = 0;

  for (int i = 0; i < SEGLEN; i++) {
    if ( currSeg % 3 == 0 ) {
      SEGMENT.setPixelColor(i, SEGCOLOR(0));
    } else if( currSeg % 3 == 1) {
      SEGMENT.setPixelColor(i, SEGCOLOR(1));
    } else {
      SEGMENT.setPixelColor(i, (SEGCOLOR(2) > 0 ? SEGCOLOR(2) : WHITE));
    }
    currSegCount += 1;
    if (currSegCount >= segSize) {
      currSeg +=1;
      currSegCount = 0;
    }
  }

  return FRAMETIME;
}
static const char _data_FX_MODE_TRI_STATIC_PATTERN[] PROGMEM = "Solid Pattern Tri@,Size;1,2,3;!;1d,pal=0";


uint16_t spots_base(uint16_t threshold)
{
  SEGMENT.fill(SEGCOLOR(1));
  
  uint16_t maxZones = SEGLEN >> 2;
  uint16_t zones = 1 + ((SEGMENT.intensity * maxZones) >> 8);
  uint16_t zoneLen = SEGLEN / zones;
  uint16_t offset = (SEGLEN - zones * zoneLen) >> 1;

  for (int z = 0; z < zones; z++)
  {
    uint16_t pos = offset + z * zoneLen;
    for (int i = 0; i < zoneLen; i++)
    {
      uint16_t wave = triwave16((i * 0xFFFF) / zoneLen);
      if (wave > threshold) {
        uint16_t index = 0 + pos + i;
        uint8_t s = (wave - threshold)*255 / (0xFFFF - threshold);
        SEGMENT.setPixelColor(index, color_blend(SEGMENT.color_from_palette(index, true, PALETTE_SOLID_WRAP, 0), SEGCOLOR(1), 255-s));
      }
    }
  }
  
  return FRAMETIME;
}


//Intensity slider sets number of "lights", speed sets LEDs per light
uint16_t mode_spots()
{
  return spots_base((255 - SEGMENT.speed) << 8);
}
static const char _data_FX_MODE_SPOTS[] PROGMEM = "Spots@Spread,Width;!,!,;!;1d";


//Intensity slider sets number of "lights", LEDs per light fade in and out
uint16_t mode_spots_fade()
{
  uint16_t counter = strip.now * ((SEGMENT.speed >> 2) +8);
  uint16_t t = triwave16(counter);
  uint16_t tr = (t >> 1) + (t >> 2);
  return spots_base(tr);
}
static const char _data_FX_MODE_SPOTS_FADE[] PROGMEM = "Spots Fade@Spread,Width;!,!,;!;1d";


//each needs 12 bytes
typedef struct Ball {
  unsigned long lastBounceTime;
  float impactVelocity;
  float height;
} ball;

/*
*  Bouncing Balls Effect
*/
uint16_t mode_bouncing_balls(void) {
  //allocate segment data
  const uint16_t strips = SEGMENT.map1D2D == M12_pBar ? SEGMENT.nrOfVStrips() : 1;
  const size_t maxNumBalls = 16; 
  uint16_t dataSize = sizeof(ball) * maxNumBalls;
  if (!SEGENV.allocateData(dataSize * strips)) return mode_static(); //allocation failed
  
  Ball* balls = reinterpret_cast<Ball*>(SEGENV.data);
<<<<<<< HEAD
  
  // number of balls based on intensity setting to max of 7 (cycles colors)
  // non-chosen color is a random color
  uint16_t numBalls = int(((SEGMENT.intensity * (maxNumBalls - 0.8f)) / 255) + 1);
  
  float gravity                           = -9.81; // standard value of gravity
  float impactVelocityStart               = sqrt( -2 * gravity);
=======
>>>>>>> c6126db2

  SEGMENT.fill(SEGCOLOR(2) ? BLACK : SEGCOLOR(1));

<<<<<<< HEAD
  if (SEGENV.call == 0) {
    for (size_t i = 0; i < maxNumBalls; i++) balls[i].lastBounceTime = time;
  }
  
  bool hasCol2 = SEGCOLOR(2);
  SEGMENT.fill(hasCol2 ? BLACK : SEGCOLOR(1));
  
  for (size_t i = 0; i < numBalls; i++) {
    float timeSinceLastBounce = (time - balls[i].lastBounceTime)/((255-SEGMENT.speed)*8/256 +1);
    float timeSec = timeSinceLastBounce/1000.0f;
    balls[i].height = 0.5 * gravity * (timeSec * timeSec) + balls[i].impactVelocity * timeSec; // avoid use pow(x, 2) - its extremely slow !

    if (balls[i].height < 0) { //start bounce
      balls[i].height = 0;
      //damping for better effect using multiple balls
      float dampening = 0.90 - float(i)/float(numBalls * numBalls); // avoid use pow(x, 2) - its extremely slow !
      balls[i].impactVelocity = dampening * balls[i].impactVelocity;
      balls[i].lastBounceTime = time;

      if (balls[i].impactVelocity < 0.015) {
        balls[i].impactVelocity = impactVelocityStart;
=======
  // virtualStrip idea by @ewowi (Ewoud Wijma)
  struct virtualStrip {
    static void runStrip(size_t stripNr, Ball* balls) {
      // number of balls based on intensity setting to max of 7 (cycles colors)
      // non-chosen color is a random color
      uint16_t numBalls = (SEGMENT.intensity * (maxNumBalls - 1)) / 255 + 1; // minimum 1 ball
      const float gravity = -9.81; // standard value of gravity
      const bool hasCol2 = SEGCOLOR(2);
      const unsigned long time = millis();

      if (SEGENV.call == 0) {
        for (size_t i = 0; i < maxNumBalls; i++) balls[i].lastBounceTime = time;
      }
      
      for (size_t i = 0; i < numBalls; i++) {
        float timeSinceLastBounce = (time - balls[i].lastBounceTime)/((255-SEGMENT.speed)/64 +1);
        float timeSec = timeSinceLastBounce/1000.0f;
        balls[i].height = (0.5f * gravity * timeSec + balls[i].impactVelocity) * timeSec; // avoid use pow(x, 2) - its extremely slow !

        if (balls[i].height <= 0.0f) {
          balls[i].height = 0.0f;
          //damping for better effect using multiple balls
          float dampening = 0.9f - float(i)/float(numBalls * numBalls); // avoid use pow(x, 2) - its extremely slow !
          balls[i].impactVelocity = dampening * balls[i].impactVelocity;
          balls[i].lastBounceTime = time;

          if (balls[i].impactVelocity < 0.015f) {
            float impactVelocityStart = sqrt(-2 * gravity) * random8(5,11)/10.0f; // randomize impact velocity
            balls[i].impactVelocity = impactVelocityStart;
          }
        } else if (balls[i].height > 1.0f) {
          continue; // do not draw OOB ball
        }
        
        uint32_t color = SEGCOLOR(0);
        if (SEGMENT.palette) {
          color = SEGMENT.color_wheel(i*(256/MAX(numBalls, 8)));
        } else if (hasCol2) {
          color = SEGCOLOR(i % NUM_COLORS);
        }

        int pos = roundf(balls[i].height * (SEGLEN - 1));
        SEGMENT.setPixelColor(pos | int((stripNr+1)<<16), color); // encode virtual strip into index
        //SEGMENT.setPixelColor(balls[i].height + (stripNr+1)*10.0f, color);
>>>>>>> c6126db2
      }
    }
  };

  for (int stripNr=0; stripNr<strips; stripNr++)
    virtualStrip::runStrip(stripNr, &balls[stripNr * maxNumBalls]);

  return FRAMETIME;
}
static const char _data_FX_MODE_BOUNCINGBALLS[] PROGMEM = "Bouncing Balls@Gravity,# of balls;!,!,!;!;mp12=1,1d"; //bar


/*
* Sinelon stolen from FASTLED examples
*/
uint16_t sinelon_base(bool dual, bool rainbow=false) {
  SEGMENT.fade_out(SEGMENT.intensity);
  uint16_t pos = beatsin16(SEGMENT.speed/10,0,SEGLEN-1);
  if (SEGENV.call == 0) SEGENV.aux0 = pos;
  uint32_t color1 = SEGMENT.color_from_palette(pos, true, false, 0);
  uint32_t color2 = SEGCOLOR(2);
  if (rainbow) {
    color1 = SEGMENT.color_wheel((pos & 0x07) * 32);
  }
  SEGMENT.setPixelColor(pos, color1);
  if (dual) {
    if (!color2) color2 = SEGMENT.color_from_palette(pos, true, false, 0);
    if (rainbow) color2 = color1; //rainbow
    SEGMENT.setPixelColor(SEGLEN-1-pos, color2);
  }
  if (SEGENV.aux0 != pos) { 
    if (SEGENV.aux0 < pos) {
      for (int i = SEGENV.aux0; i < pos ; i++) {
        SEGMENT.setPixelColor(i, color1);
        if (dual) SEGMENT.setPixelColor(SEGLEN-1-i, color2);
      }
    } else {
      for (int i = SEGENV.aux0; i > pos ; i--) {
        SEGMENT.setPixelColor(i, color1);
        if (dual) SEGMENT.setPixelColor(SEGLEN-1-i, color2);
      }
    }
    SEGENV.aux0 = pos;
  }

  return FRAMETIME;
}


uint16_t mode_sinelon(void) {
  return sinelon_base(false);
}
static const char _data_FX_MODE_SINELON[] PROGMEM = "Sinelon";


uint16_t mode_sinelon_dual(void) {
  return sinelon_base(true);
}
static const char _data_FX_MODE_SINELON_DUAL[] PROGMEM = "Sinelon Dual";


uint16_t mode_sinelon_rainbow(void) {
  return sinelon_base(false, true);
}
static const char _data_FX_MODE_SINELON_RAINBOW[] PROGMEM = "Sinelon Rainbow";


//Rainbow with glitter, inspired by https://gist.github.com/kriegsman/062e10f7f07ba8518af6
uint16_t mode_glitter()
{
  mode_palette();

  if (SEGMENT.intensity > random8())
  {
    SEGMENT.setPixelColor(random16(SEGLEN), ULTRAWHITE);
  }
  
  return FRAMETIME;
}
static const char _data_FX_MODE_GLITTER[] PROGMEM = "Glitter@,!;!,!,!;!;mp12=0,1d"; //pixels


//each needs 19 bytes
//Spark type is used for popcorn, 1D fireworks, and drip
typedef struct Spark {
  float pos, posX;
  float vel, velX;
  uint16_t col;
  uint8_t colIndex;
} spark;

/*
*  POPCORN
*  modified from https://github.com/kitesurfer1404/WS2812FX/blob/master/src/custom/Popcorn.h
*/
uint16_t mode_popcorn(void) {
  const uint16_t cols = strip.isMatrix ? SEGMENT.virtualWidth() : 1;
  const uint16_t rows = strip.isMatrix ? SEGMENT.virtualHeight() : SEGMENT.virtualLength();

  //allocate segment data
  uint16_t maxNumPopcorn = 21; // max 21 on 16 segment ESP8266
  uint16_t dataSize = sizeof(spark) * maxNumPopcorn;
  if (!SEGENV.allocateData(dataSize)) return mode_static(); //allocation failed
  
  Spark* popcorn = reinterpret_cast<Spark*>(SEGENV.data);

  float gravity = -0.0001 - (SEGMENT.speed/200000.0); // m/s/s
  gravity *= rows; //SEGLEN

  bool hasCol2 = SEGCOLOR(2);
  SEGMENT.fill(hasCol2 ? BLACK : SEGCOLOR(1));

  uint8_t numPopcorn = SEGMENT.intensity*maxNumPopcorn/255;
  if (numPopcorn == 0) numPopcorn = 1;

  for (int i = 0; i < numPopcorn; i++) {
    if (popcorn[i].pos >= 0.0f) { // if kernel is active, update its position
      popcorn[i].pos += popcorn[i].vel;
      popcorn[i].vel += gravity;
    } else { // if kernel is inactive, randomly pop it
      if (random8() < 2) { // POP!!!
        popcorn[i].pos = 0.01f;
        popcorn[i].posX = random16(cols);
        
        uint16_t peakHeight = 128 + random8(128); //0-255
        peakHeight = (peakHeight * (rows -1)) >> 8;
        popcorn[i].vel = sqrt(-2.0 * gravity * peakHeight);
        popcorn[i].velX = 0;
        
        if (SEGMENT.palette) {
          popcorn[i].colIndex = random8();
        } else {
          byte col = random8(0, NUM_COLORS);
          if (!hasCol2 || !SEGCOLOR(col)) col = 0;
          popcorn[i].colIndex = col;
        }
      }
    }
    if (popcorn[i].pos >= 0.0f) { // draw now active popcorn (either active before or just popped)
      uint32_t col = SEGMENT.color_wheel(popcorn[i].colIndex);
      if (!SEGMENT.palette && popcorn[i].colIndex < NUM_COLORS) col = SEGCOLOR(popcorn[i].colIndex);
      
      uint16_t ledIndex = popcorn[i].pos;
      if (ledIndex < rows) {
        if (strip.isMatrix) SEGMENT.setPixelColorXY(uint16_t(popcorn[i].posX), rows - 1 - ledIndex, col);
        else                SEGMENT.setPixelColor(ledIndex, col);
      }
    }
  }

  return FRAMETIME;
}
static const char _data_FX_MODE_POPCORN[] PROGMEM = "Popcorn@!,!;!,!,!;!;1d,2d";


//values close to 100 produce 5Hz flicker, which looks very candle-y
//Inspired by https://github.com/avanhanegem/ArduinoCandleEffectNeoPixel
//and https://cpldcpu.wordpress.com/2016/01/05/reverse-engineering-a-real-candle/

uint16_t candle(bool multi)
{
  if (multi)
  {
    //allocate segment data
    uint16_t dataSize = (SEGLEN -1) *3; //max. 1365 pixels (ESP8266)
    if (!SEGENV.allocateData(dataSize)) return candle(false); //allocation failed
  }

  //max. flicker range controlled by intensity
  uint8_t valrange = SEGMENT.intensity;
  uint8_t rndval = valrange >> 1; //max 127

  //step (how much to move closer to target per frame) coarsely set by speed
  uint8_t speedFactor = 4;
  if (SEGMENT.speed > 252) { //epilepsy
    speedFactor = 1;
  } else if (SEGMENT.speed > 99) { //regular candle (mode called every ~25 ms, so 4 frames to have a new target every 100ms)
    speedFactor = 2;
  } else if (SEGMENT.speed > 49) { //slower fade
    speedFactor = 3;
  } //else 4 (slowest)

  uint16_t numCandles = (multi) ? SEGLEN : 1;

  for (int i = 0; i < numCandles; i++)
  {
    uint16_t d = 0; //data location

    uint8_t s = SEGENV.aux0, s_target = SEGENV.aux1, fadeStep = SEGENV.step;
    if (i > 0) {
      d = (i-1) *3;
      s = SEGENV.data[d]; s_target = SEGENV.data[d+1]; fadeStep = SEGENV.data[d+2];
    }
    if (fadeStep == 0) { //init vals
      s = 128; s_target = 130 + random8(4); fadeStep = 1;
    }

    bool newTarget = false;
    if (s_target > s) { //fade up
      s = qadd8(s, fadeStep);
      if (s >= s_target) newTarget = true;
    } else {
      s = qsub8(s, fadeStep);
      if (s <= s_target) newTarget = true;
    }

    if (newTarget) {
      s_target = random8(rndval) + random8(rndval); //between 0 and rndval*2 -2 = 252
      if (s_target < (rndval >> 1)) s_target = (rndval >> 1) + random8(rndval);
      uint8_t offset = (255 - valrange);
      s_target += offset;

      uint8_t dif = (s_target > s) ? s_target - s : s - s_target;
    
      fadeStep = dif >> speedFactor;
      if (fadeStep == 0) fadeStep = 1;
    }

     if (i > 0) {
      SEGMENT.setPixelColor(i, color_blend(SEGCOLOR(1), SEGMENT.color_from_palette(i, true, PALETTE_SOLID_WRAP, 0), s));

      SEGENV.data[d] = s; SEGENV.data[d+1] = s_target; SEGENV.data[d+2] = fadeStep;
    } else {
      for (int j = 0; j < SEGLEN; j++) {
        SEGMENT.setPixelColor(j, color_blend(SEGCOLOR(1), SEGMENT.color_from_palette(j, true, PALETTE_SOLID_WRAP, 0), s));
      }

      SEGENV.aux0 = s; SEGENV.aux1 = s_target; SEGENV.step = fadeStep;
    }
  }

  return FRAMETIME_FIXED;
}


uint16_t mode_candle()
{
  return candle(false);
}
static const char _data_FX_MODE_CANDLE[] PROGMEM = "Candle@Flicker rate,Flicker intensity;!,!,;;sx=96,ix=224,pal=0,1d";


uint16_t mode_candle_multi()
{
  return candle(true);
}
static const char _data_FX_MODE_CANDLE_MULTI[] PROGMEM = "Candle Multi@Flicker rate,Flicker intensity;!,!,;;sx=96,ix=224,pal=0,1d";


/*
/ Fireworks in starburst effect
/ based on the video: https://www.reddit.com/r/arduino/comments/c3sd46/i_made_this_fireworks_effect_for_my_led_strips/
/ Speed sets frequency of new starbursts, intensity is the intensity of the burst
*/
#ifdef ESP8266
  #define STARBURST_MAX_FRAG   8 //52 bytes / star
#else
  #define STARBURST_MAX_FRAG  10 //60 bytes / star
#endif
//each needs 20+STARBURST_MAX_FRAG*4 bytes
typedef struct particle {
  CRGB     color;
  uint32_t birth  =0;
  uint32_t last   =0;
  float    vel    =0;
  uint16_t pos    =-1;
  float    fragment[STARBURST_MAX_FRAG];
} star;

uint16_t mode_starburst(void) {
  uint16_t maxData = FAIR_DATA_PER_SEG; //ESP8266: 256 ESP32: 640
  uint8_t segs = strip.getActiveSegmentsNum();
  if (segs <= (strip.getMaxSegments() /2)) maxData *= 2; //ESP8266: 512 if <= 8 segs ESP32: 1280 if <= 16 segs
  if (segs <= (strip.getMaxSegments() /4)) maxData *= 2; //ESP8266: 1024 if <= 4 segs ESP32: 2560 if <= 8 segs
  uint16_t maxStars = maxData / sizeof(star); //ESP8266: max. 4/9/19 stars/seg, ESP32: max. 10/21/42 stars/seg

  uint8_t numStars = 1 + (SEGLEN >> 3);
  if (numStars > maxStars) numStars = maxStars;
  uint16_t dataSize = sizeof(star) * numStars;

  if (!SEGENV.allocateData(dataSize)) return mode_static(); //allocation failed
  
  uint32_t it = millis();
  
  star* stars = reinterpret_cast<star*>(SEGENV.data);
  
  float          maxSpeed                = 375.0f;  // Max velocity
  float          particleIgnition        = 250.0f;  // How long to "flash"
  float          particleFadeTime        = 1500.0f; // Fade out time
     
  for (int j = 0; j < numStars; j++)
  {
    // speed to adjust chance of a burst, max is nearly always.
    if (random8((144-(SEGMENT.speed >> 1))) == 0 && stars[j].birth == 0)
    {
      // Pick a random color and location.  
      uint16_t startPos = random16(SEGLEN-1);
      float multiplier = (float)(random8())/255.0 * 1.0;

      stars[j].color = CRGB(SEGMENT.color_wheel(random8()));
      stars[j].pos = startPos; 
      stars[j].vel = maxSpeed * (float)(random8())/255.0 * multiplier;
      stars[j].birth = it;
      stars[j].last = it;
      // more fragments means larger burst effect
      int num = random8(3,6 + (SEGMENT.intensity >> 5));

      for (int i=0; i < STARBURST_MAX_FRAG; i++) {
        if (i < num) stars[j].fragment[i] = startPos;
        else stars[j].fragment[i] = -1;
      }
    }
  }
  
  SEGMENT.fill(SEGCOLOR(1));
  
  for (int j=0; j<numStars; j++)
  {
    if (stars[j].birth != 0) {
      float dt = (it-stars[j].last)/1000.0;

      for (int i=0; i < STARBURST_MAX_FRAG; i++) {
        int var = i >> 1;
        
        if (stars[j].fragment[i] > 0) {
          //all fragments travel right, will be mirrored on other side
          stars[j].fragment[i] += stars[j].vel * dt * (float)var/3.0;
        }
      }
      stars[j].last = it;
      stars[j].vel -= 3*stars[j].vel*dt;
    }
  
    CRGB c = stars[j].color;

    // If the star is brand new, it flashes white briefly.  
    // Otherwise it just fades over time.
    float fade = 0.0f;
    float age = it-stars[j].birth;

    if (age < particleIgnition) {
      c = CRGB(color_blend(WHITE, RGBW32(c.r,c.g,c.b,0), 254.5f*((age / particleIgnition))));
    } else {
      // Figure out how much to fade and shrink the star based on 
      // its age relative to its lifetime
      if (age > particleIgnition + particleFadeTime) {
        fade = 1.0f;                  // Black hole, all faded out
        stars[j].birth = 0;
        c = CRGB(SEGCOLOR(1));
      } else {
        age -= particleIgnition;
        fade = (age / particleFadeTime);  // Fading star
        byte f = 254.5f*fade;
        c = CRGB(color_blend(RGBW32(c.r,c.g,c.b,0), SEGCOLOR(1), f));
      }
    }
    
    float particleSize = (1.0f - fade) * 2.0f;

    for (size_t index=0; index < STARBURST_MAX_FRAG*2; index++) {
      bool mirrored = index & 0x1;
      uint8_t i = index >> 1;
      if (stars[j].fragment[i] > 0) {
        float loc = stars[j].fragment[i];
        if (mirrored) loc -= (loc-stars[j].pos)*2;
        int start = loc - particleSize;
        int end = loc + particleSize;
        if (start < 0) start = 0;
        if (start == end) end++;
        if (end > SEGLEN) end = SEGLEN;    
        for (int p = start; p < end; p++) {
          SEGMENT.setPixelColor(p, c.r, c.g, c.b);
        }
      }
    }
  }
  return FRAMETIME;
}
#undef STARBURST_MAX_FRAG
static const char _data_FX_MODE_STARBURST[] PROGMEM = "Fireworks Starburst@Chance,Fragments;,!,;!;pal=11,mp12=0,1d";


/*
 * Exploding fireworks effect
 * adapted from: http://www.anirama.com/1000leds/1d-fireworks/
 * adapted for 2D WLED by blazoncek (Blaz Kristan (AKA blazoncek))
 */
uint16_t mode_exploding_fireworks(void)
{
  const uint16_t cols = strip.isMatrix ? SEGMENT.virtualWidth() : 1;
  const uint16_t rows = strip.isMatrix ? SEGMENT.virtualHeight() : SEGMENT.virtualLength();

  //allocate segment data
  uint16_t maxData = FAIR_DATA_PER_SEG; //ESP8266: 256 ESP32: 640
  uint8_t segs = strip.getActiveSegmentsNum();
  if (segs <= (strip.getMaxSegments() /2)) maxData *= 2; //ESP8266: 512 if <= 8 segs ESP32: 1280 if <= 16 segs
  if (segs <= (strip.getMaxSegments() /4)) maxData *= 2; //ESP8266: 1024 if <= 4 segs ESP32: 2560 if <= 8 segs
  int maxSparks = maxData / sizeof(spark); //ESP8266: max. 21/42/85 sparks/seg, ESP32: max. 53/106/213 sparks/seg

  uint16_t numSparks = min(2 + ((rows*cols) >> 1), maxSparks);
  uint16_t dataSize = sizeof(spark) * numSparks;
  if (!SEGENV.allocateData(dataSize + sizeof(float))) return mode_static(); //allocation failed
  float *dying_gravity = reinterpret_cast<float*>(SEGENV.data + dataSize);

  if (dataSize != SEGENV.aux1) { //reset to flare if sparks were reallocated (it may be good idea to reset segment if bounds change)
    *dying_gravity = 0.0f;
    SEGENV.aux0 = 0;
    SEGENV.aux1 = dataSize;
  }

  //SEGMENT.fill(BLACK);
  SEGMENT.fade_out(252);
  
  Spark* sparks = reinterpret_cast<Spark*>(SEGENV.data);
  Spark* flare = sparks; //first spark is flare data

  float gravity = -0.0004f - (SEGMENT.speed/800000.0f); // m/s/s
  gravity *= rows;
  
  if (SEGENV.aux0 < 2) { //FLARE
    if (SEGENV.aux0 == 0) { //init flare
      flare->pos = 0;
      flare->posX = strip.isMatrix ? random16(2,cols-1) : (SEGMENT.intensity > random8()); // will enable random firing side on 1D
      uint16_t peakHeight = 75 + random8(180); //0-255
      peakHeight = (peakHeight * (rows -1)) >> 8;
      flare->vel = sqrt(-2.0f * gravity * peakHeight);
      flare->velX = strip.isMatrix ? (random8(8)-4)/32.f : 0; // no X velocity on 1D
      flare->col = 255; //brightness
      SEGENV.aux0 = 1; 
    }
    
    // launch 
    if (flare->vel > 12 * gravity) {
      // flare
      if (strip.isMatrix) SEGMENT.setPixelColorXY(int(flare->posX), rows - uint16_t(flare->pos) - 1, flare->col, flare->col, flare->col);
      else                SEGMENT.setPixelColor(int(flare->posX) ? rows - int(flare->pos) - 1 : int(flare->pos), flare->col, flare->col, flare->col);
      flare->pos  += flare->vel;
      flare->posX += flare->velX;
      flare->pos  = constrain(flare->pos, 0, rows-1);
      flare->posX = constrain(flare->posX, 0, cols-strip.isMatrix);
      flare->vel  += gravity;
      flare->col  -= 2;
    } else {
      SEGENV.aux0 = 2;  // ready to explode
    }
  } else if (SEGENV.aux0 < 4) {
    /*
     * Explode!
     * 
     * Explosion happens where the flare ended.
     * Size is proportional to the height.
     */
    int nSparks = flare->pos + random8(4);
    nSparks = constrain(nSparks, 1, numSparks);
  
    // initialize sparks
    if (SEGENV.aux0 == 2) {
      for (int i = 1; i < nSparks; i++) { 
        sparks[i].pos  = flare->pos;
        sparks[i].posX = flare->posX;
        sparks[i].vel  = (float(random16(0, 20000)) / 10000.0f) - 0.9f; // from -0.9 to 1.1
        sparks[i].vel *= rows<32 ? 0.5f : 1; // reduce velocity for smaller strips
        sparks[i].velX = strip.isMatrix ? (float(random16(0, 4000)) / 10000.0f) - 0.2f : 0; // from -0.2 to 0.2
        sparks[i].col  = 345;//abs(sparks[i].vel * 750.0); // set colors before scaling velocity to keep them bright 
        //sparks[i].col = constrain(sparks[i].col, 0, 345); 
        sparks[i].colIndex = random8();
        sparks[i].vel  *= flare->pos/rows; // proportional to height 
        sparks[i].velX *= strip.isMatrix ? flare->posX/cols : 0; // proportional to width
        sparks[i].vel  *= -gravity *50;
      } 
      //sparks[1].col = 345; // this will be our known spark 
      *dying_gravity = gravity/2; 
      SEGENV.aux0 = 3;
    }
  
    if (sparks[1].col > 4) {//&& sparks[1].pos > 0) { // as long as our known spark is lit, work with all the sparks
      for (int i = 1; i < nSparks; i++) {
        sparks[i].pos  += sparks[i].vel;
        sparks[i].posX += sparks[i].velX;
        sparks[i].vel  += *dying_gravity;
        sparks[i].velX += strip.isMatrix ? *dying_gravity : 0;
        if (sparks[i].col > 3) sparks[i].col -= 4; 

        if (sparks[i].pos > 0 && sparks[i].pos < rows) {
          if (strip.isMatrix && !(sparks[i].posX >= 0 && sparks[i].posX < cols)) continue;
          uint16_t prog = sparks[i].col;
          uint32_t spColor = (SEGMENT.palette) ? SEGMENT.color_wheel(sparks[i].colIndex) : SEGCOLOR(0);
          CRGB c = CRGB::Black; //HeatColor(sparks[i].col);
          if (prog > 300) { //fade from white to spark color
            c = CRGB(color_blend(spColor, WHITE, (prog - 300)*5));
          } else if (prog > 45) { //fade from spark color to black
            c = CRGB(color_blend(BLACK, spColor, prog - 45));
            uint8_t cooling = (300 - prog) >> 5;
            c.g = qsub8(c.g, cooling);
            c.b = qsub8(c.b, cooling * 2);
          }
          if (strip.isMatrix) SEGMENT.setPixelColorXY(int(sparks[i].posX), rows - int(sparks[i].pos) - 1, c.red, c.green, c.blue);
          else                SEGMENT.setPixelColor(int(sparks[i].posX) ? rows - int(sparks[i].pos) - 1 : int(sparks[i].pos), c.red, c.green, c.blue);
        }
      }
      SEGMENT.blur(16);
      *dying_gravity *= .8f; // as sparks burn out they fall slower
    } else {
      SEGENV.aux0 = 6 + random8(10); //wait for this many frames
    }
  } else {
    SEGENV.aux0--;
    if (SEGENV.aux0 < 4) {
      SEGENV.aux0 = 0; //back to flare
    }
  }

  return FRAMETIME;  
}
#undef MAX_SPARKS
static const char _data_FX_MODE_EXPLODING_FIREWORKS[] PROGMEM = "Fireworks 1D@Gravity,Firing side;!,!,;!=11;ix=128,1d,2d";


/*
 * Drip Effect
 * ported of: https://www.youtube.com/watch?v=sru2fXh4r7k
 */
uint16_t mode_drip(void)
{
  const uint16_t cols = strip.isMatrix ? SEGMENT.virtualWidth() : 1;
  const uint16_t rows = strip.isMatrix ? SEGMENT.virtualHeight() : SEGMENT.virtualLength();

  //allocate segment data
  uint8_t numDrops = 4; 
  uint16_t dataSize = sizeof(spark) * numDrops;
  if (!SEGENV.allocateData(dataSize * cols)) return mode_static(); //allocation failed

  SEGMENT.fill(SEGCOLOR(1));
  
  Spark* drops = reinterpret_cast<Spark*>(SEGENV.data);

  numDrops = 1 + (SEGMENT.intensity >> 6); // 255>>6 = 3

  float gravity = -0.0005 - (SEGMENT.speed/50000.0);
  gravity *= rows-1;
  int sourcedrop = 12;

  for (int k=0; k < cols; k++) {
    for (size_t j=0; j < numDrops; j++) {
      uint16_t idx = k*numDrops + j;

      if (drops[idx].colIndex == 0) { //init
        drops[idx].pos = rows-1;       // start at end
        drops[idx].vel = 0;           // speed
        drops[idx].col = sourcedrop;  // brightness
        drops[idx].colIndex = 1;      // drop state (0 init, 1 forming, 2 falling, 5 bouncing) 
      }
      
      uint32_t col = color_blend(BLACK, SEGCOLOR(0), sourcedrop);
      if (strip.isMatrix) SEGMENT.setPixelColorXY(k, 0, col);
      else                SEGMENT.setPixelColor(rows-1, col);// water source

      if (drops[idx].colIndex == 1) {
        if (drops[idx].col > 255) drops[idx].col = 255;
        col = color_blend(BLACK,SEGCOLOR(0),drops[idx].col);
        if (strip.isMatrix) SEGMENT.setPixelColorXY(k, rows - 1 - uint16_t(drops[idx].pos), col);
        else                SEGMENT.setPixelColor(uint16_t(drops[idx].pos), col);
        
        drops[idx].col += map(SEGMENT.speed, 0, 255, 1, 6); // swelling
        
        if (random8() < drops[idx].col/10) {   // random drop
          drops[idx].colIndex = 2;             //fall
          drops[idx].col = 255;
        }
      }  
      if (drops[idx].colIndex > 1) {           // falling
        if (drops[idx].pos > 0) {              // fall until end of segment
          drops[idx].pos += drops[idx].vel;
          if (drops[idx].pos < 0) drops[idx].pos = 0;
          drops[idx].vel += gravity;           // gravity is negative

          for (int i = 1; i < 7 - drops[idx].colIndex; i++) { // some minor math so we don't expand bouncing droplets
            uint16_t pos = constrain(uint16_t(drops[idx].pos) +i, 0, rows-1); //this is BAD, returns a pos >= SEGLEN occasionally
            col = color_blend(BLACK, SEGCOLOR(0), drops[idx].col/i);
            if (strip.isMatrix) SEGMENT.setPixelColorXY(k, rows - 1 - pos, col);
            else                SEGMENT.setPixelColor(pos, col); //spread pixel with fade while falling
          }

          if (drops[idx].colIndex > 2) {         // during bounce, some water is on the floor
            col = color_blend(SEGCOLOR(0), BLACK, drops[idx].col);
            if (strip.isMatrix) SEGMENT.setPixelColorXY(k, rows - 1, col);
            else                SEGMENT.setPixelColor(0, col);
          }
        } else {                                 // we hit bottom
          if (drops[idx].colIndex > 2) {         // already hit once, so back to forming
            drops[idx].colIndex = 0;
            drops[idx].col = sourcedrop;
            
          } else {

            if (drops[idx].colIndex == 2) {      // init bounce
              drops[idx].vel = -drops[idx].vel/4;// reverse velocity with damping 
              drops[idx].pos += drops[idx].vel;
            } 
            drops[idx].col = sourcedrop*2;
            drops[idx].colIndex = 5;             // bouncing
          }
        }
      }
    }
  }
  return FRAMETIME;
}
static const char _data_FX_MODE_DRIP[] PROGMEM = "Drip@Gravity,# of drips;!,!;!;1d,2d";


/*
 * Tetris or Stacking (falling bricks) Effect
 * by Blaz Kristan (AKA blazoncek) (https://github.com/blazoncek, https://blaz.at/home)
 */
//12 bytes
typedef struct Tetris {
  float    pos;
  float    speed;
  uint32_t col;
} tetris;

uint16_t mode_tetrix(void) {

  uint16_t dataSize = sizeof(tetris);
  if (!SEGENV.allocateData(dataSize)) return mode_static(); //allocation failed
  Tetris* drop = reinterpret_cast<Tetris*>(SEGENV.data);

  // initialize dropping on first call or segment full
  if (SEGENV.call == 0 /*|| SEGENV.aux1 >= SEGLEN*/) {
    SEGENV.aux1 = 0;                  // reset brick stack size
    SEGENV.step = 0;
    SEGMENT.fill(SEGCOLOR(1));
    //return 250;  // short wait
  }
  
  if (SEGENV.step == 0) {             // init brick
    drop->speed = 0.0238 * (SEGMENT.speed ? (SEGMENT.speed>>2)+1 : random8(6,64)); // set speed
    drop->pos   = SEGLEN;             // start at end of segment (no need to subtract 1)
    drop->col   = SEGMENT.color_from_palette(random8(0,15)<<4,false,false,0);     // limit color choices so there is enough HUE gap
    SEGENV.step = 1;                  // drop state (0 init, 1 forming, 2 falling)
    SEGENV.aux0 = (SEGMENT.intensity ? (SEGMENT.intensity>>5)+1 : random8(1,5)) * (1+(SEGLEN>>6));  // size of brick
  }
  
  if (SEGENV.step == 1) {             // forming
    if (random8()>>6) {               // random drop
      SEGENV.step = 2;                // fall
    }
  }

  if (SEGENV.step == 2) {             // falling
    if (drop->pos > SEGENV.aux1) {    // fall until top of stack
      drop->pos -= drop->speed;       // may add gravity as: speed += gravity
      if (uint16_t(drop->pos) < SEGENV.aux1) drop->pos = SEGENV.aux1;
      for (int i=int(drop->pos); i<SEGLEN; i++) SEGMENT.setPixelColor(i,i<int(drop->pos)+SEGENV.aux0 ? drop->col : SEGCOLOR(1));
    } else {                          // we hit bottom
      SEGENV.step = 0;                // proceed with next brick, go back to init
      SEGENV.aux1 += SEGENV.aux0;     // increase the stack size
      if (SEGENV.aux1 >= SEGLEN) SEGENV.step = millis() + 2500; // fade out stack
    }
  }

  if (SEGENV.step > 2) {
    SEGENV.aux0 = 0;                  // reset brick size (no more growing)
    if (SEGENV.step > millis()) {
      SEGMENT.fade_out(24);           // fade out stack
    } else {
      SEGENV.aux1 = 0;                // reset brick stack size
      SEGENV.step = 0;                // proceed with next brick
    }
  }

  return FRAMETIME;  
}
static const char _data_FX_MODE_TETRIX[] PROGMEM = "Tetrix@!,Width;!,!,;!;sx=224,ix=0,pal=11,mp12=1,1d"; //vertical


/*
/ Plasma Effect
/ adapted from https://github.com/atuline/FastLED-Demos/blob/master/plasma/plasma.ino
*/
uint16_t mode_plasma(void) {
  // initialize phases on start
  if (SEGENV.call == 0) {
    SEGENV.aux0 = random8(0,2);  // add a bit of randomness
  }
  uint8_t thisPhase = beatsin8(6+SEGENV.aux0,-64,64);
  uint8_t thatPhase = beatsin8(7+SEGENV.aux0,-64,64);

  for (int i = 0; i < SEGLEN; i++) {   // For each of the LED's in the strand, set color &  brightness based on a wave as follows:
    uint8_t colorIndex = cubicwave8((i*(2+ 3*(SEGMENT.speed >> 5))+thisPhase) & 0xFF)/2   // factor=23 // Create a wave and add a phase change and add another wave with its own phase change.
                             + cos8((i*(1+ 2*(SEGMENT.speed >> 5))+thatPhase) & 0xFF)/2;  // factor=15 // Hey, you can even change the frequencies if you wish.
    uint8_t thisBright = qsub8(colorIndex, beatsin8(7,0, (128 - (SEGMENT.intensity>>1))));
    //CRGB color = ColorFromPalette(SEGPALETTE, colorIndex, thisBright, LINEARBLEND);
    //SEGMENT.setPixelColor(i, color.red, color.green, color.blue);
    SEGMENT.setPixelColor(i, SEGMENT.color_from_palette(colorIndex, false, PALETTE_SOLID_WRAP, 0, thisBright));
  }

  return FRAMETIME;
} 
static const char _data_FX_MODE_PLASMA[] PROGMEM = "Plasma@Phase,;1,2,3;!;1d";


/*
 * Percentage display
 * Intesity values from 0-100 turn on the leds.
 */
uint16_t mode_percent(void) {

<<<<<<< HEAD
	uint8_t percent = SEGMENT.intensity;
  percent = constrain(percent, 0, 200);
	uint16_t active_leds = (percent < 100) ? SEGLEN * percent / 100.0
=======
  uint8_t percent = SEGMENT.intensity;
  percent = constrain(percent, 0, 200);
  uint16_t active_leds = (percent < 100) ? SEGLEN * percent / 100.0
>>>>>>> c6126db2
                                         : SEGLEN * (200 - percent) / 100.0;
  
  uint8_t size = (1 + ((SEGMENT.speed * SEGLEN) >> 11));
  if (SEGMENT.speed == 255) size = 255;
    
  if (percent < 100) {
    for (int i = 0; i < SEGLEN; i++) {
    	if (i < SEGENV.aux1) {
        SEGMENT.setPixelColor(i, SEGMENT.color_from_palette(i, true, PALETTE_SOLID_WRAP, 0));
    	}
    	else {
        SEGMENT.setPixelColor(i, SEGCOLOR(1));
    	}
    }
  } else {
    for (int i = 0; i < SEGLEN; i++) {
    	if (i < (SEGLEN - SEGENV.aux1)) {
        SEGMENT.setPixelColor(i, SEGCOLOR(1));
    	}
    	else {
        SEGMENT.setPixelColor(i, SEGMENT.color_from_palette(i, true, PALETTE_SOLID_WRAP, 0));
    	}
    }
  }

  if(active_leds > SEGENV.aux1) {  // smooth transition to the target value
    SEGENV.aux1 += size;
    if (SEGENV.aux1 > active_leds) SEGENV.aux1 = active_leds;
  } else if (active_leds < SEGENV.aux1) {
    if (SEGENV.aux1 > size) SEGENV.aux1 -= size; else SEGENV.aux1 = 0;
    if (SEGENV.aux1 < active_leds) SEGENV.aux1 = active_leds;
  }

 	return FRAMETIME;
}
static const char _data_FX_MODE_PERCENT[] PROGMEM = "Percent@,% of fill;!,!,;!;1d";


/*
 * Modulates the brightness similar to a heartbeat
 * tries to draw an ECG aproximation on a 2D matrix
 */
uint16_t mode_heartbeat(void) {
  uint8_t bpm = 40 + (SEGMENT.speed >> 3);
  uint32_t msPerBeat = (60000L / bpm);
  uint32_t secondBeat = (msPerBeat / 3);
  uint32_t bri_lower = SEGENV.aux1;
  unsigned long beatTimer = strip.now - SEGENV.step;

  bri_lower = bri_lower * 2042 / (2048 + SEGMENT.intensity);
  SEGENV.aux1 = bri_lower;

  if ((beatTimer > secondBeat) && !SEGENV.aux0) { // time for the second beat?
    SEGENV.aux1 = UINT16_MAX; //3/4 bri
    SEGENV.aux0 = 1;
  }
  if (beatTimer > msPerBeat) { // time to reset the beat timer?
    SEGENV.aux1 = UINT16_MAX; //full bri
    SEGENV.aux0 = 0;
    SEGENV.step = strip.now;
  }

  for (int i = 0; i < SEGLEN; i++) {
    SEGMENT.setPixelColor(i, color_blend(SEGMENT.color_from_palette(i, true, PALETTE_SOLID_WRAP, 0), SEGCOLOR(1), 255 - (SEGENV.aux1 >> 8)));
  }

  return FRAMETIME;
}
static const char _data_FX_MODE_HEARTBEAT[] PROGMEM = "Heartbeat@!,!;!,!,;!;mp12=1,1d";


//  "Pacifica"
//  Gentle, blue-green ocean waves.
//  December 2019, Mark Kriegsman and Mary Corey March.
//  For Dan.
//
//
// In this animation, there are four "layers" of waves of light.  
//
// Each layer moves independently, and each is scaled separately.
//
// All four wave layers are added together on top of each other, and then 
// another filter is applied that adds "whitecaps" of brightness where the 
// waves line up with each other more.  Finally, another pass is taken
// over the led array to 'deepen' (dim) the blues and greens.
//
// The speed and scale and motion each layer varies slowly within independent 
// hand-chosen ranges, which is why the code has a lot of low-speed 'beatsin8' functions
// with a lot of oddly specific numeric ranges.
//
// These three custom blue-green color palettes were inspired by the colors found in
// the waters off the southern coast of California, https://goo.gl/maps/QQgd97jjHesHZVxQ7
//
// Modified for WLED, based on https://github.com/FastLED/FastLED/blob/master/examples/Pacifica/Pacifica.ino
//
// Add one layer of waves into the led array
CRGB pacifica_one_layer(uint16_t i, CRGBPalette16& p, uint16_t cistart, uint16_t wavescale, uint8_t bri, uint16_t ioff)
{
  uint16_t ci = cistart;
  uint16_t waveangle = ioff;
  uint16_t wavescale_half = (wavescale >> 1) + 20;
  
  waveangle += ((120 + SEGMENT.intensity) * i); //original 250 * i
  uint16_t s16 = sin16(waveangle) + 32768;
  uint16_t cs = scale16(s16, wavescale_half) + wavescale_half;
  ci += (cs * i);
  uint16_t sindex16 = sin16(ci) + 32768;
  uint8_t sindex8 = scale16(sindex16, 240);
  return ColorFromPalette(p, sindex8, bri, LINEARBLEND);
}

uint16_t mode_pacifica()
{
  uint32_t nowOld = strip.now;

  CRGBPalette16 pacifica_palette_1 = 
    { 0x000507, 0x000409, 0x00030B, 0x00030D, 0x000210, 0x000212, 0x000114, 0x000117, 
      0x000019, 0x00001C, 0x000026, 0x000031, 0x00003B, 0x000046, 0x14554B, 0x28AA50 };
  CRGBPalette16 pacifica_palette_2 = 
    { 0x000507, 0x000409, 0x00030B, 0x00030D, 0x000210, 0x000212, 0x000114, 0x000117, 
      0x000019, 0x00001C, 0x000026, 0x000031, 0x00003B, 0x000046, 0x0C5F52, 0x19BE5F };
  CRGBPalette16 pacifica_palette_3 = 
    { 0x000208, 0x00030E, 0x000514, 0x00061A, 0x000820, 0x000927, 0x000B2D, 0x000C33, 
      0x000E39, 0x001040, 0x001450, 0x001860, 0x001C70, 0x002080, 0x1040BF, 0x2060FF };

  if (SEGMENT.palette) {
    pacifica_palette_1 = SEGPALETTE;
    pacifica_palette_2 = SEGPALETTE;
    pacifica_palette_3 = SEGPALETTE;
  }

  // Increment the four "color index start" counters, one for each wave layer.
  // Each is incremented at a different speed, and the speeds vary over time.
  uint16_t sCIStart1 = SEGENV.aux0, sCIStart2 = SEGENV.aux1, sCIStart3 = SEGENV.step, sCIStart4 = SEGENV.step >> 16;
  uint32_t deltams = (FRAMETIME >> 2) + ((FRAMETIME * SEGMENT.speed) >> 7);
  uint64_t deltat = (strip.now >> 2) + ((strip.now * SEGMENT.speed) >> 7);
  strip.now = deltat;

  uint16_t speedfactor1 = beatsin16(3, 179, 269);
  uint16_t speedfactor2 = beatsin16(4, 179, 269);
  uint32_t deltams1 = (deltams * speedfactor1) / 256;
  uint32_t deltams2 = (deltams * speedfactor2) / 256;
  uint32_t deltams21 = (deltams1 + deltams2) / 2;
  sCIStart1 += (deltams1 * beatsin88(1011,10,13));
  sCIStart2 -= (deltams21 * beatsin88(777,8,11));
  sCIStart3 -= (deltams1 * beatsin88(501,5,7));
  sCIStart4 -= (deltams2 * beatsin88(257,4,6));
  SEGENV.aux0 = sCIStart1; SEGENV.aux1 = sCIStart2;
  SEGENV.step = sCIStart4; SEGENV.step = (SEGENV.step << 16) + sCIStart3;

  // Clear out the LED array to a dim background blue-green
  //SEGMENT.fill(132618);

  uint8_t basethreshold = beatsin8( 9, 55, 65);
  uint8_t wave = beat8( 7 );
  
  for (int i = 0; i < SEGLEN; i++) {
    CRGB c = CRGB(2, 6, 10);
    // Render each of four layers, with different scales and speeds, that vary over time
    c += pacifica_one_layer(i, pacifica_palette_1, sCIStart1, beatsin16(3, 11 * 256, 14 * 256), beatsin8(10, 70, 130), 0-beat16(301));
    c += pacifica_one_layer(i, pacifica_palette_2, sCIStart2, beatsin16(4,  6 * 256,  9 * 256), beatsin8(17, 40,  80),   beat16(401));
    c += pacifica_one_layer(i, pacifica_palette_3, sCIStart3,                         6 * 256 , beatsin8(9, 10,38)   , 0-beat16(503));
    c += pacifica_one_layer(i, pacifica_palette_3, sCIStart4,                         5 * 256 , beatsin8(8, 10,28)   ,   beat16(601));
    
    // Add extra 'white' to areas where the four layers of light have lined up brightly
    uint8_t threshold = scale8( sin8( wave), 20) + basethreshold;
    wave += 7;
    uint8_t l = c.getAverageLight();
    if (l > threshold) {
      uint8_t overage = l - threshold;
      uint8_t overage2 = qadd8(overage, overage);
      c += CRGB(overage, overage2, qadd8(overage2, overage2));
    }

    //deepen the blues and greens
    c.blue  = scale8(c.blue,  145); 
    c.green = scale8(c.green, 200); 
    c |= CRGB( 2, 5, 7);

    SEGMENT.setPixelColor(i, c.red, c.green, c.blue);
  }

  strip.now = nowOld;
  return FRAMETIME;
}
static const char _data_FX_MODE_PACIFICA[] PROGMEM = "Pacifica";


//Solid colour background with glitter
uint16_t mode_solid_glitter()
{
  SEGMENT.fill(SEGCOLOR(0));

  if (SEGMENT.intensity > random8())
  {
    SEGMENT.setPixelColor(random16(SEGLEN), ULTRAWHITE);
  }

  return FRAMETIME;
}
static const char _data_FX_MODE_SOLID_GLITTER[] PROGMEM = "Solid Glitter@,!;!,,;0;mp12=0,1d";


/*
 * Mode simulates a gradual sunrise
 */
uint16_t mode_sunrise() {
  //speed 0 - static sun
  //speed 1 - 60: sunrise time in minutes
  //speed 60 - 120 : sunset time in minutes - 60;
  //speed above: "breathing" rise and set
  if (SEGENV.call == 0 || SEGMENT.speed != SEGENV.aux0) {
    SEGENV.step = millis(); //save starting time, millis() because now can change from sync
    SEGENV.aux0 = SEGMENT.speed;
  }
  
  SEGMENT.fill(0);
  uint16_t stage = 0xFFFF;
  
  uint32_t s10SinceStart = (millis() - SEGENV.step) /100; //tenths of seconds
  
  if (SEGMENT.speed > 120) { //quick sunrise and sunset
    uint16_t counter = (strip.now >> 1) * (((SEGMENT.speed -120) >> 1) +1);
    stage = triwave16(counter);
  } else if (SEGMENT.speed) { //sunrise
    uint8_t durMins = SEGMENT.speed;
    if (durMins > 60) durMins -= 60;
    uint32_t s10Target = durMins * 600;
    if (s10SinceStart > s10Target) s10SinceStart = s10Target;
    stage = map(s10SinceStart, 0, s10Target, 0, 0xFFFF);
    if (SEGMENT.speed > 60) stage = 0xFFFF - stage; //sunset
  }
  
  for (int i = 0; i <= SEGLEN/2; i++)
  {
    //default palette is Fire
    uint32_t c = SEGMENT.color_from_palette(0, false, true, 255); //background

    uint16_t wave = triwave16((i * stage) / SEGLEN);

    wave = (wave >> 8) + ((wave * SEGMENT.intensity) >> 15);

    if (wave > 240) { //clipped, full white sun
      c = SEGMENT.color_from_palette( 240, false, true, 255);
    } else { //transition
      c = SEGMENT.color_from_palette(wave, false, true, 255);
    }
    SEGMENT.setPixelColor(i, c);
    SEGMENT.setPixelColor(SEGLEN - i - 1, c);
  }

  return FRAMETIME;
}
static const char _data_FX_MODE_SUNRISE[] PROGMEM = "Sunrise@Time [min],;;!;sx=60,1d";


/*
 * Effects by Andrew Tuline
 */
uint16_t phased_base(uint8_t moder) {                  // We're making sine waves here. By Andrew Tuline.

  uint8_t allfreq = 16;                                          // Base frequency.
  float *phase = reinterpret_cast<float*>(&SEGENV.step);         // Phase change value gets calculated (float fits into unsigned long).
  uint8_t cutOff = (255-SEGMENT.intensity);                      // You can change the number of pixels.  AKA INTENSITY (was 192).
  uint8_t modVal = 5;//SEGMENT.fft1/8+1;                         // You can change the modulus. AKA FFT1 (was 5).

  uint8_t index = strip.now/64;                                  // Set color rotation speed
  *phase += SEGMENT.speed/32.0;                                  // You can change the speed of the wave. AKA SPEED (was .4)

  for (int i = 0; i < SEGLEN; i++) {
    if (moder == 1) modVal = (inoise8(i*10 + i*10) /16);         // Let's randomize our mod length with some Perlin noise.
    uint16_t val = (i+1) * allfreq;                              // This sets the frequency of the waves. The +1 makes sure that led 0 is used.
    if (modVal == 0) modVal = 1;
    val += *phase * (i % modVal +1) /2;                          // This sets the varying phase change of the waves. By Andrew Tuline.
    uint8_t b = cubicwave8(val);                                 // Now we make an 8 bit sinewave.
    b = (b > cutOff) ? (b - cutOff) : 0;                         // A ternary operator to cutoff the light.
    SEGMENT.setPixelColor(i, color_blend(SEGCOLOR(1), SEGMENT.color_from_palette(index, false, false, 0), b));
    index += 256 / SEGLEN;
    if (SEGLEN > 256) index ++;                                  // Correction for segments longer than 256 LEDs
  }

  return FRAMETIME;
}


uint16_t mode_phased(void) {
  return phased_base(0);
}
static const char _data_FX_MODE_PHASED[] PROGMEM = "Phased";


uint16_t mode_phased_noise(void) {
  return phased_base(1);
}
static const char _data_FX_MODE_PHASEDNOISE[] PROGMEM = "Phased Noise";


uint16_t mode_twinkleup(void) {                 // A very short twinkle routine with fade-in and dual controls. By Andrew Tuline.
  random16_set_seed(535);                       // The randomizer needs to be re-set each time through the loop in order for the same 'random' numbers to be the same each time through.

  for (int i = 0; i<SEGLEN; i++) {
    uint8_t ranstart = random8();               // The starting value (aka brightness) for each pixel. Must be consistent each time through the loop for this to work.
    uint8_t pixBri = sin8(ranstart + 16 * strip.now/(256-SEGMENT.speed));
    if (random8() > SEGMENT.intensity) pixBri = 0;
    SEGMENT.setPixelColor(i, color_blend(SEGCOLOR(1), SEGMENT.color_from_palette(random8()+strip.now/100, false, PALETTE_SOLID_WRAP, 0), pixBri));
  }

  return FRAMETIME;
}
static const char _data_FX_MODE_TWINKLEUP[] PROGMEM = "Twinkleup@!,Intensity;!,!,;!;mp12=0,1d";


// Peaceful noise that's slow and with gradually changing palettes. Does not support WLED palettes or default colours or controls.
uint16_t mode_noisepal(void) {                                    // Slow noise palette by Andrew Tuline.
  uint16_t scale = 15 + (SEGMENT.intensity >> 2); //default was 30
  //#define scale 30

  uint16_t dataSize = sizeof(CRGBPalette16) * 2; //allocate space for 2 Palettes (2 * 16 * 3 = 96 bytes)
  if (!SEGENV.allocateData(dataSize)) return mode_static(); //allocation failed

  CRGBPalette16* palettes = reinterpret_cast<CRGBPalette16*>(SEGENV.data);

  uint16_t changePaletteMs = 4000 + SEGMENT.speed *10; //between 4 - 6.5sec
  if (millis() - SEGENV.step > changePaletteMs)
  {
    SEGENV.step = millis();

    uint8_t baseI = random8();
    palettes[1] = CRGBPalette16(CHSV(baseI+random8(64), 255, random8(128,255)), CHSV(baseI+128, 255, random8(128,255)), CHSV(baseI+random8(92), 192, random8(128,255)), CHSV(baseI+random8(92), 255, random8(128,255)));
  }

  CRGB color;

  //EVERY_N_MILLIS(10) { //(don't have to time this, effect function is only called every 24ms)
  nblendPaletteTowardPalette(palettes[0], palettes[1], 48);               // Blend towards the target palette over 48 iterations.

  if (SEGMENT.palette > 0) palettes[0] = SEGPALETTE;

  for (int i = 0; i < SEGLEN; i++) {
    uint8_t index = inoise8(i*scale, SEGENV.aux0+i*scale);                // Get a value from the noise function. I'm using both x and y axis.
    color = ColorFromPalette(palettes[0], index, 255, LINEARBLEND);       // Use the my own palette.
    SEGMENT.setPixelColor(i, color.red, color.green, color.blue);
  }

  SEGENV.aux0 += beatsin8(10,1,4);                                        // Moving along the distance. Vary it a bit with a sine wave.

  return FRAMETIME;
}
static const char _data_FX_MODE_NOISEPAL[] PROGMEM = "Noise Pal";


// Sine waves that have controllable phase change speed, frequency and cutoff. By Andrew Tuline.
// SEGMENT.speed ->Speed, SEGMENT.intensity -> Frequency (SEGMENT.fft1 -> Color change, SEGMENT.fft2 -> PWM cutoff)
//
uint16_t mode_sinewave(void) {             // Adjustable sinewave. By Andrew Tuline
  //#define qsuba(x, b)  ((x>b)?x-b:0)               // Analog Unsigned subtraction macro. if result <0, then => 0

  uint16_t colorIndex = strip.now /32;//(256 - SEGMENT.fft1);  // Amount of colour change.

  SEGENV.step += SEGMENT.speed/16;                   // Speed of animation.
  uint16_t freq = SEGMENT.intensity/4;//SEGMENT.fft2/8;                       // Frequency of the signal.

  for (int i=0; i<SEGLEN; i++) {                   // For each of the LED's in the strand, set a brightness based on a wave as follows:
    int pixBri = cubicwave8((i*freq)+SEGENV.step);//qsuba(cubicwave8((i*freq)+SEGENV.step), (255-SEGMENT.intensity)); // qsub sets a minimum value called thiscutoff. If < thiscutoff, then bright = 0. Otherwise, bright = 128 (as defined in qsub)..
    //setPixCol(i, i*colorIndex/255, pixBri);
    SEGMENT.setPixelColor(i, color_blend(SEGCOLOR(1), SEGMENT.color_from_palette(i*colorIndex/255, false, PALETTE_SOLID_WRAP, 0), pixBri));
  }

  return FRAMETIME;
}
static const char _data_FX_MODE_SINEWAVE[] PROGMEM = "Sine";


/*
 * Best of both worlds from Palette and Spot effects. By Aircoookie
 */
uint16_t mode_flow(void)
{
  uint16_t counter = 0;
  if (SEGMENT.speed != 0) 
  {
    counter = strip.now * ((SEGMENT.speed >> 2) +1);
    counter = counter >> 8;
  }
  
  uint16_t maxZones = SEGLEN / 6; //only looks good if each zone has at least 6 LEDs
  uint16_t zones = (SEGMENT.intensity * maxZones) >> 8;
  if (zones & 0x01) zones++; //zones must be even
  if (zones < 2) zones = 2;
  uint16_t zoneLen = SEGLEN / zones;
  uint16_t offset = (SEGLEN - zones * zoneLen) >> 1;

  SEGMENT.fill(SEGMENT.color_from_palette(-counter, false, true, 255));

  for (int z = 0; z < zones; z++)
  {
    uint16_t pos = offset + z * zoneLen;
    for (int i = 0; i < zoneLen; i++)
    {
      uint8_t colorIndex = (i * 255 / zoneLen) - counter;
      uint16_t led = (z & 0x01) ? i : (zoneLen -1) -i;
      if (SEGMENT.reverse) led = (zoneLen -1) -led;
      SEGMENT.setPixelColor(pos + led, SEGMENT.color_from_palette(colorIndex, false, true, 255));
    }
  }

  return FRAMETIME;
}
static const char _data_FX_MODE_FLOW[] PROGMEM = "Flow@!,!;!,!,!;!;mp12=1,1d"; //vertical


/*
 * Dots waving around in a sine/pendulum motion.
 * Little pixel birds flying in a circle. By Aircoookie
 */
uint16_t mode_chunchun(void)
{
  //SEGMENT.fill(SEGCOLOR(1));
  SEGMENT.fade_out(254); // add a bit of trail
  uint16_t counter = strip.now * (6 + (SEGMENT.speed >> 4));
  uint16_t numBirds = 2 + (SEGLEN >> 3);  // 2 + 1/8 of a segment
  uint16_t span = (SEGMENT.intensity << 8) / numBirds;

  for (int i = 0; i < numBirds; i++)
  {
    counter -= span;
    uint16_t megumin = sin16(counter) + 0x8000;
    uint16_t bird = uint32_t(megumin * SEGLEN) >> 16;
    uint32_t c = SEGMENT.color_from_palette((i * 255)/ numBirds, false, false, 0);  // no palette wrapping
    bird = constrain(bird, 0, SEGLEN-1);
    SEGMENT.setPixelColor(bird, c);
  }
  return FRAMETIME;
}
static const char _data_FX_MODE_CHUNCHUN[] PROGMEM = "Chunchun@!,Gap size;!,!,;!;1d";


//13 bytes
typedef struct Spotlight {
  float speed;
  uint8_t colorIdx;
  int16_t position;
  unsigned long lastUpdateTime;
  uint8_t width;
  uint8_t type;
} spotlight;

#define SPOT_TYPE_SOLID       0
#define SPOT_TYPE_GRADIENT    1
#define SPOT_TYPE_2X_GRADIENT 2
#define SPOT_TYPE_2X_DOT      3
#define SPOT_TYPE_3X_DOT      4
#define SPOT_TYPE_4X_DOT      5
#define SPOT_TYPES_COUNT      6
#ifdef ESP8266
  #define SPOT_MAX_COUNT 17          //Number of simultaneous waves
#else
  #define SPOT_MAX_COUNT 49          //Number of simultaneous waves
#endif

/*
 * Spotlights moving back and forth that cast dancing shadows.
 * Shine this through tree branches/leaves or other close-up objects that cast
 * interesting shadows onto a ceiling or tarp.
 *
 * By Steve Pomeroy @xxv
 */
uint16_t mode_dancing_shadows(void)
{
  uint8_t numSpotlights = map(SEGMENT.intensity, 0, 255, 2, SPOT_MAX_COUNT);  // 49 on 32 segment ESP32, 17 on 16 segment ESP8266
  bool initialize = SEGENV.aux0 != numSpotlights;
  SEGENV.aux0 = numSpotlights;

  uint16_t dataSize = sizeof(spotlight) * numSpotlights;
  if (!SEGENV.allocateData(dataSize)) return mode_static(); //allocation failed
  Spotlight* spotlights = reinterpret_cast<Spotlight*>(SEGENV.data);

  SEGMENT.fill(BLACK);

  unsigned long time = millis();
  bool respawn = false;

  for (size_t i = 0; i < numSpotlights; i++) {
    if (!initialize) {
      // advance the position of the spotlight
      int16_t delta = (float)(time - spotlights[i].lastUpdateTime) *
                  (spotlights[i].speed * ((1.0 + SEGMENT.speed)/100.0));

      if (abs(delta) >= 1) {
        spotlights[i].position += delta;
        spotlights[i].lastUpdateTime = time;
      }

      respawn = (spotlights[i].speed > 0.0 && spotlights[i].position > (SEGLEN + 2))
             || (spotlights[i].speed < 0.0 && spotlights[i].position < -(spotlights[i].width + 2));
    }

    if (initialize || respawn) {
      spotlights[i].colorIdx = random8();
      spotlights[i].width = random8(1, 10);

      spotlights[i].speed = 1.0/random8(4, 50);

      if (initialize) {
        spotlights[i].position = random16(SEGLEN);
        spotlights[i].speed *= random8(2) ? 1.0 : -1.0;
      } else {
        if (random8(2)) {
          spotlights[i].position = SEGLEN + spotlights[i].width;
          spotlights[i].speed *= -1.0;
        }else {
          spotlights[i].position = -spotlights[i].width;
        }
      }

      spotlights[i].lastUpdateTime = time;
      spotlights[i].type = random8(SPOT_TYPES_COUNT);
    }

    uint32_t color = SEGMENT.color_from_palette(spotlights[i].colorIdx, false, false, 0);
    int start = spotlights[i].position;

    if (spotlights[i].width <= 1) {
      if (start >= 0 && start < SEGLEN) {
        SEGMENT.blendPixelColor(start, color, 128); // TODO
      }
    } else {
      switch (spotlights[i].type) {
        case SPOT_TYPE_SOLID:
          for (size_t j = 0; j < spotlights[i].width; j++) {
            if ((start + j) >= 0 && (start + j) < SEGLEN) {
              SEGMENT.blendPixelColor(start + j, color, 128); // TODO
            }
          }
        break;

        case SPOT_TYPE_GRADIENT:
          for (size_t j = 0; j < spotlights[i].width; j++) {
            if ((start + j) >= 0 && (start + j) < SEGLEN) {
              SEGMENT.blendPixelColor(start + j, color, cubicwave8(map(j, 0, spotlights[i].width - 1, 0, 255))); // TODO
            }
          }
        break;

        case SPOT_TYPE_2X_GRADIENT:
          for (size_t j = 0; j < spotlights[i].width; j++) {
            if ((start + j) >= 0 && (start + j) < SEGLEN) {
              SEGMENT.blendPixelColor(start + j, color, cubicwave8(2 * map(j, 0, spotlights[i].width - 1, 0, 255))); // TODO
            }
          }
        break;

        case SPOT_TYPE_2X_DOT:
          for (size_t j = 0; j < spotlights[i].width; j += 2) {
            if ((start + j) >= 0 && (start + j) < SEGLEN) {
              SEGMENT.blendPixelColor(start + j, color, 128); // TODO
            }
          }
        break;

        case SPOT_TYPE_3X_DOT:
          for (size_t j = 0; j < spotlights[i].width; j += 3) {
            if ((start + j) >= 0 && (start + j) < SEGLEN) {
              SEGMENT.blendPixelColor(start + j, color, 128); // TODO
            }
          }
        break;

        case SPOT_TYPE_4X_DOT:
          for (size_t j = 0; j < spotlights[i].width; j += 4) {
            if ((start + j) >= 0 && (start + j) < SEGLEN) {
              SEGMENT.blendPixelColor(start + j, color, 128); // TODO
            }
          }
        break;
      }
    }
  }

  return FRAMETIME;
}
static const char _data_FX_MODE_DANCING_SHADOWS[] PROGMEM = "Dancing Shadows@!,# of shadows;!,,;!;1d";


/*
  Imitates a washing machine, rotating same waves forward, then pause, then backward.
  By Stefan Seegel
*/
uint16_t mode_washing_machine(void) {
  float speed = tristate_square8(strip.now >> 7, 90, 15);
  float quot  = 32.0f - ((float)SEGMENT.speed / 16.0f);
  speed /= quot;

  SEGENV.step += (speed * 128.0f);
  
  for (int i=0; i<SEGLEN; i++) {
    uint8_t col = sin8(((SEGMENT.intensity / 25 + 1) * 255 * i / SEGLEN) + (SEGENV.step >> 7));
    SEGMENT.setPixelColor(i, SEGMENT.color_from_palette(col, false, PALETTE_SOLID_WRAP, 3));
  }

  return FRAMETIME;
}
static const char _data_FX_MODE_WASHING_MACHINE[] PROGMEM = "Washing Machine";


/*
  Blends random colors across palette
  Modified, originally by Mark Kriegsman https://gist.github.com/kriegsman/1f7ccbbfa492a73c015e
*/
uint16_t mode_blends(void) {
  uint16_t pixelLen = SEGLEN > UINT8_MAX ? UINT8_MAX : SEGLEN;
  uint16_t dataSize = sizeof(uint32_t) * (pixelLen + 1);  // max segment length of 56 pixels on 16 segment ESP8266
  if (!SEGENV.allocateData(dataSize)) return mode_static(); //allocation failed
  uint32_t* pixels = reinterpret_cast<uint32_t*>(SEGENV.data);
  uint8_t blendSpeed = map(SEGMENT.intensity, 0, UINT8_MAX, 10, 128);
  uint8_t shift = (strip.now * ((SEGMENT.speed >> 3) +1)) >> 8;

  for (int i = 0; i < pixelLen; i++) {
    pixels[i] = color_blend(pixels[i], SEGMENT.color_from_palette(shift + quadwave8((i + 1) * 16), false, PALETTE_SOLID_WRAP, 255), blendSpeed);
    shift += 3;
  }

  uint16_t offset = 0;
  for (int i = 0; i < SEGLEN; i++) {
    SEGMENT.setPixelColor(i, pixels[offset++]);
    if (offset > pixelLen) offset = 0;
  }

  return FRAMETIME;
}
static const char _data_FX_MODE_BLENDS[] PROGMEM = "Blends@Shift speed,Blend speed;1,2,3;!;1d";


/*
  TV Simulator
  Modified and adapted to WLED by Def3nder, based on "Fake TV Light for Engineers" by Phillip Burgess https://learn.adafruit.com/fake-tv-light-for-engineers/arduino-sketch
*/
//43 bytes
typedef struct TvSim {
  uint32_t totalTime = 0;
  uint32_t fadeTime  = 0;
  uint32_t startTime = 0;
  uint32_t elapsed   = 0;
  uint32_t pixelNum  = 0;
  uint16_t sliderValues = 0;
  uint32_t sceeneStart    = 0;
  uint32_t sceeneDuration = 0;
  uint16_t sceeneColorHue = 0;
  uint8_t  sceeneColorSat = 0;
  uint8_t  sceeneColorBri = 0;
  uint8_t  actualColorR = 0;
  uint8_t  actualColorG = 0;
  uint8_t  actualColorB = 0;
  uint16_t pr = 0; // Prev R, G, B
  uint16_t pg = 0;
  uint16_t pb = 0;
} tvSim;

uint16_t mode_tv_simulator(void) {
  uint16_t nr, ng, nb, r, g, b, i, hue;
  uint8_t  sat, bri, j;

  if (!SEGENV.allocateData(sizeof(tvSim))) return mode_static(); //allocation failed
  TvSim* tvSimulator = reinterpret_cast<TvSim*>(SEGENV.data);

  uint8_t colorSpeed     = map(SEGMENT.speed,     0, UINT8_MAX,  1, 20);
  uint8_t colorIntensity = map(SEGMENT.intensity, 0, UINT8_MAX, 10, 30);

  i = SEGMENT.speed << 8 | SEGMENT.intensity;
  if (i != tvSimulator->sliderValues) {
    tvSimulator->sliderValues = i;
    SEGENV.aux1 = 0;
  }

    // create a new sceene
    if (((millis() - tvSimulator->sceeneStart) >= tvSimulator->sceeneDuration) || SEGENV.aux1 == 0) {
      tvSimulator->sceeneStart    = millis();                                               // remember the start of the new sceene
      tvSimulator->sceeneDuration = random16(60* 250* colorSpeed, 60* 750 * colorSpeed);    // duration of a "movie sceene" which has similar colors (5 to 15 minutes with max speed slider)
      tvSimulator->sceeneColorHue = random16(   0, 768);                                    // random start color-tone for the sceene
      tvSimulator->sceeneColorSat = random8 ( 100, 130 + colorIntensity);                   // random start color-saturation for the sceene
      tvSimulator->sceeneColorBri = random8 ( 200, 240);                                    // random start color-brightness for the sceene
      SEGENV.aux1 = 1;
      SEGENV.aux0 = 0;
    } 
    
    // slightly change the color-tone in this sceene
    if ( SEGENV.aux0 == 0) {
      // hue change in both directions
      j = random8(4 * colorIntensity);
      hue = (random8() < 128) ? ((j < tvSimulator->sceeneColorHue)       ? tvSimulator->sceeneColorHue - j : 767 - tvSimulator->sceeneColorHue - j) :  // negative
                                ((j + tvSimulator->sceeneColorHue) < 767 ? tvSimulator->sceeneColorHue + j : tvSimulator->sceeneColorHue + j - 767) ;  // positive
      
      // saturation
      j = random8(2 * colorIntensity);
      sat = (tvSimulator->sceeneColorSat - j) < 0 ? 0 : tvSimulator->sceeneColorSat - j;
      
      // brightness
      j = random8(100);
      bri = (tvSimulator->sceeneColorBri - j) < 0 ? 0 : tvSimulator->sceeneColorBri - j;

      // calculate R,G,B from HSV
      // Source: https://blog.adafruit.com/2012/03/14/constant-brightness-hsb-to-rgb-algorithm/
      { // just to create a local scope for  the variables
        uint8_t temp[5], n = (hue >> 8) % 3;
        uint8_t x = ((((hue & 255) * sat) >> 8) * bri) >> 8;
        uint8_t s = (  (256 - sat) * bri) >> 8;
        temp[0] = temp[3] =       s;
        temp[1] = temp[4] =   x + s;
        temp[2] =           bri - x;
        tvSimulator->actualColorR = temp[n + 2];
        tvSimulator->actualColorG = temp[n + 1];
        tvSimulator->actualColorB = temp[n    ];
      }
    }
    // Apply gamma correction, further expand to 16/16/16
    nr = (uint8_t)gamma8(tvSimulator->actualColorR) * 257; // New R/G/B
    ng = (uint8_t)gamma8(tvSimulator->actualColorG) * 257;
    nb = (uint8_t)gamma8(tvSimulator->actualColorB) * 257;

  if (SEGENV.aux0 == 0) {  // initialize next iteration 
    SEGENV.aux0 = 1;

    // randomize total duration and fade duration for the actual color
    tvSimulator->totalTime = random16(250, 2500);                   // Semi-random pixel-to-pixel time
    tvSimulator->fadeTime  = random16(0, tvSimulator->totalTime);   // Pixel-to-pixel transition time
    if (random8(10) < 3) tvSimulator->fadeTime = 0;                 // Force scene cut 30% of time

    tvSimulator->startTime = millis();
  } // end of initialization

  // how much time is elapsed ?
  tvSimulator->elapsed = millis() - tvSimulator->startTime;

  // fade from prev volor to next color
  if (tvSimulator->elapsed < tvSimulator->fadeTime) {
    r = map(tvSimulator->elapsed, 0, tvSimulator->fadeTime, tvSimulator->pr, nr); 
    g = map(tvSimulator->elapsed, 0, tvSimulator->fadeTime, tvSimulator->pg, ng);
    b = map(tvSimulator->elapsed, 0, tvSimulator->fadeTime, tvSimulator->pb, nb);
  } else { // Avoid divide-by-zero in map()
    r = nr;
    g = ng;
    b = nb;
  }

  // set strip color
  for (i = 0; i < SEGLEN; i++) {
    SEGMENT.setPixelColor(i, r >> 8, g >> 8, b >> 8);  // Quantize to 8-bit
  }

  // if total duration has passed, remember last color and restart the loop
  if ( tvSimulator->elapsed >= tvSimulator->totalTime) {
    tvSimulator->pr = nr; // Prev RGB = new RGB
    tvSimulator->pg = ng;
    tvSimulator->pb = nb;
    SEGENV.aux0 = 0;
  }
  
  return FRAMETIME;
}
static const char _data_FX_MODE_TV_SIMULATOR[] PROGMEM = "TV Simulator";


/*
  Aurora effect
*/

//CONFIG
#ifdef ESP8266
  #define W_MAX_COUNT  9          //Number of simultaneous waves
#else
  #define W_MAX_COUNT 20          //Number of simultaneous waves
#endif
#define W_MAX_SPEED 6             //Higher number, higher speed
#define W_WIDTH_FACTOR 6          //Higher number, smaller waves

//24 bytes
class AuroraWave {
  private:
    uint16_t ttl;
    CRGB basecolor;
    float basealpha;
    uint16_t age;
    uint16_t width;
    float center;
    bool goingleft;
    float speed_factor;
    bool alive = true;

  public:
    void init(uint32_t segment_length, CRGB color) {
      ttl = random(500, 1501);
      basecolor = color;
      basealpha = random(60, 101) / (float)100;
      age = 0;
      width = random(segment_length / 20, segment_length / W_WIDTH_FACTOR); //half of width to make math easier
      if (!width) width = 1;
      center = random(101) / (float)100 * segment_length;
      goingleft = random(0, 2) == 0;
      speed_factor = (random(10, 31) / (float)100 * W_MAX_SPEED / 255);
      alive = true;
    }

    CRGB getColorForLED(int ledIndex) {      
      if(ledIndex < center - width || ledIndex > center + width) return 0; //Position out of range of this wave

      CRGB rgb;

      //Offset of this led from center of wave
      //The further away from the center, the dimmer the LED
      float offset = ledIndex - center;
      if (offset < 0) offset = -offset;
      float offsetFactor = offset / width;

      //The age of the wave determines it brightness.
      //At half its maximum age it will be the brightest.
      float ageFactor = 0.1;        
      if((float)age / ttl < 0.5) {
        ageFactor = (float)age / (ttl / 2);
      } else {
        ageFactor = (float)(ttl - age) / ((float)ttl * 0.5);
      }

      //Calculate color based on above factors and basealpha value
      float factor = (1 - offsetFactor) * ageFactor * basealpha;
      rgb.r = basecolor.r * factor;
      rgb.g = basecolor.g * factor;
      rgb.b = basecolor.b * factor;
    
      return rgb;
    };

    //Change position and age of wave
    //Determine if its sill "alive"
    void update(uint32_t segment_length, uint32_t speed) {
      if(goingleft) {
        center -= speed_factor * speed;
      } else {
        center += speed_factor * speed;
      }

      age++;

      if(age > ttl) {
        alive = false;
      } else {
        if(goingleft) {
          if(center + width < 0) {
            alive = false;
          }
        } else {
          if(center - width > segment_length) {
            alive = false;
          }
        }
      }
    };

    bool stillAlive() {
      return alive;
    };
};

uint16_t mode_aurora(void) {
  //aux1 = Wavecount
  //aux2 = Intensity in last loop

  AuroraWave* waves;

//TODO: I am not sure this is a correct way of handling memory allocation since if it fails on 1st run
// it will display static effect but on second run it may crash ESP since data will be nullptr

  if(SEGENV.aux0 != SEGMENT.intensity || SEGENV.call == 0) {
    //Intensity slider changed or first call
    SEGENV.aux1 = map(SEGMENT.intensity, 0, 255, 2, W_MAX_COUNT);
    SEGENV.aux0 = SEGMENT.intensity;

    if(!SEGENV.allocateData(sizeof(AuroraWave) * SEGENV.aux1)) { // 26 on 32 segment ESP32, 9 on 16 segment ESP8266
      return mode_static(); //allocation failed
    }

    waves = reinterpret_cast<AuroraWave*>(SEGENV.data);

    for (int i = 0; i < SEGENV.aux1; i++) {
      waves[i].init(SEGLEN, CRGB(SEGMENT.color_from_palette(random8(), false, false, random(0, 3))));
    }
  } else {
    waves = reinterpret_cast<AuroraWave*>(SEGENV.data);
  }

  for (int i = 0; i < SEGENV.aux1; i++) {
    //Update values of wave
    waves[i].update(SEGLEN, SEGMENT.speed);

    if(!(waves[i].stillAlive())) {
      //If a wave dies, reinitialize it starts over.
      waves[i].init(SEGLEN, CRGB(SEGMENT.color_from_palette(random8(), false, false, random(0, 3))));
    }
  }

  uint8_t backlight = 1; //dimmer backlight if less active colors
  if (SEGCOLOR(0)) backlight++;
  if (SEGCOLOR(1)) backlight++;
  if (SEGCOLOR(2)) backlight++;
  //Loop through LEDs to determine color
  for (int i = 0; i < SEGLEN; i++) {    
    CRGB mixedRgb = CRGB(backlight, backlight, backlight);

    //For each LED we must check each wave if it is "active" at this position.
    //If there are multiple waves active on a LED we multiply their values.
    for (int  j = 0; j < SEGENV.aux1; j++) {
      CRGB rgb = waves[j].getColorForLED(i);
      
      if(rgb != CRGB(0)) {       
        mixedRgb += rgb;
      }
    }

    SEGMENT.setPixelColor(i, mixedRgb[0], mixedRgb[1], mixedRgb[2]);
  }
  
  return FRAMETIME;
}
static const char _data_FX_MODE_AURORA[] PROGMEM = "Aurora@!,!;1,2,3;!;sx=24,pal=50,1d";

// WLED-SR effects

/////////////////////////
//     Perlin Move     //
/////////////////////////
// 16 bit perlinmove. Use Perlin Noise instead of sinewaves for movement. By Andrew Tuline.
// Controls are speed, # of pixels, faderate.
uint16_t mode_perlinmove(void) {

  SEGMENT.fade_out(255-SEGMENT.custom1);
  for (int i = 0; i < SEGMENT.intensity/16 + 1; i++) {
    uint16_t locn = inoise16(millis()*128/(260-SEGMENT.speed)+i*15000, millis()*128/(260-SEGMENT.speed)); // Get a new pixel location from moving noise.
    uint16_t pixloc = map(locn, 50*256, 192*256, 0, SEGLEN-1);                                            // Map that to the length of the strand, and ensure we don't go over.
    SEGMENT.setPixelColor(pixloc, SEGMENT.color_from_palette(pixloc%255, false, PALETTE_SOLID_WRAP, 0));
  }

  return FRAMETIME;
} // mode_perlinmove()
static const char _data_FX_MODE_PERLINMOVE[] PROGMEM = "Perlin Move@!,# of pixels,fade rate;,!;!;1d";


/////////////////////////
//     Waveins         //
/////////////////////////
// Uses beatsin8() + phase shifting. By: Andrew Tuline
uint16_t mode_wavesins(void) {

  for (int i = 0; i < SEGLEN; i++) {
    uint8_t bri = sin8(millis()/4 + i * SEGMENT.intensity);
    uint8_t index = beatsin8(SEGMENT.speed, SEGMENT.custom1, SEGMENT.custom1+SEGMENT.custom2, 0, i * (SEGMENT.custom3<<3)); // custom3 is reduced resolution slider
    //SEGMENT.setPixelColor(i, ColorFromPalette(SEGPALETTE, index, bri, LINEARBLEND));
    SEGMENT.setPixelColor(i, SEGMENT.color_from_palette(index, false, PALETTE_SOLID_WRAP, 0, bri));
  }

  return FRAMETIME;
} // mode_waveins()
static const char _data_FX_MODE_WAVESINS[] PROGMEM = "Wavesins@!,Brightness variation,Starting color,Range of colors,Color variation;!;!;1d";


//////////////////////////////
//     Flow Stripe          //
//////////////////////////////
// By: ldirko  https://editor.soulmatelights.com/gallery/392-flow-led-stripe , modifed by: Andrew Tuline
uint16_t mode_FlowStripe(void) {

  const uint16_t hl = SEGLEN * 10 / 13;
  uint8_t hue = millis() / (SEGMENT.speed+1);
  uint32_t t = millis() / (SEGMENT.intensity/8+1);

  for (int i = 0; i < SEGLEN; i++) {
    int c = (abs(i - hl) / hl) * 127;
    c = sin8(c);
    c = sin8(c / 2 + t);
    byte b = sin8(c + t/8);
    SEGMENT.setPixelColor(i, CHSV(b + hue, 255, 255));
  }

  return FRAMETIME;
} // mode_FlowStripe()
static const char _data_FX_MODE_FLOWSTRIPE[] PROGMEM = "Flow Stripe@Hue speed,Effect speed;;;1d";


#ifndef WLED_DISABLE_2D
///////////////////////////////////////////////////////////////////////////////
//***************************  2D routines  ***********************************
#define XY(x,y) SEGMENT.XY(x,y)


// Black hole
uint16_t mode_2DBlackHole(void) {            // By: Stepko https://editor.soulmatelights.com/gallery/1012 , Modified by: Andrew Tuline
  if (!strip.isMatrix) return mode_static(); // not a 2D set-up

  const uint16_t cols = SEGMENT.virtualWidth();
  const uint16_t rows = SEGMENT.virtualHeight();
  uint16_t x, y;

  // initialize on first call
  if (SEGENV.call == 0) {
    SEGMENT.setUpLeds();
    SEGMENT.fill(BLACK);
  }

  SEGMENT.fadeToBlackBy(16 + (SEGMENT.speed>>3)); // create fading trails
  float t = (float)(millis())/128;              // timebase
  // outer stars
  for (size_t i = 0; i < 8; i++) {
    x = beatsin8(SEGMENT.custom1>>3,   0, cols - 1, 0, ((i % 2) ? 128 : 0) + t * i);
    y = beatsin8(SEGMENT.intensity>>3, 0, rows - 1, 0, ((i % 2) ? 192 : 64) + t * i);
    SEGMENT.addPixelColorXY(x, y, CHSV(i*32, 255, 255));
  }
  // inner stars
  for (size_t i = 0; i < 4; i++) {
    x = beatsin8(SEGMENT.custom2>>3, cols/4, cols - 1 - cols/4, 0, ((i % 2) ? 128 : 0) + t * i);
    y = beatsin8(SEGMENT.custom3   , rows/4, rows - 1 - rows/4, 0, ((i % 2) ? 192 : 64) + t * i);
    SEGMENT.addPixelColorXY(x, y, CHSV(i*32, 255, 255));
  }
  // central white dot
  SEGMENT.setPixelColorXY(cols/2, rows/2, CHSV(0, 0, 255));
  // blur everything a bit
  SEGMENT.blur(16);

  return FRAMETIME;
} // mode_2DBlackHole()
static const char _data_FX_MODE_2DBLACKHOLE[] PROGMEM = "Black Hole@Fade rate,Outer Y freq.,Outer X freq.,Inner X freq.,Inner Y freq.;;;2d";


////////////////////////////
//     2D Colored Bursts  //
////////////////////////////
uint16_t mode_2DColoredBursts() {              // By: ldirko   https://editor.soulmatelights.com/gallery/819-colored-bursts , modified by: Andrew Tuline
  if (!strip.isMatrix) return mode_static(); // not a 2D set-up

  const uint16_t cols = SEGMENT.virtualWidth();
  const uint16_t rows = SEGMENT.virtualHeight();

  if (SEGENV.call == 0) {
    SEGMENT.setUpLeds();
    SEGMENT.fill(BLACK);
    SEGENV.aux0 = 0; // start with red hue
  }

  bool dot = false;
  bool grad = true;

  byte numLines = SEGMENT.intensity/16 + 1;

  SEGENV.aux0++;  // hue
  SEGMENT.fadeToBlackBy(40);
  for (size_t i = 0; i < numLines; i++) {
    byte x1 = beatsin8(2 + SEGMENT.speed/16, 0, (cols - 1));
    byte x2 = beatsin8(1 + SEGMENT.speed/16, 0, (cols - 1));
    byte y1 = beatsin8(5 + SEGMENT.speed/16, 0, (rows - 1), 0, i * 24);
    byte y2 = beatsin8(3 + SEGMENT.speed/16, 0, (rows - 1), 0, i * 48 + 64);
    CRGB color = ColorFromPalette(SEGPALETTE, i * 255 / numLines + (SEGENV.aux0&0xFF), 255, LINEARBLEND);

    byte xsteps = abs8(x1 - y1) + 1;
    byte ysteps = abs8(x2 - y2) + 1;
    byte steps = xsteps >= ysteps ? xsteps : ysteps;

    for (size_t i = 1; i <= steps; i++) {
      byte dx = lerp8by8(x1, y1, i * 255 / steps);
      byte dy = lerp8by8(x2, y2, i * 255 / steps);
      SEGMENT.addPixelColorXY(dx, dy, color); // use setPixelColorXY for different look
      if (grad) SEGMENT.fadePixelColorXY(dx, dy, (i * 255 / steps)); //Draw gradient line
    }

    if (dot) { //add white point at the ends of line
      SEGMENT.addPixelColorXY(x1, x2, WHITE);
      SEGMENT.addPixelColorXY(y1, y2, WHITE);
    }
  }
  SEGMENT.blur(4);

  return FRAMETIME;
} // mode_2DColoredBursts()
static const char _data_FX_MODE_2DCOLOREDBURSTS[] PROGMEM = "Colored Bursts@Speed,# of lines;;!;2d";


/////////////////////
//      2D DNA     //
/////////////////////
uint16_t mode_2Ddna(void) {         // dna originally by by ldirko at https://pastebin.com/pCkkkzcs. Updated by Preyy. WLED conversion by Andrew Tuline.
  if (!strip.isMatrix) return mode_static(); // not a 2D set-up

  const uint16_t cols = SEGMENT.virtualWidth();
  const uint16_t rows = SEGMENT.virtualHeight();

  if (SEGENV.call == 0) {
    SEGMENT.setUpLeds();
    SEGMENT.fill(BLACK);
  }

  SEGMENT.fadeToBlackBy(64);

  for (int i = 0; i < cols; i++) {
    SEGMENT.setPixelColorXY(i, beatsin8(SEGMENT.speed/8, 0, rows-1, 0, i*4    ), ColorFromPalette(SEGPALETTE, i*5+millis()/17, beatsin8(5, 55, 255, 0, i*10), LINEARBLEND));
    SEGMENT.setPixelColorXY(i, beatsin8(SEGMENT.speed/8, 0, rows-1, 0, i*4+128), ColorFromPalette(SEGPALETTE, i*5+128+millis()/17, beatsin8(5, 55, 255, 0, i*10+128), LINEARBLEND));
  }
  SEGMENT.blur(SEGMENT.intensity>>3);

  return FRAMETIME;
} // mode_2Ddna()
static const char _data_FX_MODE_2DDNA[] PROGMEM = "DNA@Scroll speed,Blur;1,2,3;!;2d";


/////////////////////////
//     2D DNA Spiral   //
/////////////////////////
uint16_t mode_2DDNASpiral() {               // By: ldirko  https://editor.soulmatelights.com/gallery/810 , modified by: Andrew Tuline
  if (!strip.isMatrix) return mode_static(); // not a 2D set-up

  const uint16_t cols = SEGMENT.virtualWidth();
  const uint16_t rows = SEGMENT.virtualHeight();

  if (SEGENV.call == 0) {
    SEGMENT.setUpLeds();
    SEGMENT.fill(BLACK);
    SEGENV.aux0 = 0; // hue
  }

  uint8_t speeds = SEGMENT.speed/2;
  uint8_t freq = SEGMENT.intensity/8;

  uint32_t ms = millis() / 20;
  SEGMENT.fadeToBlackBy(135);

  for (int i = 0; i < rows; i++) {
    uint16_t x  = beatsin8(speeds, 0, cols - 1, 0, i * freq) + beatsin8(speeds - 7, 0, cols - 1, 0, i * freq + 128);
    uint16_t x1 = beatsin8(speeds, 0, cols - 1, 0, 128 + i * freq) + beatsin8(speeds - 7, 0, cols - 1, 0, 128 + 64 + i * freq);
    SEGENV.aux0 = i * 128 / cols + ms; //ewowi20210629: not width - 1 to avoid crash if width = 1
    if ((i + ms / 8) & 3) {
      x = x / 2; x1 = x1 / 2;
      byte steps = abs8(x - x1) + 1;
      for (size_t k = 1; k <= steps; k++) {
        byte dx = lerp8by8(x, x1, k * 255 / steps);
        SEGMENT.addPixelColorXY(dx, i, ColorFromPalette(SEGPALETTE, SEGENV.aux0, 255, LINEARBLEND));
        SEGMENT.fadePixelColorXY(dx, i, (k * 255 / steps));
      }
      SEGMENT.addPixelColorXY(x, i, DARKSLATEGRAY);
      SEGMENT.addPixelColorXY(x1, i, WHITE);
    }
  }

  return FRAMETIME;
} // mode_2DDNASpiral()
static const char _data_FX_MODE_2DDNASPIRAL[] PROGMEM = "DNA Spiral@Scroll speed,Y frequency;;!;2d";


/////////////////////////
//     2D Drift        //
/////////////////////////
uint16_t mode_2DDrift() {              // By: Stepko   https://editor.soulmatelights.com/gallery/884-drift , Modified by: Andrew Tuline
  if (!strip.isMatrix) return mode_static(); // not a 2D set-up

  const uint16_t cols = SEGMENT.virtualWidth();
  const uint16_t rows = SEGMENT.virtualHeight();

  if (SEGENV.call == 0) {
    SEGMENT.setUpLeds();
    SEGMENT.fill(BLACK);
  }

  SEGMENT.fadeToBlackBy(128);

  const uint16_t maxDim = MAX(cols, rows)/2;
  unsigned long t = millis() / (32 - (SEGMENT.speed>>3));
  for (float i = 1; i < maxDim; i += 0.25) {
    float angle = radians(t * (maxDim - i));
    uint16_t myX = (cols>>1) + (uint16_t)(sin_t(angle) * i) + (cols%2);
    uint16_t myY = (rows>>1) + (uint16_t)(cos_t(angle) * i) + (rows%2);
    SEGMENT.setPixelColorXY(myX, myY, ColorFromPalette(SEGPALETTE, (i * 20) + (t / 20), 255, LINEARBLEND));
  }
  SEGMENT.blur(SEGMENT.intensity>>3);

  return FRAMETIME;
} // mode_2DDrift()
static const char _data_FX_MODE_2DDRIFT[] PROGMEM = "Drift@Rotation speed,Blur amount;;!;2d";


//////////////////////////
//     2D Firenoise     //
//////////////////////////
uint16_t mode_2Dfirenoise(void) {               // firenoise2d. By Andrew Tuline. Yet another short routine.
  if (!strip.isMatrix) return mode_static(); // not a 2D set-up

  const uint16_t cols = SEGMENT.virtualWidth();
  const uint16_t rows = SEGMENT.virtualHeight();

  if (SEGENV.call == 0) {
    SEGMENT.setUpLeds();
    SEGMENT.fill(BLACK);
  }

  uint16_t xscale = SEGMENT.intensity*4;
  uint32_t yscale = SEGMENT.speed*8;
  uint8_t indexx = 0;

  SEGPALETTE = CRGBPalette16( CRGB(0,0,0), CRGB(0,0,0), CRGB(0,0,0), CRGB(0,0,0),
                              CRGB::Red, CRGB::Red, CRGB::Red, CRGB::DarkOrange,
                              CRGB::DarkOrange,CRGB::DarkOrange, CRGB::Orange, CRGB::Orange,
                              CRGB::Yellow, CRGB::Orange, CRGB::Yellow, CRGB::Yellow);

  for (int j=0; j < cols; j++) {
    for (int i=0; i < rows; i++) {
      indexx = inoise8(j*yscale*rows/255, i*xscale+millis()/4);                                           // We're moving along our Perlin map.
      SEGMENT.setPixelColorXY(j, i, ColorFromPalette(SEGPALETTE, min(i*(indexx)>>4, 255), i*255/cols, LINEARBLEND)); // With that value, look up the 8 bit colour palette value and assign it to the current LED.
    } // for i
  } // for j

  return FRAMETIME;
} // mode_2Dfirenoise()
static const char _data_FX_MODE_2DFIRENOISE[] PROGMEM = "Firenoise@X scale,Y scale;;;2d";


//////////////////////////////
//     2D Frizzles          //
//////////////////////////////
uint16_t mode_2DFrizzles(void) {                 // By: Stepko https://editor.soulmatelights.com/gallery/640-color-frizzles , Modified by: Andrew Tuline
  if (!strip.isMatrix) return mode_static(); // not a 2D set-up

  const uint16_t cols = SEGMENT.virtualWidth();
  const uint16_t rows = SEGMENT.virtualHeight();

  if (SEGENV.call == 0) {
    SEGMENT.setUpLeds();
    SEGMENT.fill(BLACK);
  }

  SEGMENT.fadeToBlackBy(16);
  for (size_t i = 8; i > 0; i--) {
    SEGMENT.addPixelColorXY(beatsin8(SEGMENT.speed/8 + i, 0, cols - 1),
                            beatsin8(SEGMENT.intensity/8 - i, 0, rows - 1),
                            ColorFromPalette(SEGPALETTE, beatsin8(12, 0, 255), 255, LINEARBLEND));
  }
  SEGMENT.blur(SEGMENT.custom1>>3);

  return FRAMETIME;
} // mode_2DFrizzles()
static const char _data_FX_MODE_2DFRIZZLES[] PROGMEM = "Frizzles@X frequency,Y frequency,Blur;;!;2d";


///////////////////////////////////////////
//   2D Cellular Automata Game of life   //
///////////////////////////////////////////
typedef struct ColorCount {
  CRGB color;
  int8_t  count;
} colorCount;

uint16_t mode_2Dgameoflife(void) { // Written by Ewoud Wijma, inspired by https://natureofcode.com/book/chapter-7-cellular-automata/ and https://github.com/DougHaber/nlife-color
  if (!strip.isMatrix) return mode_static(); // not a 2D set-up

  const uint16_t cols = SEGMENT.virtualWidth();
  const uint16_t rows = SEGMENT.virtualHeight();
  const uint16_t dataSize = sizeof(CRGB) * SEGMENT.length();  // using width*height prevents reallocation if mirroring is enabled

  if (!SEGENV.allocateData(dataSize + sizeof(unsigned long))) return mode_static(); //allocation failed
  CRGB *prevLeds = reinterpret_cast<CRGB*>(SEGENV.data);
  unsigned long *resetMillis = reinterpret_cast<unsigned long*>(SEGENV.data + dataSize); // triggers reset

  CRGB backgroundColor = SEGCOLOR(1);

  if (SEGENV.call == 0 || strip.now - *resetMillis > 5000) {
    *resetMillis = strip.now;

    random16_set_seed(strip.now); //seed the random generator

    //give the leds random state and colors (based on intensity, colors from palette or all posible colors are chosen)
    for (int x = 0; x < cols; x++) for (int y = 0; y < rows; y++) {
      uint8_t state = random8()%2;
      if (state == 0)
        SEGMENT.setPixelColorXY(x,y, backgroundColor);
      else
        SEGMENT.setPixelColorXY(x,y, SEGMENT.color_from_palette(random8(), false, PALETTE_SOLID_WRAP, 0));
    }

    for (int y = 0; y < rows; y++) for (int x = 0; x < cols; x++) prevLeds[XY(x,y)] = CRGB::Black;


    SEGENV.aux1 = 0;
    SEGENV.aux0 = 0xFFFF;
  }

  //copy previous leds (save previous generation)
  for (int x = 0; x < cols; x++) for (int y = 0; y < rows; y++) prevLeds[XY(x,y)] = SEGMENT.getPixelColorXY(x,y);

  //calculate new leds
  for (int x = 0; x < cols; x++) for (int y = 0; y < rows; y++) {
    colorCount colorsCount[9];//count the different colors in the 9*9 matrix
    for (int i=0; i<9; i++) colorsCount[i] = {backgroundColor, 0}; //init colorsCount

    //iterate through neighbors and count them and their different colors
    int neighbors = 0;
    for (int i = -1; i <= 1; i++) for (int j = -1; j <= 1; j++) { //iterate through 9*9 matrix
      // wrap around segment
      int16_t xx = x+i, yy = y+j;
      if (x+i < 0) xx = cols-1; else if (x+i >= cols)  xx = 0;
      if (y+j < 0) yy = rows-1; else if (y+j >= rows) yy = 0;
      uint16_t xy = XY(xx, yy); // previous cell xy to check

      // count different neighbours and colors, except the centre cell
      if (xy != XY(x,y) && prevLeds[xy] != backgroundColor) {
        neighbors++;
        bool colorFound = false;
        int k;
        for (k=0; k<9 && colorsCount[i].count != 0; k++)
          if (colorsCount[k].color == prevLeds[xy]) {
            colorsCount[k].count++;
            colorFound = true;
          }

        if (!colorFound) colorsCount[k] = {prevLeds[xy], 1}; //add new color found in the array
      }
    } // i,j

    // Rules of Life
    uint32_t col = SEGMENT.getPixelColorXY(x,y);
    uint32_t bgc = RGBW32(backgroundColor.r, backgroundColor.g, backgroundColor.b, 0);
    if      ((col != bgc) && (neighbors <  2)) SEGMENT.setPixelColorXY(x,y, bgc); // Loneliness
    else if ((col != bgc) && (neighbors >  3)) SEGMENT.setPixelColorXY(x,y, bgc); // Overpopulation
    else if ((col == bgc) && (neighbors == 3)) {                                              // Reproduction
      //find dominantcolor and assign to cell
      colorCount dominantColorCount = {backgroundColor, 0};
      for (int i=0; i<9 && colorsCount[i].count != 0; i++)
        if (colorsCount[i].count > dominantColorCount.count) dominantColorCount = colorsCount[i];
      if (dominantColorCount.count > 0) SEGMENT.setPixelColorXY(x,y, dominantColorCount.color); //assign the dominant color
    }
    // else do nothing!
  } //x,y

  // calculate CRC16 of leds
  uint16_t crc = crc16((const unsigned char*)prevLeds, dataSize-1); //ewowi: prevLeds instead of leds work as well, tbd: compare more patterns, see SR!

  // check if we had same CRC and reset if needed
  // same CRC would mean image did not change or was repeating itself
  if (!(crc == SEGENV.aux0 || crc == SEGENV.aux1)) *resetMillis = strip.now; //if no repetition avoid reset
  // remember last two
  SEGENV.aux1 = SEGENV.aux0;
  SEGENV.aux0 = crc;

  return FRAMETIME_FIXED * (128-(SEGMENT.speed>>1)); // update only when appropriate time passes (in 42 FPS slots)
} // mode_2Dgameoflife()
static const char _data_FX_MODE_2DGAMEOFLIFE[] PROGMEM = "Game Of Life@!,;!,!;!;2d";


/////////////////////////
//     2D Hiphotic     //
/////////////////////////
uint16_t mode_2DHiphotic() {                        //  By: ldirko  https://editor.soulmatelights.com/gallery/810 , Modified by: Andrew Tuline
  if (!strip.isMatrix) return mode_static(); // not a 2D set-up

  const uint16_t cols = SEGMENT.virtualWidth();
  const uint16_t rows = SEGMENT.virtualHeight();
  const uint32_t a = strip.now / ((SEGMENT.custom3>>1)+1);

  for (int x = 0; x < cols; x++) {
    for (int y = 0; y < rows; y++) {
      SEGMENT.setPixelColorXY(x, y, SEGMENT.color_from_palette(sin8(cos8(x * SEGMENT.speed/16 + a / 3) + sin8(y * SEGMENT.intensity/16 + a / 4) + a), false, PALETTE_SOLID_WRAP, 0));
    }
  }

  return FRAMETIME;
} // mode_2DHiphotic()
static const char _data_FX_MODE_2DHIPHOTIC[] PROGMEM = "Hiphotic@X scale,Y scale,,,Speed;;!;2d";


/////////////////////////
//     2D Julia        //
/////////////////////////
// Sliders are:
// intensity = Maximum number of iterations per pixel.
// Custom1 = Location of X centerpoint
// Custom2 = Location of Y centerpoint
// Custom3 = Size of the area (small value = smaller area)
typedef struct Julia {
  float xcen;
  float ycen;
  float xymag;
} julia;

uint16_t mode_2DJulia(void) {                           // An animated Julia set by Andrew Tuline.
  if (!strip.isMatrix) return mode_static(); // not a 2D set-up

  const uint16_t cols = SEGMENT.virtualWidth();
  const uint16_t rows = SEGMENT.virtualHeight();

  if (!SEGENV.allocateData(sizeof(julia))) return mode_static();
  Julia* julias = reinterpret_cast<Julia*>(SEGENV.data);

  float reAl;
  float imAg;

  if (SEGENV.call == 0) {           // Reset the center if we've just re-started this animation.
    julias->xcen = 0.;
    julias->ycen = 0.;
    julias->xymag = 1.0;

    SEGMENT.custom1 = 128;              // Make sure the location widgets are centered to start.
    SEGMENT.custom2 = 128;
    SEGMENT.custom3 = 16;
    SEGMENT.intensity = 24;
  }

  julias->xcen  = julias->xcen  + (float)(SEGMENT.custom1 - 128)/100000.f;
  julias->ycen  = julias->ycen  + (float)(SEGMENT.custom2 - 128)/100000.f;
  julias->xymag = julias->xymag + (float)((SEGMENT.custom3 - 16)<<3)/100000.f; // reduced resolution slider
  if (julias->xymag < 0.01f) julias->xymag = 0.01f;
  if (julias->xymag > 1.0f) julias->xymag = 1.0f;

  float xmin = julias->xcen - julias->xymag;
  float xmax = julias->xcen + julias->xymag;
  float ymin = julias->ycen - julias->xymag;
  float ymax = julias->ycen + julias->xymag;

  // Whole set should be within -1.2,1.2 to -.8 to 1.
  xmin = constrain(xmin, -1.2f, 1.2f);
  xmax = constrain(xmax, -1.2f, 1.2f);
  ymin = constrain(ymin, -0.8f, 1.0f);
  ymax = constrain(ymax, -0.8f, 1.0f);

  float dx;                       // Delta x is mapped to the matrix size.
  float dy;                       // Delta y is mapped to the matrix size.

  int maxIterations = 15;         // How many iterations per pixel before we give up. Make it 8 bits to match our range of colours.
  float maxCalc = 16.0;           // How big is each calculation allowed to be before we give up.

  maxIterations = SEGMENT.intensity/2;


  // Resize section on the fly for some animaton.
  reAl = -0.94299f;               // PixelBlaze example
  imAg = 0.3162f;

  reAl += sin_t((float)millis()/305.f)/20.f;
  imAg += sin_t((float)millis()/405.f)/20.f;

  dx = (xmax - xmin) / (cols);     // Scale the delta x and y values to our matrix size.
  dy = (ymax - ymin) / (rows);

  // Start y
  float y = ymin;
  for (int j = 0; j < rows; j++) {

    // Start x
    float x = xmin;
    for (int i = 0; i < cols; i++) {

      // Now we test, as we iterate z = z^2 + c does z tend towards infinity?
      float a = x;
      float b = y;
      int iter = 0;

      while (iter < maxIterations) {    // Here we determine whether or not we're out of bounds.
        float aa = a * a;
        float bb = b * b;
        float len = aa + bb;
        if (len > maxCalc) {            // |z| = sqrt(a^2+b^2) OR z^2 = a^2+b^2 to save on having to perform a square root.
          break;  // Bail
        }

       // This operation corresponds to z -> z^2+c where z=a+ib c=(x,y). Remember to use 'foil'.
        b = 2*a*b + imAg;
        a = aa - bb + reAl;
        iter++;
      } // while

      // We color each pixel based on how long it takes to get to infinity, or black if it never gets there.
      if (iter == maxIterations) {
        SEGMENT.setPixelColorXY(i, j, 0);
      } else {
        SEGMENT.setPixelColorXY(i, j, SEGMENT.color_from_palette(iter*255/maxIterations, false, PALETTE_SOLID_WRAP, 0));
      }
      x += dx;
    }
    y += dy;
  }
//  SEGMENT.blur(64);

  return FRAMETIME;
} // mode_2DJulia()
static const char _data_FX_MODE_2DJULIA[] PROGMEM = "Julia@,Max iterations per pixel,X center,Y center,Area size;;!;ix=24,c1=128,c2=128,c3=16,2d";


//////////////////////////////
//     2D Lissajous         //
//////////////////////////////
uint16_t mode_2DLissajous(void) {            // By: Andrew Tuline
  if (!strip.isMatrix) return mode_static(); // not a 2D set-up

  const uint16_t cols = SEGMENT.virtualWidth();
  const uint16_t rows = SEGMENT.virtualHeight();

  SEGMENT.fadeToBlackBy(SEGMENT.intensity);

  //for (int i=0; i < 4*(cols+rows); i ++) {
  for (int i=0; i < 256; i ++) {
    //float xlocn = float(sin8(now/4+i*(SEGMENT.speed>>5))) / 255.0f;
    //float ylocn = float(cos8(now/4+i*2)) / 255.0f;
    uint8_t xlocn = sin8(strip.now/2+i*(SEGMENT.speed>>5));
    uint8_t ylocn = cos8(strip.now/2+i*2);
    xlocn = map(xlocn,0,255,0,cols-1);
    ylocn = map(ylocn,0,255,0,rows-1);
    SEGMENT.setPixelColorXY(xlocn, ylocn, SEGMENT.color_from_palette(strip.now/100+i, false, PALETTE_SOLID_WRAP, 0));
  }

  return FRAMETIME;
} // mode_2DLissajous()
static const char _data_FX_MODE_2DLISSAJOUS[] PROGMEM = "Lissajous@X frequency,Fade rate;!,!,!;!;2d";


///////////////////////
//    2D Matrix      //
///////////////////////
uint16_t mode_2Dmatrix(void) {                  // Matrix2D. By Jeremy Williams. Adapted by Andrew Tuline & improved by merkisoft and ewowi.
  if (!strip.isMatrix) return mode_static(); // not a 2D set-up

  const uint16_t cols = SEGMENT.virtualWidth();
  const uint16_t rows = SEGMENT.virtualHeight();

  if (SEGENV.call == 0) {
    SEGMENT.setUpLeds();
    SEGMENT.fill(BLACK);
  }

  uint8_t fade = map(SEGMENT.custom1, 0, 255, 50, 250);    // equals trail size
  uint8_t speed = (256-SEGMENT.speed) >> map(MIN(rows, 150), 0, 150, 0, 3);    // slower speeds for small displays

  CRGB spawnColor;
  CRGB trailColor;
  if (SEGMENT.check1) {
    spawnColor = SEGCOLOR(0);
    trailColor = SEGCOLOR(1);
  } else {
    spawnColor = CRGB(175,255,175);
    trailColor = CRGB(27,130,39);
  }

  if (strip.now - SEGENV.step >= speed) {
    SEGENV.step = strip.now;
    for (int row=rows-1; row>=0; row--) {
      for (int col=0; col<cols; col++) {
        CRGB pix = SEGMENT.getPixelColorXY(col, row);
        if (pix == spawnColor) {
          SEGMENT.setPixelColorXY(col, row, trailColor);  // create trail
          if (row < rows-1) SEGMENT.setPixelColorXY(col, row+1, spawnColor);
        } else {
          // fade other pixels
          SEGMENT.setPixelColorXY(col, row, pix.nscale8(fade));
        }
      }
    }

    // check for empty screen to ensure code spawn
    bool emptyScreen = true;
    for (int x=0; x<cols; x++) for (int y=0; y<rows; y++) {
      if (SEGMENT.getPixelColorXY(x,y)) {
        emptyScreen = false;
        break;
      }
    }

    // spawn new falling code
    if (random8() < SEGMENT.intensity || emptyScreen) {
      uint8_t spawnX = random8(cols);
      SEGMENT.setPixelColorXY(spawnX, 0, spawnColor);
    }
  } // if millis

  return FRAMETIME;
} // mode_2Dmatrix()
static const char _data_FX_MODE_2DMATRIX[] PROGMEM = "Matrix@Falling speed,Spawning rate,Trail,,,Custom color,,;Spawn,Trail;;pal=0,2d";


/////////////////////////
//     2D Metaballs    //
/////////////////////////
uint16_t mode_2Dmetaballs(void) {   // Metaballs by Stefan Petrick. Cannot have one of the dimensions be 2 or less. Adapted by Andrew Tuline.
  if (!strip.isMatrix) return mode_static(); // not a 2D set-up

  const uint16_t cols = SEGMENT.virtualWidth();
  const uint16_t rows = SEGMENT.virtualHeight();

  float speed = 0.25f * (1+(SEGMENT.speed>>6));

  // get some 2 random moving points
  uint8_t x2 = inoise8(strip.now * speed, 25355, 685 ) / 16;
  uint8_t y2 = inoise8(strip.now * speed, 355, 11685 ) / 16;

  uint8_t x3 = inoise8(strip.now * speed, 55355, 6685 ) / 16;
  uint8_t y3 = inoise8(strip.now * speed, 25355, 22685 ) / 16;

  // and one Lissajou function
  uint8_t x1 = beatsin8(23 * speed, 0, 15);
  uint8_t y1 = beatsin8(28 * speed, 0, 15);

  for (int y = 0; y < rows; y++) {
    for (int x = 0; x < cols; x++) {
      // calculate distances of the 3 points from actual pixel
      // and add them together with weightening
      uint16_t dx = abs(x - x1);
      uint16_t dy = abs(y - y1);
      uint16_t dist = 2 * sqrt16((dx * dx) + (dy * dy));

      dx = abs(x - x2);
      dy = abs(y - y2);
      dist += sqrt16((dx * dx) + (dy * dy));

      dx = abs(x - x3);
      dy = abs(y - y3);
      dist += sqrt16((dx * dx) + (dy * dy));

      // inverse result
      byte color = 1000 / dist;

      // map color between thresholds
      if (color > 0 and color < 60) {
        SEGMENT.setPixelColorXY(x, y, SEGMENT.color_from_palette(map(color * 9, 9, 531, 0, 255), false, PALETTE_SOLID_WRAP, 0));
      } else {
        SEGMENT.setPixelColorXY(x, y, SEGMENT.color_from_palette(0, false, PALETTE_SOLID_WRAP, 0));
      }
      // show the 3 points, too
      SEGMENT.setPixelColorXY(x1, y1, WHITE);
      SEGMENT.setPixelColorXY(x2, y2, WHITE);
      SEGMENT.setPixelColorXY(x3, y3, WHITE);
    }
  }

  return FRAMETIME;
} // mode_2Dmetaballs()
static const char _data_FX_MODE_2DMETABALLS[] PROGMEM = "Metaballs@Speed;!,!,!;!;2d";


//////////////////////
//    2D Noise      //
//////////////////////
uint16_t mode_2Dnoise(void) {                  // By Andrew Tuline
  if (!strip.isMatrix) return mode_static(); // not a 2D set-up

  const uint16_t cols = SEGMENT.virtualWidth();
  const uint16_t rows = SEGMENT.virtualHeight();

  const uint16_t scale  = SEGMENT.intensity+2;

  for (int y = 0; y < rows; y++) {
    for (int x = 0; x < cols; x++) {
      uint8_t pixelHue8 = inoise8(x * scale, y * scale, millis() / (16 - SEGMENT.speed/16));
      SEGMENT.setPixelColorXY(x, y, ColorFromPalette(SEGPALETTE, pixelHue8));
    }
  }

  return FRAMETIME;
} // mode_2Dnoise()
static const char _data_FX_MODE_2DNOISE[] PROGMEM = "Noise2D@Speed,Scale;!,!,!;!;2d";


//////////////////////////////
//     2D Plasma Ball       //
//////////////////////////////
uint16_t mode_2DPlasmaball(void) {                   // By: Stepko https://editor.soulmatelights.com/gallery/659-plasm-ball , Modified by: Andrew Tuline
  if (!strip.isMatrix) return mode_static(); // not a 2D set-up

  const uint16_t cols = SEGMENT.virtualWidth();
  const uint16_t rows = SEGMENT.virtualHeight();

  if (SEGENV.call == 0) {
    SEGMENT.setUpLeds();
    SEGMENT.fill(BLACK);
  }

  SEGMENT.fadeToBlackBy(SEGMENT.custom1>>2);

  float t = millis() / (33 - SEGMENT.speed/8);
  for (int i = 0; i < cols; i++) {
    uint16_t thisVal = inoise8(i * 30, t, t);
    uint16_t thisMax = map(thisVal, 0, 255, 0, cols-1);
    for (int j = 0; j < rows; j++) {
      uint16_t thisVal_ = inoise8(t, j * 30, t);
      uint16_t thisMax_ = map(thisVal_, 0, 255, 0, rows-1);
      uint16_t x = (i + thisMax_ - cols / 2);
      uint16_t y = (j + thisMax - cols / 2);
      uint16_t cx = (i + thisMax_);
      uint16_t cy = (j + thisMax);

      SEGMENT.addPixelColorXY(i, j, ((x - y > -2) && (x - y < 2)) ||
                                    ((cols - 1 - x - y) > -2 && (cols - 1 - x - y < 2)) ||
                                    (cols - cx == 0) ||
                                    (cols - 1 - cx == 0) ||
                                    ((rows - cy == 0) ||
                                    (rows - 1 - cy == 0)) ? ColorFromPalette(SEGPALETTE, beat8(5), thisVal, LINEARBLEND) : CRGB::Black);
    }
  }
  SEGMENT.blur(SEGMENT.custom2>>5);

  return FRAMETIME;
} // mode_2DPlasmaball()
static const char _data_FX_MODE_2DPLASMABALL[] PROGMEM = "Plasma Ball@Speed,,Fade,Blur;!,!,!;!;2d";


////////////////////////////////
//  2D Polar Lights           //
////////////////////////////////
//static float fmap(const float x, const float in_min, const float in_max, const float out_min, const float out_max) {
//  return (out_max - out_min) * (x - in_min) / (in_max - in_min) + out_min;
//}
uint16_t mode_2DPolarLights(void) {        // By: Kostyantyn Matviyevskyy  https://editor.soulmatelights.com/gallery/762-polar-lights , Modified by: Andrew Tuline
  if (!strip.isMatrix) return mode_static(); // not a 2D set-up

  const uint16_t cols = SEGMENT.virtualWidth();
  const uint16_t rows = SEGMENT.virtualHeight();

  CRGBPalette16 auroraPalette  = {0x000000, 0x003300, 0x006600, 0x009900, 0x00cc00, 0x00ff00, 0x33ff00, 0x66ff00, 0x99ff00, 0xccff00, 0xffff00, 0xffcc00, 0xff9900, 0xff6600, 0xff3300, 0xff0000};

  if (SEGENV.call == 0) {
    SEGMENT.setUpLeds();
    SEGMENT.fill(BLACK);
    SEGENV.step = 0;
  }

  float adjustHeight = (float)map(rows, 8, 32, 28, 12);
  uint16_t adjScale = map(cols, 8, 64, 310, 63);
/*
  if (SEGENV.aux1 != SEGMENT.custom1/12) {   // Hacky palette rotation. We need that black.
    SEGENV.aux1 = SEGMENT.custom1/12;
    for (int i = 0; i < 16; i++) {
      long ilk;
      ilk = (long)currentPalette[i].r << 16;
      ilk += (long)currentPalette[i].g << 8;
      ilk += (long)currentPalette[i].b;
      ilk = (ilk << SEGENV.aux1) | (ilk >> (24 - SEGENV.aux1));
      currentPalette[i].r = ilk >> 16;
      currentPalette[i].g = ilk >> 8;
      currentPalette[i].b = ilk;
    }
  }
*/
  uint16_t _scale = map(SEGMENT.intensity, 0, 255, 30, adjScale);
  byte _speed = map(SEGMENT.speed, 0, 255, 128, 16);

  for (int x = 0; x < cols; x++) {
    for (int y = 0; y < rows; y++) {
      SEGENV.step++;
      SEGMENT.setPixelColorXY(x, y, ColorFromPalette(auroraPalette,
                                      qsub8(
                                        inoise8((SEGENV.step%2) + x * _scale, y * 16 + SEGENV.step % 16, SEGENV.step / _speed),
                                        fabs((float)rows / 2 - (float)y) * adjustHeight)));
    }
  }

  return FRAMETIME;
} // mode_2DPolarLights()
static const char _data_FX_MODE_2DPOLARLIGHTS[] PROGMEM = "Polar Lights@Speed,Scale;;;2d";


/////////////////////////
//     2D Pulser       //
/////////////////////////
uint16_t mode_2DPulser(void) {                       // By: ldirko   https://editor.soulmatelights.com/gallery/878-pulse-test , modifed by: Andrew Tuline
  if (!strip.isMatrix) return mode_static(); // not a 2D set-up

  //const uint16_t cols = SEGMENT.virtualWidth();
  const uint16_t rows = SEGMENT.virtualHeight();

  if (SEGENV.call == 0) {
    SEGMENT.setUpLeds();
    SEGMENT.fill(BLACK);
  }

  SEGMENT.fadeToBlackBy(8 - (SEGMENT.intensity>>5));

  uint16_t a = strip.now / (18 - SEGMENT.speed / 16);
  uint16_t x = (a / 14);
  uint16_t y = map((sin8(a * 5) + sin8(a * 4) + sin8(a * 2)), 0, 765, rows-1, 0);
  SEGMENT.setPixelColorXY(x, y, ColorFromPalette(SEGPALETTE, map(y, 0, rows-1, 0, 255), 255, LINEARBLEND));

  SEGMENT.blur(1 + (SEGMENT.intensity>>4));

  return FRAMETIME;
} // mode_2DPulser()
static const char _data_FX_MODE_2DPULSER[] PROGMEM = "Pulser@Speed,Blur;;!;2d";


/////////////////////////
//     2D Sindots      //
/////////////////////////
uint16_t mode_2DSindots(void) {                             // By: ldirko   https://editor.soulmatelights.com/gallery/597-sin-dots , modified by: Andrew Tuline
  if (!strip.isMatrix) return mode_static(); // not a 2D set-up

  const uint16_t cols = SEGMENT.virtualWidth();
  const uint16_t rows = SEGMENT.virtualHeight();

  if (SEGENV.call == 0) {
    SEGMENT.setUpLeds();
    SEGMENT.fill(BLACK);
  }

  SEGMENT.fadeToBlackBy(SEGMENT.custom1>>3);

  byte t1 = millis() / (257 - SEGMENT.speed); // 20;
  byte t2 = sin8(t1) / 4 * 2;
  for (int i = 0; i < 13; i++) {
    byte x = sin8(t1 + i * SEGMENT.intensity/8)*(cols-1)/255;  //   max index now 255x15/255=15!
    byte y = sin8(t2 + i * SEGMENT.intensity/8)*(rows-1)/255;  //  max index now 255x15/255=15!
    SEGMENT.setPixelColorXY(x, y, ColorFromPalette(SEGPALETTE, i * 255 / 13, 255, LINEARBLEND));
  }
  SEGMENT.blur(SEGMENT.custom2>>3);

  return FRAMETIME;
} // mode_2DSindots()
static const char _data_FX_MODE_2DSINDOTS[] PROGMEM = "Sindots@Speed,Dot distance,Fade rate,Blur;;!;2d";


//////////////////////////////
//     2D Squared Swirl     //
//////////////////////////////
// custom3 affects the blur amount.
uint16_t mode_2Dsquaredswirl(void) {            // By: Mark Kriegsman. https://gist.github.com/kriegsman/368b316c55221134b160
                                                          // Modifed by: Andrew Tuline
  if (!strip.isMatrix) return mode_static(); // not a 2D set-up

  const uint16_t cols = SEGMENT.virtualWidth();
  const uint16_t rows = SEGMENT.virtualHeight();

  if (SEGENV.call == 0) {
    SEGMENT.setUpLeds();
    SEGMENT.fill(BLACK);
  }

  const uint8_t kBorderWidth = 2;

  SEGMENT.fadeToBlackBy(24);

  uint8_t blurAmount = SEGMENT.custom3>>1; // reduced resolution slider
  SEGMENT.blur(blurAmount);

  // Use two out-of-sync sine waves
  uint8_t i = beatsin8(19, kBorderWidth, cols-kBorderWidth);
  uint8_t j = beatsin8(22, kBorderWidth, cols-kBorderWidth);
  uint8_t k = beatsin8(17, kBorderWidth, cols-kBorderWidth);
  uint8_t m = beatsin8(18, kBorderWidth, rows-kBorderWidth);
  uint8_t n = beatsin8(15, kBorderWidth, rows-kBorderWidth);
  uint8_t p = beatsin8(20, kBorderWidth, rows-kBorderWidth);

  uint16_t ms = millis();

  SEGMENT.addPixelColorXY(i, m, ColorFromPalette(SEGPALETTE, ms/29, 255, LINEARBLEND));
  SEGMENT.addPixelColorXY(j, n, ColorFromPalette(SEGPALETTE, ms/41, 255, LINEARBLEND));
  SEGMENT.addPixelColorXY(k, p, ColorFromPalette(SEGPALETTE, ms/73, 255, LINEARBLEND));

  return FRAMETIME;
} // mode_2Dsquaredswirl()
static const char _data_FX_MODE_2DSQUAREDSWIRL[] PROGMEM = "Squared Swirl@,,,,Blur;,,;!;2d";


//////////////////////////////
//     2D Sun Radiation     //
//////////////////////////////
uint16_t mode_2DSunradiation(void) {                   // By: ldirko https://editor.soulmatelights.com/gallery/599-sun-radiation  , modified by: Andrew Tuline
  if (!strip.isMatrix) return mode_static(); // not a 2D set-up

  const uint16_t cols = SEGMENT.virtualWidth();
  const uint16_t rows = SEGMENT.virtualHeight();

  if (!SEGENV.allocateData(sizeof(byte)*(cols+2)*(rows+2))) return mode_static(); //allocation failed
  byte *bump = reinterpret_cast<byte*>(SEGENV.data);

  if (SEGENV.call == 0) {
    SEGMENT.setUpLeds();
    SEGMENT.fill(BLACK);
  }

  unsigned long t = millis() / 4;
  int index = 0;
  uint8_t someVal = SEGMENT.speed/4;             // Was 25.
  for (int j = 0; j < (rows + 2); j++) {
    for (int i = 0; i < (cols + 2); i++) {
      byte col = (inoise8_raw(i * someVal, j * someVal, t)) / 2;
      bump[index++] = col;
    }
  }

  int yindex = cols + 3;
  int16_t vly = -(rows / 2 + 1);
  for (int y = 0; y < rows; y++) {
    ++vly;
    int16_t vlx = -(cols / 2 + 1);
    for (int x = 0; x < cols; x++) {
      ++vlx;
      int8_t nx = bump[x + yindex + 1] - bump[x + yindex - 1];
      int8_t ny = bump[x + yindex + (cols + 2)] - bump[x + yindex - (cols + 2)];
      byte difx = abs8(vlx * 7 - nx);
      byte dify = abs8(vly * 7 - ny);
      int temp = difx * difx + dify * dify;
      int col = 255 - temp / 8; //8 its a size of effect
      if (col < 0) col = 0;
      SEGMENT.setPixelColorXY(x, y, HeatColor(col / (3.0f-(float)(SEGMENT.intensity)/128.f)));
    }
    yindex += (cols + 2);
  }

  return FRAMETIME;
} // mode_2DSunradiation()
static const char _data_FX_MODE_2DSUNRADIATION[] PROGMEM = "Sun Radiation@Variance,Brightness;;;2d";


/////////////////////////
//     2D Tartan       //
/////////////////////////
uint16_t mode_2Dtartan(void) {          // By: Elliott Kember  https://editor.soulmatelights.com/gallery/3-tartan , Modified by: Andrew Tuline
  if (!strip.isMatrix) return mode_static(); // not a 2D set-up

  const uint16_t cols = SEGMENT.virtualWidth();
  const uint16_t rows = SEGMENT.virtualHeight();

  if (SEGENV.call == 0) {
    SEGMENT.setUpLeds();
    SEGMENT.fill(BLACK);
  }

  uint8_t hue;
  int offsetX = beatsin16(3, -360, 360);
  int offsetY = beatsin16(2, -360, 360);

  for (int x = 0; x < cols; x++) {
    for (int y = 0; y < rows; y++) {
      hue = x * beatsin16(10, 1, 10) + offsetY;
      SEGMENT.setPixelColorXY(x, y, ColorFromPalette(SEGPALETTE, hue, sin8(x * SEGMENT.speed + offsetX) * sin8(x * SEGMENT.speed + offsetX) / 255, LINEARBLEND));
      hue = y * 3 + offsetX;
      SEGMENT.addPixelColorXY(x, y, ColorFromPalette(SEGPALETTE, hue, sin8(y * SEGMENT.intensity + offsetY) * sin8(y * SEGMENT.intensity + offsetY) / 255, LINEARBLEND));
    }
  }

  return FRAMETIME;
} // mode_2DTartan()
static const char _data_FX_MODE_2DTARTAN[] PROGMEM = "Tartan@X scale,Y scale;;!;2d";


/////////////////////////
//     2D spaceships   //
/////////////////////////
uint16_t mode_2Dspaceships(void) {    //// Space ships by stepko (c)05.02.21 [https://editor.soulmatelights.com/gallery/639-space-ships], adapted by Blaz Kristan (AKA blazoncek)
  if (!strip.isMatrix) return mode_static(); // not a 2D set-up

  const uint16_t cols = SEGMENT.virtualWidth();
  const uint16_t rows = SEGMENT.virtualHeight();

  if (SEGENV.call == 0) {
    SEGMENT.setUpLeds();
    SEGMENT.fill(BLACK);
  }

  uint32_t tb = strip.now >> 12;  // every ~4s
  if (tb > SEGENV.step) {
    int8_t dir = ++SEGENV.aux0;
    dir  += (int)random8(3)-1;
    if      (dir > 7) SEGENV.aux0 = 0;
    else if (dir < 0) SEGENV.aux0 = 7;
    else              SEGENV.aux0 = dir;
    SEGENV.step = tb + random8(4);
  }

  SEGMENT.fadeToBlackBy(map(SEGMENT.speed, 0, 255, 248, 16));
  SEGMENT.move(SEGENV.aux0, 1);

  for (size_t i = 0; i < 8; i++) {
    byte x = beatsin8(12 + i, 2, cols - 3);
    byte y = beatsin8(15 + i, 2, rows - 3);
    CRGB color = ColorFromPalette(SEGPALETTE, beatsin8(12 + i, 0, 255), 255);
    SEGMENT.addPixelColorXY(x, y, color);
    if (cols > 24 || rows > 24) {
      SEGMENT.addPixelColorXY(x+1, y, color);
      SEGMENT.addPixelColorXY(x-1, y, color);
      SEGMENT.addPixelColorXY(x, y+1, color);
      SEGMENT.addPixelColorXY(x, y-1, color);
    }
  }
  SEGMENT.blur(SEGMENT.intensity>>3);

  return FRAMETIME;
}
static const char _data_FX_MODE_2DSPACESHIPS[] PROGMEM = "Spaceships@!,Blur;!,!,!;!;2d";


/////////////////////////
//     2D Crazy Bees   //
/////////////////////////
//// Crazy bees by stepko (c)12.02.21 [https://editor.soulmatelights.com/gallery/651-crazy-bees], adapted by Blaz Kristan (AKA blazoncek)
#define MAX_BEES 5
uint16_t mode_2Dcrazybees(void) {
  if (!strip.isMatrix) return mode_static(); // not a 2D set-up

  const uint16_t cols = SEGMENT.virtualWidth();
  const uint16_t rows = SEGMENT.virtualHeight();

  byte n = MIN(MAX_BEES, (rows * cols) / 256 + 1);

  typedef struct Bee {
    uint8_t posX, posY, aimX, aimY, hue;
    int8_t deltaX, deltaY, signX, signY, error;
    void aimed(uint16_t w, uint16_t h) {
      random16_set_seed(millis());
      aimX = random8(0, w);
      aimY = random8(0, h);
      hue = random8();
      deltaX = abs(aimX - posX);
      deltaY = abs(aimY - posY);
      signX = posX < aimX ? 1 : -1;
      signY = posY < aimY ? 1 : -1;
      error = deltaX - deltaY;
    };
  } bee_t;

  if (!SEGENV.allocateData(sizeof(bee_t)*MAX_BEES)) return mode_static(); //allocation failed
  bee_t *bee = reinterpret_cast<bee_t*>(SEGENV.data);

  if (SEGENV.call == 0) {
    SEGMENT.setUpLeds();
    SEGMENT.fill(BLACK);
    for (size_t i = 0; i < n; i++) {
      bee[i].posX = random8(0, cols);
      bee[i].posY = random8(0, rows);
      bee[i].aimed(cols, rows);
    }
  }

  if (millis() > SEGENV.step) {
    SEGENV.step = millis() + (FRAMETIME * 8 / ((SEGMENT.speed>>5)+1));

    SEGMENT.fadeToBlackBy(32);
  
    for (size_t i = 0; i < n; i++) {
      SEGMENT.addPixelColorXY(bee[i].aimX + 1, bee[i].aimY, CHSV(bee[i].hue, 255, 255));
      SEGMENT.addPixelColorXY(bee[i].aimX, bee[i].aimY + 1, CHSV(bee[i].hue, 255, 255));
      SEGMENT.addPixelColorXY(bee[i].aimX - 1, bee[i].aimY, CHSV(bee[i].hue, 255, 255));
      SEGMENT.addPixelColorXY(bee[i].aimX, bee[i].aimY - 1, CHSV(bee[i].hue, 255, 255));
      if (bee[i].posX != bee[i].aimX || bee[i].posY != bee[i].aimY) {
        SEGMENT.setPixelColorXY(bee[i].posX, bee[i].posY, CRGB(CHSV(bee[i].hue, 60, 255)));
        int8_t error2 = bee[i].error * 2;
        if (error2 > -bee[i].deltaY) {
          bee[i].error -= bee[i].deltaY;
          bee[i].posX += bee[i].signX;
        }
        if (error2 < bee[i].deltaX) {
          bee[i].error += bee[i].deltaX;
          bee[i].posY += bee[i].signY;
        }
      } else {
        bee[i].aimed(cols, rows);
      }
    }
    SEGMENT.blur(SEGMENT.intensity>>4);
  }
  return FRAMETIME;
}
static const char _data_FX_MODE_2DCRAZYBEES[] PROGMEM = "Crazy Bees@!,Blur;;;2d";


/////////////////////////
//     2D Ghost Rider  //
/////////////////////////
//// Ghost Rider by stepko (c)2021 [https://editor.soulmatelights.com/gallery/716-ghost-rider], adapted by Blaz Kristan (AKA blazoncek)
#define LIGHTERS_AM 64  // max lighters (adequate for 32x32 matrix)
uint16_t mode_2Dghostrider(void) {
  if (!strip.isMatrix) return mode_static(); // not a 2D set-up

  const uint16_t cols = SEGMENT.virtualWidth();
  const uint16_t rows = SEGMENT.virtualHeight();

  typedef struct Lighter {
    int16_t  gPosX;
    int16_t  gPosY;
    uint16_t gAngle;
    int8_t   angleSpeed;
    uint16_t lightersPosX[LIGHTERS_AM];
    uint16_t lightersPosY[LIGHTERS_AM];
    uint16_t Angle[LIGHTERS_AM];
    uint16_t time[LIGHTERS_AM];
    bool     reg[LIGHTERS_AM];
    int8_t   Vspeed;
  } lighter_t;

  if (!SEGENV.allocateData(sizeof(lighter_t))) return mode_static(); //allocation failed
  lighter_t *lighter = reinterpret_cast<lighter_t*>(SEGENV.data);

  const size_t maxLighters = min(cols + rows, LIGHTERS_AM);

  if (SEGENV.call == 0) SEGMENT.setUpLeds();
  if (SEGENV.aux0 != cols || SEGENV.aux1 != rows) {
    SEGENV.aux0 = cols;
    SEGENV.aux1 = rows;
    SEGMENT.fill(BLACK);
    random16_set_seed(strip.now);
    lighter->angleSpeed = random8(0,20) - 10;
    lighter->Vspeed = 5;
    lighter->gPosX = (cols/2) * 10;
    lighter->gPosY = (rows/2) * 10;
    for (size_t i = 0; i < maxLighters; i++) {
      lighter->lightersPosX[i] = lighter->gPosX;
      lighter->lightersPosY[i] = lighter->gPosY + i;
      lighter->time[i] = i * 2;
    }
  }

  if (millis() > SEGENV.step) {
    SEGENV.step = millis() + 1024 / (cols+rows);

    SEGMENT.fadeToBlackBy((SEGMENT.speed>>2)+64);

    CRGB color = CRGB::White;
    SEGMENT.wu_pixel(lighter->gPosX * 256 / 10, lighter->gPosY * 256 / 10, color);

    lighter->gPosX += lighter->Vspeed * sin_t(radians(lighter->gAngle));
    lighter->gPosY += lighter->Vspeed * cos_t(radians(lighter->gAngle));
    lighter->gAngle += lighter->angleSpeed;
    if (lighter->gPosX < 0)               lighter->gPosX = (cols - 1) * 10;
    if (lighter->gPosX > (cols - 1) * 10) lighter->gPosX = 0;
    if (lighter->gPosY < 0)               lighter->gPosY = (rows - 1) * 10;
    if (lighter->gPosY > (rows - 1) * 10) lighter->gPosY = 0;
    for (size_t i = 0; i < maxLighters; i++) {
      lighter->time[i] += random8(5, 20);
      if (lighter->time[i] >= 255 ||
        (lighter->lightersPosX[i] <= 0) ||
          (lighter->lightersPosX[i] >= (cols - 1) * 10) ||
          (lighter->lightersPosY[i] <= 0) ||
          (lighter->lightersPosY[i] >= (rows - 1) * 10)) {
        lighter->reg[i] = true;
      }
      if (lighter->reg[i]) {
        lighter->lightersPosY[i] = lighter->gPosY;
        lighter->lightersPosX[i] = lighter->gPosX;
        lighter->Angle[i] = lighter->gAngle + random(-10, 10);
        lighter->time[i] = 0;
        lighter->reg[i] = false;
      } else {
        lighter->lightersPosX[i] += -7 * sin_t(radians(lighter->Angle[i]));
        lighter->lightersPosY[i] += -7 * cos_t(radians(lighter->Angle[i]));
      }
      SEGMENT.wu_pixel(lighter->lightersPosX[i] * 256 / 10, lighter->lightersPosY[i] * 256 / 10, ColorFromPalette(SEGPALETTE, (256 - lighter->time[i])));
    }
    SEGMENT.blur(SEGMENT.intensity>>3);
  }

  return FRAMETIME;
}
static const char _data_FX_MODE_2DGHOSTRIDER[] PROGMEM = "Ghost Rider@Fade rate,Blur;!,!,!;!;2d";


////////////////////////////
//     2D Floating Blobs  //
////////////////////////////
//// Floating Blobs by stepko (c)2021 [https://editor.soulmatelights.com/gallery/573-blobs], adapted by Blaz Kristan (AKA blazoncek)
#define MAX_BLOBS 8
uint16_t mode_2Dfloatingblobs(void) {
  if (!strip.isMatrix) return mode_static(); // not a 2D set-up

  const uint16_t cols = SEGMENT.virtualWidth();
  const uint16_t rows = SEGMENT.virtualHeight();

  typedef struct Blob {
    float x[MAX_BLOBS], y[MAX_BLOBS];
    float sX[MAX_BLOBS], sY[MAX_BLOBS]; // speed
    float r[MAX_BLOBS];
    bool grow[MAX_BLOBS];
    byte color[MAX_BLOBS];
  } blob_t;

  uint8_t Amount = (SEGMENT.intensity>>5) + 1; // NOTE: be sure to update MAX_BLOBS if you change this

  if (!SEGENV.allocateData(sizeof(blob_t))) return mode_static(); //allocation failed
  blob_t *blob = reinterpret_cast<blob_t*>(SEGENV.data);

  if (SEGENV.call == 0) SEGMENT.setUpLeds();
  if (SEGENV.aux0 != cols || SEGENV.aux1 != rows) {
    SEGENV.aux0 = cols; // re-initialise if virtual size changes
    SEGENV.aux1 = rows;
    SEGMENT.fill(BLACK);
    for (size_t i = 0; i < MAX_BLOBS; i++) {
      blob->r[i]  = random8(1, cols>8 ? (cols/4) : 2);
      blob->sX[i] = (float) random8(3, cols) / (float)(256 - SEGMENT.speed); // speed x
      blob->sY[i] = (float) random8(3, rows) / (float)(256 - SEGMENT.speed); // speed y
      blob->x[i]  = random8(0, cols-1);
      blob->y[i]  = random8(0, rows-1);
      blob->color[i] = random8();
      blob->grow[i]  = (blob->r[i] < 1.f);
      if (blob->sX[i] == 0) blob->sX[i] = 1;
      if (blob->sY[i] == 0) blob->sY[i] = 1;
    }
  }

  SEGMENT.fadeToBlackBy(20);

  // Bounce balls around
  for (size_t i = 0; i < Amount; i++) {
    if (SEGENV.step < millis()) blob->color[i] = add8(blob->color[i], 4); // slowly change color
    // change radius if needed
    if (blob->grow[i]) {
      // enlarge radius until it is >= 4
      blob->r[i] += (fabs(blob->sX[i]) > fabs(blob->sY[i]) ? fabs(blob->sX[i]) : fabs(blob->sY[i])) * 0.05f;
      if (blob->r[i] >= MIN(cols/4.f,2.f)) {
        blob->grow[i] = false;
      }
    } else {
      // reduce radius until it is < 1
      blob->r[i] -= (fabs(blob->sX[i]) > fabs(blob->sY[i]) ? fabs(blob->sX[i]) : fabs(blob->sY[i])) * 0.05f;
      if (blob->r[i] < 1.f) {
        blob->grow[i] = true; 
      }
    }
    uint32_t c = SEGMENT.color_from_palette(blob->color[i], false, false, 0);
    if (blob->r[i] > 1.f) SEGMENT.fill_circle(blob->y[i], blob->x[i], roundf(blob->r[i]), c);
    else                  SEGMENT.setPixelColorXY(blob->y[i], blob->x[i], c);
    // move x
    if (blob->x[i] + blob->r[i] >= cols - 1) blob->x[i] += (blob->sX[i] * ((cols - 1 - blob->x[i]) / blob->r[i] + 0.005f));
    else if (blob->x[i] - blob->r[i] <= 0)   blob->x[i] += (blob->sX[i] * (blob->x[i] / blob->r[i] + 0.005f));
    else                                     blob->x[i] += blob->sX[i];
    // move y
    if (blob->y[i] + blob->r[i] >= rows - 1) blob->y[i] += (blob->sY[i] * ((rows - 1 - blob->y[i]) / blob->r[i] + 0.005f));
    else if (blob->y[i] - blob->r[i] <= 0)   blob->y[i] += (blob->sY[i] * (blob->y[i] / blob->r[i] + 0.005f));
    else                                     blob->y[i] += blob->sY[i];
    // bounce x
    if (blob->x[i] < 0.01f) {
      blob->sX[i] = (float)random8(3, cols) / (256 - SEGMENT.speed);
      blob->x[i]  = 0.01f;
    } else if (blob->x[i] > (float)cols - 1.01f) {
      blob->sX[i] = (float)random8(3, cols) / (256 - SEGMENT.speed);
      blob->sX[i] = -blob->sX[i];
      blob->x[i]  = (float)cols - 1.01f;
    }
    // bounce y
    if (blob->y[i] < 0.01f) {
      blob->sY[i] = (float)random8(3, rows) / (256 - SEGMENT.speed);
      blob->y[i]  = 0.01f;
    } else if (blob->y[i] > (float)rows - 1.01f) {
      blob->sY[i] = (float)random8(3, rows) / (256 - SEGMENT.speed);
      blob->sY[i] = -blob->sY[i];
      blob->y[i]  = (float)rows - 1.01f;
    }
  }
  SEGMENT.blur(SEGMENT.custom1>>2);

  if (SEGENV.step < millis()) SEGENV.step = millis() + 2000; // change colors every 2 seconds

  return FRAMETIME;
}
#undef MAX_BLOBS
static const char _data_FX_MODE_2DBLOBS[] PROGMEM = "Blobs@!,# blobs,Blur;!,!,;!;c1=8,2d";


////////////////////////////
//     2D Scrolling text  //
////////////////////////////
uint16_t mode_2Dscrollingtext(void) {
  if (!strip.isMatrix) return mode_static(); // not a 2D set-up

  const uint16_t cols = SEGMENT.virtualWidth();
  const uint16_t rows = SEGMENT.virtualHeight();

  int letterWidth;
  int letterHeight;
  switch (map(SEGMENT.custom2, 0, 255, 1, 4)) {
    default:
    case 1: letterWidth = 5; letterHeight =  8; break;
    case 2: letterWidth = 6; letterHeight =  8; break;
    case 3: letterWidth = 7; letterHeight =  9; break;
    case 4: letterWidth = 5; letterHeight = 12; break;
  }
  const int yoffset = map(SEGMENT.intensity, 0, 255, -rows/2, rows/2) + (rows-letterHeight)/2;
  char text[33] = {'\0'};
  if (SEGMENT.name) for (size_t i=0,j=0; i<strlen(SEGMENT.name); i++) if (SEGMENT.name[i]>31 && SEGMENT.name[i]<128) text[j++] = SEGMENT.name[i];

  if (!strlen(text) || !strncmp_P(text,PSTR("#DATE"),5) || !strncmp_P(text,PSTR("#TIME"),5)) { // fallback if empty segment name: display date and time
    char sec[5];
    byte AmPmHour = hour(localTime);
    boolean isitAM = true;
    if (useAMPM) {
      if (AmPmHour > 11) { AmPmHour -= 12; isitAM = false; }
      if (AmPmHour == 0) { AmPmHour  = 12; }
    }
    if (useAMPM) sprintf_P(sec, PSTR(" %2s"), (isitAM ? "AM" : "PM"));
    else         sprintf_P(sec, PSTR(":%02d"), second(localTime));
    if      (!strncmp_P(text,PSTR("#DATE"),5)) sprintf_P(text, PSTR("%d.%d.%d"), day(localTime), month(localTime), year(localTime));
    else if (!strncmp_P(text,PSTR("#TIME"),5)) sprintf_P(text, PSTR("%2d:%02d%s"), AmPmHour, minute(localTime), sec);
    else sprintf_P(text, PSTR("%s %d, %d %2d:%02d%s"), monthShortStr(month(localTime)), day(localTime), year(localTime), AmPmHour, minute(localTime), sec);
  }
  const int numberOfLetters = strlen(text);

  if (SEGENV.step < millis()) {
    if ((numberOfLetters * letterWidth) > cols) ++SEGENV.aux0 %= (numberOfLetters * letterWidth) + cols;      // offset
    else                                          SEGENV.aux0  = (cols + (numberOfLetters * letterWidth))/2;
    ++SEGENV.aux1 &= 0xFF; // color shift
    SEGENV.step = millis() + map(SEGMENT.speed, 0, 255, 10*FRAMETIME_FIXED, 2*FRAMETIME_FIXED);

    // we need it 3 times
    SEGMENT.fade_out(255 - (SEGMENT.custom1>>5)); // fade to background color
    SEGMENT.fade_out(255 - (SEGMENT.custom1>>5)); // fade to background color
    SEGMENT.fade_out(255 - (SEGMENT.custom1>>5)); // fade to background color
    for (int i = 0; i < numberOfLetters; i++) {
      if (int(cols) - int(SEGENV.aux0) + letterWidth*(i+1) < 0) continue; // don't draw characters off-screen
      SEGMENT.drawCharacter(text[i], int(cols) - int(SEGENV.aux0) + letterWidth*i, yoffset, letterWidth, letterHeight, SEGMENT.color_from_palette(SEGENV.aux1, false, PALETTE_SOLID_WRAP, 0));
    }
  }

  return FRAMETIME;
}
static const char _data_FX_MODE_2DSCROLLTEXT[] PROGMEM = "Scrolling Text@!,Y Offset,Trail,Font size;!,!;!;ix=96,c1=0,rev=0,mi=0,rY=0,mY=0,2d";


////////////////////////////
//     2D Drift Rose      //
////////////////////////////
//// Drift Rose by stepko (c)2021 [https://editor.soulmatelights.com/gallery/1369-drift-rose-pattern], adapted by Blaz Kristan (AKA blazoncek)
uint16_t mode_2Ddriftrose(void) {
  if (!strip.isMatrix) return mode_static(); // not a 2D set-up

  const uint16_t cols = SEGMENT.virtualWidth();
  const uint16_t rows = SEGMENT.virtualHeight();

  const float CX = (cols-cols%2)/2.f - .5f;
  const float CY = (rows-rows%2)/2.f - .5f;
  const float L = min(cols, rows) / 2.f;

  if (SEGENV.call == 0) {
    SEGMENT.setUpLeds();
    SEGMENT.fill(BLACK);
  }

  SEGMENT.fadeToBlackBy(32+(SEGMENT.speed>>3));
  for (size_t i = 1; i < 37; i++) {
    uint32_t x = (CX + (sin_t(radians(i * 10)) * (beatsin8(i, 0, L*2)-L))) * 255.f;
    uint32_t y = (CY + (cos_t(radians(i * 10)) * (beatsin8(i, 0, L*2)-L))) * 255.f;
    SEGMENT.wu_pixel(x, y, CHSV(i * 10, 255, 255));
  }
  SEGMENT.blur((SEGMENT.intensity>>4)+1);

  return FRAMETIME;
}
static const char _data_FX_MODE_2DDRIFTROSE[] PROGMEM = "Drift Rose@Fade,Blur;;;2d";

#endif // WLED_DISABLE_2D


#ifndef WLED_DISABLE_AUDIO
///////////////////////////////////////////////////////////////////////////////
/********************     audio enhanced routines     ************************/
///////////////////////////////////////////////////////////////////////////////


/* use the following code to pass AudioReactive usermod variables to effect

  uint8_t  *binNum = (uint8_t*)&SEGENV.aux1, *maxVol = (uint8_t*)(&SEGENV.aux1+1); // just in case assignment
  bool      samplePeak = false;
  float     FFT_MajorPeak = 1.0;
  uint8_t  *fftResult = nullptr;
  float    *fftBin = nullptr;
  um_data_t *um_data;
  if (usermods.getUMData(&um_data, USERMOD_ID_AUDIOREACTIVE)) {
    volumeSmth    = *(float*)   um_data->u_data[0];
    volumeRaw     = *(float*)   um_data->u_data[1];
    fftResult     =  (uint8_t*) um_data->u_data[2];
    samplePeak    = *(uint8_t*) um_data->u_data[3];
    FFT_MajorPeak = *(float*)   um_data->u_data[4];
    my_magnitude  = *(float*)   um_data->u_data[5];
    maxVol        =  (uint8_t*) um_data->u_data[6];  // requires UI element (SEGMENT.customX?), changes source element
    binNum        =  (uint8_t*) um_data->u_data[7];  // requires UI element (SEGMENT.customX?), changes source element
    fftBin        =  (float*)   um_data->u_data[8];
  } else {
    // add support for no audio data
    um_data = simulateSound(SEGMENT.soundSim);
  }
*/


// a few constants needed for AudioReactive effects

// for 22Khz sampling
#define MAX_FREQUENCY   11025    // sample frequency / 2 (as per Nyquist criterion)
#define MAX_FREQ_LOG10  4.04238f // log10(MAX_FREQUENCY)

// for 20Khz sampling
//#define MAX_FREQUENCY   10240
//#define MAX_FREQ_LOG10  4.0103f

// for 10Khz sampling
//#define MAX_FREQUENCY   5120
//#define MAX_FREQ_LOG10  3.71f


/////////////////////////////////
//     * Ripple Peak           //
/////////////////////////////////
uint16_t mode_ripplepeak(void) {                // * Ripple peak. By Andrew Tuline.
                                                          // This currently has no controls.
  #define maxsteps 16                                     // Case statement wouldn't allow a variable.

  uint16_t maxRipples = 16;
  uint16_t dataSize = sizeof(Ripple) * maxRipples;
  if (!SEGENV.allocateData(dataSize)) return mode_static(); //allocation failed
  Ripple* ripples = reinterpret_cast<Ripple*>(SEGENV.data);

  um_data_t *um_data;
  if (!usermods.getUMData(&um_data, USERMOD_ID_AUDIOREACTIVE)) {
    // add support for no audio
    um_data = simulateSound(SEGMENT.soundSim);
  }
  uint8_t samplePeak    = *(uint8_t*)um_data->u_data[3];
  #ifdef ESP32
  float   FFT_MajorPeak = *(float*)  um_data->u_data[4];
  #endif
  uint8_t *maxVol       =  (uint8_t*)um_data->u_data[6];
  uint8_t *binNum       =  (uint8_t*)um_data->u_data[7];

  // printUmData();

  if (SEGENV.call == 0) {
    SEGENV.aux0 = 255;
    SEGMENT.custom1 = *binNum;
    SEGMENT.custom2 = *maxVol * 2;
  }

  *binNum = SEGMENT.custom1;                              // Select a bin.
  *maxVol = SEGMENT.custom2 / 2;                          // Our volume comparator.

  SEGMENT.fade_out(240);                                  // Lower frame rate means less effective fading than FastLED
  SEGMENT.fade_out(240);

  for (int i = 0; i < SEGMENT.intensity/16; i++) {   // Limit the number of ripples.
    if (samplePeak) ripples[i].state = 255;

    switch (ripples[i].state) {
      case 254:     // Inactive mode
        break;

      case 255:                                           // Initialize ripple variables.
        ripples[i].pos = random16(SEGLEN);
        #ifdef ESP32
          if (FFT_MajorPeak > 1)                          // log10(0) is "forbidden" (throws exception)
          ripples[i].color = (int)(log10f(FFT_MajorPeak)*128);
          else ripples[i].color = 0;
        #else
          ripples[i].color = random8();
        #endif
        ripples[i].state = 0;
        break;

      case 0:
        SEGMENT.setPixelColor(ripples[i].pos, color_blend(SEGCOLOR(1), SEGMENT.color_from_palette(ripples[i].color, false, PALETTE_SOLID_WRAP, 0), SEGENV.aux0));
        ripples[i].state++;
        break;

      case maxsteps:                                      // At the end of the ripples. 254 is an inactive mode.
        ripples[i].state = 254;
        break;

      default:                                            // Middle of the ripples.
        SEGMENT.setPixelColor((ripples[i].pos + ripples[i].state + SEGLEN) % SEGLEN, color_blend(SEGCOLOR(1), SEGMENT.color_from_palette(ripples[i].color, false, PALETTE_SOLID_WRAP, 0), SEGENV.aux0/ripples[i].state*2));
        SEGMENT.setPixelColor((ripples[i].pos - ripples[i].state + SEGLEN) % SEGLEN, color_blend(SEGCOLOR(1), SEGMENT.color_from_palette(ripples[i].color, false, PALETTE_SOLID_WRAP, 0), SEGENV.aux0/ripples[i].state*2));
        ripples[i].state++;                               // Next step.
        break;
    } // switch step
  } // for i

  return FRAMETIME;
} // mode_ripplepeak()
static const char _data_FX_MODE_RIPPLEPEAK[] PROGMEM = "Ripple Peak@Fade rate,Max # of ripples,Select bin,Volume (minimum);!,!;!;c2=0,mp12=0,ssim=0,1d,vo"; // Pixel, Beatsin


#ifndef WLED_DISABLE_2D
/////////////////////////
//    * 2D Swirl       //
/////////////////////////
// By: Mark Kriegsman https://gist.github.com/kriegsman/5adca44e14ad025e6d3b , modified by Andrew Tuline
uint16_t mode_2DSwirl(void) {
  if (!strip.isMatrix) return mode_static(); // not a 2D set-up

  const uint16_t cols = SEGMENT.virtualWidth();
  const uint16_t rows = SEGMENT.virtualHeight();

  if (SEGENV.call == 0) {
    SEGMENT.setUpLeds();
    SEGMENT.fill(BLACK);
  }

  const uint8_t borderWidth = 2;

  SEGMENT.blur(SEGMENT.custom1);

  uint8_t  i = beatsin8( 27*SEGMENT.speed/255, borderWidth, cols - borderWidth);
  uint8_t  j = beatsin8( 41*SEGMENT.speed/255, borderWidth, rows - borderWidth);
  uint8_t ni = (cols - 1) - i;
  uint8_t nj = (cols - 1) - j;
  uint16_t ms = millis();

  um_data_t *um_data;
  if (!usermods.getUMData(&um_data, USERMOD_ID_AUDIOREACTIVE)) {
    // add support for no audio
    um_data = simulateSound(SEGMENT.soundSim);
  }
  float   volumeSmth  = *(float*)   um_data->u_data[0]; //ewowi: use instead of sampleAvg???
  int16_t volumeRaw   = *(int16_t*) um_data->u_data[1];

  // printUmData();

  SEGMENT.addPixelColorXY( i, j, ColorFromPalette(SEGPALETTE, (ms / 11 + volumeSmth*4), volumeRaw * SEGMENT.intensity / 64, LINEARBLEND)); //CHSV( ms / 11, 200, 255);
  SEGMENT.addPixelColorXY( j, i, ColorFromPalette(SEGPALETTE, (ms / 13 + volumeSmth*4), volumeRaw * SEGMENT.intensity / 64, LINEARBLEND)); //CHSV( ms / 13, 200, 255);
  SEGMENT.addPixelColorXY(ni,nj, ColorFromPalette(SEGPALETTE, (ms / 17 + volumeSmth*4), volumeRaw * SEGMENT.intensity / 64, LINEARBLEND)); //CHSV( ms / 17, 200, 255);
  SEGMENT.addPixelColorXY(nj,ni, ColorFromPalette(SEGPALETTE, (ms / 29 + volumeSmth*4), volumeRaw * SEGMENT.intensity / 64, LINEARBLEND)); //CHSV( ms / 29, 200, 255);
  SEGMENT.addPixelColorXY( i,nj, ColorFromPalette(SEGPALETTE, (ms / 37 + volumeSmth*4), volumeRaw * SEGMENT.intensity / 64, LINEARBLEND)); //CHSV( ms / 37, 200, 255);
  SEGMENT.addPixelColorXY(ni, j, ColorFromPalette(SEGPALETTE, (ms / 41 + volumeSmth*4), volumeRaw * SEGMENT.intensity / 64, LINEARBLEND)); //CHSV( ms / 41, 200, 255);

  return FRAMETIME;
} // mode_2DSwirl()
static const char _data_FX_MODE_2DSWIRL[] PROGMEM = "Swirl@!,Sensitivity,Blur;,Bg Swirl;!;ix=64ssim=0,2d,vo"; // Beatsin


/////////////////////////
//    * 2D Waverly     //
/////////////////////////
// By: Stepko, https://editor.soulmatelights.com/gallery/652-wave , modified by Andrew Tuline
uint16_t mode_2DWaverly(void) {
  if (!strip.isMatrix) return mode_static(); // not a 2D set-up

  const uint16_t cols = SEGMENT.virtualWidth();
  const uint16_t rows = SEGMENT.virtualHeight();

  if (SEGENV.call == 0) {
    SEGMENT.setUpLeds();
    SEGMENT.fill(BLACK);
  }

  um_data_t *um_data;
  if (!usermods.getUMData(&um_data, USERMOD_ID_AUDIOREACTIVE)) {
    // add support for no audio
    um_data = simulateSound(SEGMENT.soundSim);
  }
  float   volumeSmth  = *(float*)   um_data->u_data[0];

  SEGMENT.fadeToBlackBy(SEGMENT.speed);

  long t = millis() / 2;
  for (int i = 0; i < cols; i++) {
    uint16_t thisVal = (1 + SEGMENT.intensity/64) * inoise8(i * 45 , t , t)/2;
    // use audio if available
    if (um_data) {
      thisVal /= 32; // reduce intensity of inoise8()
      thisVal *= volumeSmth;
    }
    uint16_t thisMax = map(thisVal, 0, 512, 0, rows);

    for (int j = 0; j < thisMax; j++) {
      SEGMENT.addPixelColorXY(i, j, ColorFromPalette(SEGPALETTE, map(j, 0, thisMax, 250, 0), 255, LINEARBLEND));
      SEGMENT.addPixelColorXY((cols - 1) - i, (rows - 1) - j, ColorFromPalette(SEGPALETTE, map(j, 0, thisMax, 250, 0), 255, LINEARBLEND));
    }
  }
  SEGMENT.blur(16);

  return FRAMETIME;
} // mode_2DWaverly()
static const char _data_FX_MODE_2DWAVERLY[] PROGMEM = "Waverly@Amplification,Sensitivity;;!;ix=64,ssim=0,2d,vo"; // Beatsin

#endif // WLED_DISABLE_2D

// float version of map()
static float mapf(float x, float in_min, float in_max, float out_min, float out_max){
  return (x - in_min) * (out_max - out_min) / (in_max - in_min) + out_min;
}

// Gravity struct requited for GRAV* effects
typedef struct Gravity {
  int    topLED;
  int    gravityCounter;
} gravity;

///////////////////////
//   * GRAVCENTER    //
///////////////////////
uint16_t mode_gravcenter(void) {                // Gravcenter. By Andrew Tuline.

  const uint16_t dataSize = sizeof(gravity);
  if (!SEGENV.allocateData(dataSize)) return mode_static(); //allocation failed
  Gravity* gravcen = reinterpret_cast<Gravity*>(SEGENV.data);

  um_data_t *um_data;
  if (!usermods.getUMData(&um_data, USERMOD_ID_AUDIOREACTIVE)) {
    // add support for no audio
    um_data = simulateSound(SEGMENT.soundSim);
  }
  float   volumeSmth  = *(float*)  um_data->u_data[0];

  //SEGMENT.fade_out(240);
  SEGMENT.fade_out(251);  // 30%

  float segmentSampleAvg = volumeSmth * (float)SEGMENT.intensity / 255.0f;
  segmentSampleAvg *= 0.125; // divide by 8, to compensate for later "sensitivty" upscaling

  float mySampleAvg = mapf(segmentSampleAvg*2.0, 0, 32, 0, (float)SEGLEN/2.0); // map to pixels available in current segment 
  uint16_t tempsamp = constrain(mySampleAvg, 0, SEGLEN/2);     // Keep the sample from overflowing.
  uint8_t gravity = 8 - SEGMENT.speed/32;

  for (int i=0; i<tempsamp; i++) {
    uint8_t index = inoise8(i*segmentSampleAvg+millis(), 5000+i*segmentSampleAvg);
    SEGMENT.setPixelColor(i+SEGLEN/2, color_blend(SEGCOLOR(1), SEGMENT.color_from_palette(index, false, PALETTE_SOLID_WRAP, 0), segmentSampleAvg*8));
    SEGMENT.setPixelColor(SEGLEN/2-i-1, color_blend(SEGCOLOR(1), SEGMENT.color_from_palette(index, false, PALETTE_SOLID_WRAP, 0), segmentSampleAvg*8));
  }

  if (tempsamp >= gravcen->topLED)
    gravcen->topLED = tempsamp-1;
  else if (gravcen->gravityCounter % gravity == 0)
    gravcen->topLED--;

  if (gravcen->topLED >= 0) {
    SEGMENT.setPixelColor(gravcen->topLED+SEGLEN/2, SEGMENT.color_from_palette(millis(), false, PALETTE_SOLID_WRAP, 0));
    SEGMENT.setPixelColor(SEGLEN/2-1-gravcen->topLED, SEGMENT.color_from_palette(millis(), false, PALETTE_SOLID_WRAP, 0));
  }
  gravcen->gravityCounter = (gravcen->gravityCounter + 1) % gravity;

  return FRAMETIME;
} // mode_gravcenter()
static const char _data_FX_MODE_GRAVCENTER[] PROGMEM = "Gravcenter@Rate of fall,Sensitivity;,!;!;ix=128,mp12=2,ssim=0,1d,vo"; // Circle, Beatsin


///////////////////////
//   * GRAVCENTRIC   //
///////////////////////
uint16_t mode_gravcentric(void) {                     // Gravcentric. By Andrew Tuline.

  uint16_t dataSize = sizeof(gravity);
  if (!SEGENV.allocateData(dataSize)) return mode_static();     //allocation failed
  Gravity* gravcen = reinterpret_cast<Gravity*>(SEGENV.data);

  um_data_t *um_data;
  if (!usermods.getUMData(&um_data, USERMOD_ID_AUDIOREACTIVE)) {
    // add support for no audio
    um_data = simulateSound(SEGMENT.soundSim);
  }
  float   volumeSmth  = *(float*)  um_data->u_data[0];

  // printUmData();

  //SEGMENT.fade_out(240);
  //SEGMENT.fade_out(240); // twice? really?
  SEGMENT.fade_out(253);  // 50%

  float segmentSampleAvg = volumeSmth * (float)SEGMENT.intensity / 255.0;
  segmentSampleAvg *= 0.125f; // divide by 8, to compensate for later "sensitivty" upscaling

  float mySampleAvg = mapf(segmentSampleAvg*2.0, 0.0f, 32.0f, 0.0f, (float)SEGLEN/2.0); // map to pixels availeable in current segment 
  int tempsamp = constrain(mySampleAvg, 0, SEGLEN/2);     // Keep the sample from overflowing.
  uint8_t gravity = 8 - SEGMENT.speed/32;

  for (int i=0; i<tempsamp; i++) {
    uint8_t index = segmentSampleAvg*24+millis()/200;
    SEGMENT.setPixelColor(i+SEGLEN/2, SEGMENT.color_from_palette(index, false, PALETTE_SOLID_WRAP, 0));
    SEGMENT.setPixelColor(SEGLEN/2-1-i, SEGMENT.color_from_palette(index, false, PALETTE_SOLID_WRAP, 0));
  }

  if (tempsamp >= gravcen->topLED)
    gravcen->topLED = tempsamp-1;
  else if (gravcen->gravityCounter % gravity == 0)
    gravcen->topLED--;

  if (gravcen->topLED >= 0) {
    SEGMENT.setPixelColor(gravcen->topLED+SEGLEN/2, CRGB::Gray);
    SEGMENT.setPixelColor(SEGLEN/2-1-gravcen->topLED, CRGB::Gray);
  }
  gravcen->gravityCounter = (gravcen->gravityCounter + 1) % gravity;

  return FRAMETIME;
} // mode_gravcentric()
static const char _data_FX_MODE_GRAVCENTRIC[] PROGMEM = "Gravcentric@Rate of fall,Sensitivity;!;!;ix=128,mp12=2,ssim=0,1d,vo"; // Circle, Beatsin


///////////////////////
//   * GRAVIMETER    //
///////////////////////
uint16_t mode_gravimeter(void) {                // Gravmeter. By Andrew Tuline.

  uint16_t dataSize = sizeof(gravity);
  if (!SEGENV.allocateData(dataSize)) return mode_static(); //allocation failed
  Gravity* gravcen = reinterpret_cast<Gravity*>(SEGENV.data);

  um_data_t *um_data;
  if (!usermods.getUMData(&um_data, USERMOD_ID_AUDIOREACTIVE)) {
    // add support for no audio
    um_data = simulateSound(SEGMENT.soundSim);
  }
  float   volumeSmth  = *(float*)  um_data->u_data[0];

  //SEGMENT.fade_out(240);
  SEGMENT.fade_out(249);  // 25%

  float segmentSampleAvg = volumeSmth * (float)SEGMENT.intensity / 255.0;
  segmentSampleAvg *= 0.25; // divide by 4, to compensate for later "sensitivty" upscaling

  float mySampleAvg = mapf(segmentSampleAvg*2.0, 0, 64, 0, (SEGLEN-1)); // map to pixels availeable in current segment 
  int tempsamp = constrain(mySampleAvg,0,SEGLEN-1);       // Keep the sample from overflowing.
  uint8_t gravity = 8 - SEGMENT.speed/32;

  for (int i=0; i<tempsamp; i++) {
    uint8_t index = inoise8(i*segmentSampleAvg+millis(), 5000+i*segmentSampleAvg);
    SEGMENT.setPixelColor(i, color_blend(SEGCOLOR(1), SEGMENT.color_from_palette(index, false, PALETTE_SOLID_WRAP, 0), segmentSampleAvg*8));
  }

  if (tempsamp >= gravcen->topLED)
    gravcen->topLED = tempsamp;
  else if (gravcen->gravityCounter % gravity == 0)
    gravcen->topLED--;

  if (gravcen->topLED > 0) {
    SEGMENT.setPixelColor(gravcen->topLED, SEGMENT.color_from_palette(millis(), false, PALETTE_SOLID_WRAP, 0));
  }
  gravcen->gravityCounter = (gravcen->gravityCounter + 1) % gravity;

  return FRAMETIME;
} // mode_gravimeter()
static const char _data_FX_MODE_GRAVIMETER[] PROGMEM = "Gravimeter@Rate of fall,Sensitivity;!,!;!;ix=128,mp12=2,ssim=0,1d,vo"; // Circle, Beatsin


//////////////////////
//   * JUGGLES      //
//////////////////////
uint16_t mode_juggles(void) {                   // Juggles. By Andrew Tuline.
  um_data_t *um_data;
  if (!usermods.getUMData(&um_data, USERMOD_ID_AUDIOREACTIVE)) {
    // add support for no audio
    um_data = simulateSound(SEGMENT.soundSim);
  }
  float   volumeSmth   = *(float*)  um_data->u_data[0];

  SEGMENT.fade_out(224); // 6.25%
  uint16_t my_sampleAgc = fmax(fmin(volumeSmth, 255.0), 0);

  for (size_t i=0; i<SEGMENT.intensity/32+1U; i++) {
    SEGMENT.setPixelColor(beatsin16(SEGMENT.speed/4+i*2,0,SEGLEN-1), color_blend(SEGCOLOR(1), SEGMENT.color_from_palette(millis()/4+i*2, false, PALETTE_SOLID_WRAP, 0), my_sampleAgc));
  }

  return FRAMETIME;
} // mode_juggles()
static const char _data_FX_MODE_JUGGLES[] PROGMEM = "Juggles@!,# of balls;,!;!;mp12=0,ssim=0,1d,vo"; // Pixels, Beatsin


//////////////////////
//   * MATRIPIX     //
//////////////////////
uint16_t mode_matripix(void) {                  // Matripix. By Andrew Tuline.
  // even with 1D effect we have to take logic for 2D segments for allocation as fill_solid() fills whole segment

  um_data_t *um_data;
  if (!usermods.getUMData(&um_data, USERMOD_ID_AUDIOREACTIVE)) {
    // add support for no audio
    um_data = simulateSound(SEGMENT.soundSim);
  }
  int16_t volumeRaw    = *(int16_t*)um_data->u_data[1];

  if (SEGENV.call == 0) {
    SEGMENT.setUpLeds();
    SEGMENT.fill(BLACK);
  }

  uint8_t secondHand = micros()/(256-SEGMENT.speed)/500 % 16;
  if(SEGENV.aux0 != secondHand) {
    SEGENV.aux0 = secondHand;

    int pixBri = volumeRaw * SEGMENT.intensity / 64;
    for (int i=0; i<SEGLEN-1; i++) SEGMENT.setPixelColor(i, SEGMENT.getPixelColor(i+1)); // shift left
    SEGMENT.setPixelColor(SEGLEN-1, color_blend(SEGCOLOR(1), SEGMENT.color_from_palette(millis(), false, PALETTE_SOLID_WRAP, 0), pixBri));
  }

  return FRAMETIME;
} // mode_matripix()
static const char _data_FX_MODE_MATRIPIX[] PROGMEM = "Matripix@!,Brightness;!,!;!;ix=64,mp12=2,ssim=1,1d,vo"; //,rev=1,mi=1,rY=1,mY=1 Circle, WeWillRockYou, reverseX


//////////////////////
//   * MIDNOISE     //
//////////////////////
uint16_t mode_midnoise(void) {                  // Midnoise. By Andrew Tuline.
// Changing xdist to SEGENV.aux0 and ydist to SEGENV.aux1.

  um_data_t *um_data;
  if (!usermods.getUMData(&um_data, USERMOD_ID_AUDIOREACTIVE)) {
    // add support for no audio
    um_data = simulateSound(SEGMENT.soundSim);
  }
  float   volumeSmth   = *(float*)  um_data->u_data[0];

  SEGMENT.fade_out(SEGMENT.speed);
  SEGMENT.fade_out(SEGMENT.speed);

  float tmpSound2 = volumeSmth * (float)SEGMENT.intensity / 256.0;  // Too sensitive.
  tmpSound2 *= (float)SEGMENT.intensity / 128.0;              // Reduce sensitity/length.

  int maxLen = mapf(tmpSound2, 0, 127, 0, SEGLEN/2);
  if (maxLen >SEGLEN/2) maxLen = SEGLEN/2;

  for (int i=(SEGLEN/2-maxLen); i<(SEGLEN/2+maxLen); i++) {
    uint8_t index = inoise8(i*volumeSmth+SEGENV.aux0, SEGENV.aux1+i*volumeSmth);  // Get a value from the noise function. I'm using both x and y axis.
    SEGMENT.setPixelColor(i, SEGMENT.color_from_palette(index, false, PALETTE_SOLID_WRAP, 0));
  }

  SEGENV.aux0=SEGENV.aux0+beatsin8(5,0,10);
  SEGENV.aux1=SEGENV.aux1+beatsin8(4,0,10);

  return FRAMETIME;
} // mode_midnoise()
static const char _data_FX_MODE_MIDNOISE[] PROGMEM = "Midnoise@Fade rate,Maximum length;,!;!;ix=128,mp12=2,ssim=0,1d,vo"; // Circle, Beatsin


//////////////////////
//   * NOISEFIRE    //
//////////////////////
// I am the god of hellfire. . . Volume (only) reactive fire routine. Oh, look how short this is.
uint16_t mode_noisefire(void) {                 // Noisefire. By Andrew Tuline.
  CRGBPalette16 myPal = CRGBPalette16(CHSV(0,255,2),    CHSV(0,255,4),    CHSV(0,255,8), CHSV(0, 255, 8),  // Fire palette definition. Lower value = darker.
                                      CHSV(0, 255, 16), CRGB::Red,        CRGB::Red,     CRGB::Red,
                                      CRGB::DarkOrange, CRGB::DarkOrange, CRGB::Orange,  CRGB::Orange,
                                      CRGB::Yellow,     CRGB::Orange,     CRGB::Yellow,  CRGB::Yellow);

  um_data_t *um_data;
  if (!usermods.getUMData(&um_data, USERMOD_ID_AUDIOREACTIVE)) {
    // add support for no audio
    um_data = simulateSound(SEGMENT.soundSim);
  }
  float   volumeSmth   = *(float*)  um_data->u_data[0];

  if (SEGENV.call == 0) SEGMENT.fill(BLACK);

  for (int i = 0; i < SEGLEN; i++) {
    uint16_t index = inoise8(i*SEGMENT.speed/64,millis()*SEGMENT.speed/64*SEGLEN/255);  // X location is constant, but we move along the Y at the rate of millis(). By Andrew Tuline.
    index = (255 - i*256/SEGLEN) * index/(256-SEGMENT.intensity);                       // Now we need to scale index so that it gets blacker as we get close to one of the ends.
                                                                                        // This is a simple y=mx+b equation that's been scaled. index/128 is another scaling.

    CRGB color = ColorFromPalette(myPal, index, volumeSmth*2, LINEARBLEND);     // Use the my own palette.
    SEGMENT.setPixelColor(i, color);
  }

  return FRAMETIME;
} // mode_noisefire()
static const char _data_FX_MODE_NOISEFIRE[] PROGMEM = "Noisefire@!,!;;;mp12=2,ssim=0,1d,vo"; // Circle, Beatsin


///////////////////////
//   * Noisemeter    //
///////////////////////
uint16_t mode_noisemeter(void) {                // Noisemeter. By Andrew Tuline.

  um_data_t *um_data;
  if (!usermods.getUMData(&um_data, USERMOD_ID_AUDIOREACTIVE)) {
    // add support for no audio
    um_data = simulateSound(SEGMENT.soundSim);
  }
  float   volumeSmth   = *(float*)  um_data->u_data[0];
  int16_t volumeRaw    = *(int16_t*)um_data->u_data[1];

  //uint8_t fadeRate = map(SEGMENT.speed,0,255,224,255);
  uint8_t fadeRate = map(SEGMENT.speed,0,255,200,254);
  SEGMENT.fade_out(fadeRate);

  float tmpSound2 = volumeRaw * 2.0 * (float)SEGMENT.intensity / 255.0;
  int maxLen = mapf(tmpSound2, 0, 255, 0, SEGLEN); // map to pixels availeable in current segment              // Still a bit too sensitive.
  if (maxLen <0) maxLen = 0;
  if (maxLen >SEGLEN) maxLen = SEGLEN;

  for (int i=0; i<maxLen; i++) {                                    // The louder the sound, the wider the soundbar. By Andrew Tuline.
    uint8_t index = inoise8(i*volumeSmth+SEGENV.aux0, SEGENV.aux1+i*volumeSmth);  // Get a value from the noise function. I'm using both x and y axis.
    SEGMENT.setPixelColor(i, SEGMENT.color_from_palette(index, false, PALETTE_SOLID_WRAP, 0));
  }

  SEGENV.aux0+=beatsin8(5,0,10);
  SEGENV.aux1+=beatsin8(4,0,10);

  return FRAMETIME;
} // mode_noisemeter()
static const char _data_FX_MODE_NOISEMETER[] PROGMEM = "Noisemeter@Fade rate,Width;!,!;!;ix=128,mp12=2,ssim=0,1d,vo"; // Circle, Beatsin


//////////////////////
//   * PIXELWAVE    //
//////////////////////
uint16_t mode_pixelwave(void) {                 // Pixelwave. By Andrew Tuline.
  // even with 1D effect we have to take logic for 2D segments for allocation as fill_solid() fills whole segment

  if (SEGENV.call == 0) {
    SEGMENT.setUpLeds();
    SEGMENT.fill(BLACK);
  }

  um_data_t *um_data;
  if (!usermods.getUMData(&um_data, USERMOD_ID_AUDIOREACTIVE)) {
    // add support for no audio
    um_data = simulateSound(SEGMENT.soundSim);
  }
  int16_t volumeRaw    = *(int16_t*)um_data->u_data[1];

  uint8_t secondHand = micros()/(256-SEGMENT.speed)/500+1 % 16;
  if (SEGENV.aux0 != secondHand) {
    SEGENV.aux0 = secondHand;

    int pixBri = volumeRaw * SEGMENT.intensity / 64;

    SEGMENT.setPixelColor(SEGLEN/2, color_blend(SEGCOLOR(1), SEGMENT.color_from_palette(millis(), false, PALETTE_SOLID_WRAP, 0), pixBri));
    for (int i = SEGLEN - 1; i > SEGLEN/2; i--)   SEGMENT.setPixelColor(i, SEGMENT.getPixelColor(i-1)); //move to the left
    for (int i = 0; i < SEGLEN/2; i++)            SEGMENT.setPixelColor(i, SEGMENT.getPixelColor(i+1)); // move to the right
  }

  return FRAMETIME;
} // mode_pixelwave()
static const char _data_FX_MODE_PIXELWAVE[] PROGMEM = "Pixelwave@!,Sensitivity;!,!;!;ix=64,mp12=2,ssim=0,1d,vo"; // Circle, Beatsin


//////////////////////
//   * PLASMOID     //
//////////////////////
typedef struct Plasphase {
  int16_t    thisphase;
  int16_t    thatphase;
} plasphase;

uint16_t mode_plasmoid(void) {                  // Plasmoid. By Andrew Tuline.
  // even with 1D effect we have to take logic for 2D segments for allocation as fill_solid() fills whole segment
  if (!SEGENV.allocateData(sizeof(plasphase))) return mode_static(); //allocation failed
  Plasphase* plasmoip = reinterpret_cast<Plasphase*>(SEGENV.data);

  um_data_t *um_data;
  if (!usermods.getUMData(&um_data, USERMOD_ID_AUDIOREACTIVE)) {
    // add support for no audio
    um_data = simulateSound(SEGMENT.soundSim);
  }
  float   volumeSmth   = *(float*)  um_data->u_data[0];

  SEGMENT.fadeToBlackBy(64);

  plasmoip->thisphase += beatsin8(6,-4,4);                          // You can change direction and speed individually.
  plasmoip->thatphase += beatsin8(7,-4,4);                          // Two phase values to make a complex pattern. By Andrew Tuline.

  for (int i=0; i<SEGLEN; i++) {                          // For each of the LED's in the strand, set a brightness based on a wave as follows.
    // updated, similar to "plasma" effect - softhack007
    uint8_t thisbright = cubicwave8(((i*(1 + (3*SEGMENT.speed/32)))+plasmoip->thisphase) & 0xFF)/2;
    thisbright += cos8(((i*(97 +(5*SEGMENT.speed/32)))+plasmoip->thatphase) & 0xFF)/2; // Let's munge the brightness a bit and animate it all with the phases.
    
    uint8_t colorIndex=thisbright;
    if (volumeSmth * SEGMENT.intensity / 64 < thisbright) {thisbright = 0;}

    SEGMENT.addPixelColor(i, color_blend(SEGCOLOR(1), SEGMENT.color_from_palette(colorIndex, false, PALETTE_SOLID_WRAP, 0), thisbright));
  }

  return FRAMETIME;
} // mode_plasmoid()
static const char _data_FX_MODE_PLASMOID[] PROGMEM = "Plasmoid@Phase,# of pixels;!,!;!;sx=128,ix=128,mp12=0,ssim=0,1d,vo"; // Pixels, Beatsin


///////////////////////
//   * PUDDLEPEAK    //
///////////////////////
// Andrew's crappy peak detector. If I were 40+ years younger, I'd learn signal processing.
uint16_t mode_puddlepeak(void) {                // Puddlepeak. By Andrew Tuline.

  uint16_t size = 0;
  uint8_t fadeVal = map(SEGMENT.speed,0,255, 224, 254);
  uint16_t pos = random(SEGLEN);                          // Set a random starting position.

  um_data_t *um_data;
  if (!usermods.getUMData(&um_data, USERMOD_ID_AUDIOREACTIVE)) {
    // add support for no audio
    um_data = simulateSound(SEGMENT.soundSim);
  }
  uint8_t samplePeak = *(uint8_t*)um_data->u_data[3];
  uint8_t *maxVol    =  (uint8_t*)um_data->u_data[6];
  uint8_t *binNum    =  (uint8_t*)um_data->u_data[7];
  float   volumeSmth   = *(float*)  um_data->u_data[0];

  if (SEGENV.call == 0) {
    SEGMENT.custom1 = *binNum;
    SEGMENT.custom2 = *maxVol * 2;
  }

  *binNum = SEGMENT.custom1;                              // Select a bin.
  *maxVol = SEGMENT.custom2 / 2;                          // Our volume comparator.

  SEGMENT.fade_out(fadeVal);

  if (samplePeak == 1) {
    size = volumeSmth * SEGMENT.intensity /256 /4 + 1;    // Determine size of the flash based on the volume.
    if (pos+size>= SEGLEN) size = SEGLEN - pos;
  }

  for (int i=0; i<size; i++) {                            // Flash the LED's.
    SEGMENT.setPixelColor(pos+i, SEGMENT.color_from_palette(millis(), false, PALETTE_SOLID_WRAP, 0));
  }

  return FRAMETIME;
} // mode_puddlepeak()
static const char _data_FX_MODE_PUDDLEPEAK[] PROGMEM = "Puddlepeak@Fade rate,Puddle size,Select bin,Volume (minimum);!,!;!;c2=0,mp12=0,ssim=0,1d,vo"; // Pixels, Beatsin


//////////////////////
//   * PUDDLES      //
//////////////////////
uint16_t mode_puddles(void) {                   // Puddles. By Andrew Tuline.
  uint16_t size = 0;
  uint8_t fadeVal = map(SEGMENT.speed, 0, 255, 224, 254);
  uint16_t pos = random16(SEGLEN);                        // Set a random starting position.

  SEGMENT.fade_out(fadeVal);

  um_data_t *um_data;
  if (!usermods.getUMData(&um_data, USERMOD_ID_AUDIOREACTIVE)) {
    // add support for no audio
    um_data = simulateSound(SEGMENT.soundSim);
  }
  int16_t volumeRaw    = *(int16_t*)um_data->u_data[1];

  if (volumeRaw > 1) {
    size = volumeRaw * SEGMENT.intensity /256 /8 + 1;        // Determine size of the flash based on the volume.
    if (pos+size >= SEGLEN) size = SEGLEN - pos;
  }

  for (int i=0; i<size; i++) {                          // Flash the LED's.
    SEGMENT.setPixelColor(pos+i, SEGMENT.color_from_palette(millis(), false, PALETTE_SOLID_WRAP, 0));
  }

  return FRAMETIME;
} // mode_puddles()
static const char _data_FX_MODE_PUDDLES[] PROGMEM = "Puddles@Fade rate,Puddle size;!,!;!;mp12=0,ssim=0,1d,vo"; // Pixels, Beatsin


///////////////////////////////////////////////////////////////////////////////
/********************       audio only routines       ************************/
///////////////////////////////////////////////////////////////////////////////
#ifdef USERMOD_AUDIOREACTIVE

//////////////////////
//     * PIXELS     //
//////////////////////
uint16_t mode_pixels(void) {                    // Pixels. By Andrew Tuline.

  if (!SEGENV.allocateData(32*sizeof(uint8_t))) return mode_static(); //allocation failed
  uint8_t *myVals = reinterpret_cast<uint8_t*>(SEGENV.data); // Used to store a pile of samples because WLED frame rate and WLED sample rate are not synchronized. Frame rate is too low.

  um_data_t *um_data;
  if (!usermods.getUMData(&um_data, USERMOD_ID_AUDIOREACTIVE)) {
    um_data = simulateSound(SEGMENT.soundSim);
  }
  float   volumeSmth   = *(float*)  um_data->u_data[0];

  myVals[millis()%32] = volumeSmth;    // filling values semi randomly

  SEGMENT.fade_out(64+(SEGMENT.speed>>1));

  for (int i=0; i <SEGMENT.intensity/8; i++) {
    uint16_t segLoc = random16(SEGLEN);                    // 16 bit for larger strands of LED's.
    SEGMENT.setPixelColor(segLoc, color_blend(SEGCOLOR(1), SEGMENT.color_from_palette(myVals[i%32]+i*4, false, PALETTE_SOLID_WRAP, 0), volumeSmth));
  }

  return FRAMETIME;
} // mode_pixels()
static const char _data_FX_MODE_PIXELS[] PROGMEM = "Pixels@Fade rate,# of pixels;,!;!;mp12=0,ssim=0,1d,vo"; // Pixels, Beatsin


///////////////////////////////
//     BEGIN FFT ROUTINES    //
///////////////////////////////


//////////////////////
//    ** Blurz      //
//////////////////////
uint16_t mode_blurz(void) {                    // Blurz. By Andrew Tuline.
  // even with 1D effect we have to take logic for 2D segments for allocation as fill_solid() fills whole segment

  um_data_t *um_data;
  if (!usermods.getUMData(&um_data, USERMOD_ID_AUDIOREACTIVE)) {
    // add support for no audio
    um_data = simulateSound(SEGMENT.soundSim);
  }
  uint8_t *fftResult = (uint8_t*)um_data->u_data[2];

  if (SEGENV.call == 0) {
    SEGMENT.fill(BLACK);
    SEGENV.aux0 = 0;
  }

  SEGMENT.fade_out(SEGMENT.speed);

  SEGENV.step += FRAMETIME;
  if (SEGENV.step > SPEED_FORMULA_L) {
    uint16_t segLoc = random16(SEGLEN);
    SEGMENT.setPixelColor(segLoc, color_blend(SEGCOLOR(1), SEGMENT.color_from_palette(2*fftResult[SEGENV.aux0%16]*240/(SEGLEN-1), false, PALETTE_SOLID_WRAP, 0), 2*fftResult[SEGENV.aux0%16]));
    ++(SEGENV.aux0) %= 16; // make sure it doesn't cross 16

    SEGENV.step = 1;
    SEGMENT.blur(SEGMENT.intensity);
  }

  return FRAMETIME;
} // mode_blurz()
static const char _data_FX_MODE_BLURZ[] PROGMEM = "Blurz@Fade rate,Blur amount;!,Color mix;!;mp12=0,ssim=0,1d,fr"; // Pixels, Beatsin


/////////////////////////
//   ** DJLight        //
/////////////////////////
uint16_t mode_DJLight(void) {                   // Written by ??? Adapted by Will Tatam.
  const int mid = SEGLEN / 2;

  um_data_t *um_data;
  if (!usermods.getUMData(&um_data, USERMOD_ID_AUDIOREACTIVE)) {
    // add support for no audio
    um_data = simulateSound(SEGMENT.soundSim);
  }
  uint8_t *fftResult = (uint8_t*)um_data->u_data[2];

  if (SEGENV.call == 0) {
    SEGMENT.setUpLeds();
    SEGMENT.fill(BLACK);
  }

  uint8_t secondHand = micros()/(256-SEGMENT.speed)/500+1 % 64;
  if (SEGENV.aux0 != secondHand) {                        // Triggered millis timing.
    SEGENV.aux0 = secondHand;

    SEGMENT.setPixelColor(mid, CRGB(fftResult[15]/2, fftResult[5]/2, fftResult[0]/2)); // 16-> 15 as 16 is out of bounds
    CRGB color = SEGMENT.getPixelColor(mid);
    SEGMENT.setPixelColor(mid, color.fadeToBlackBy(map(fftResult[1*4], 0, 255, 255, 10)));     // TODO - Update

    for (int i = SEGLEN - 1; i > mid; i--)   SEGMENT.setPixelColor(i, SEGMENT.getPixelColor(i-1)); //move to the left
    for (int i = 0; i < mid; i++)            SEGMENT.setPixelColor(i, SEGMENT.getPixelColor(i+1)); // move to the right
  }

  return FRAMETIME;
} // mode_DJLight()
static const char _data_FX_MODE_DJLIGHT[] PROGMEM = "DJ Light@Speed;;;mp12=2,ssim=0,1d,fr"; // Circle, Beatsin


////////////////////
//   ** Freqmap   //
////////////////////
uint16_t mode_freqmap(void) {                   // Map FFT_MajorPeak to SEGLEN. Would be better if a higher framerate.
  // Start frequency = 60 Hz and log10(60) = 1.78
  // End frequency = MAX_FREQUENCY in Hz and lo10(MAX_FREQUENCY) = MAX_FREQ_LOG10

  um_data_t *um_data;
  if (!usermods.getUMData(&um_data, USERMOD_ID_AUDIOREACTIVE)) {
    // add support for no audio
    um_data = simulateSound(SEGMENT.soundSim);
  }
  float   FFT_MajorPeak = *(float*)  um_data->u_data[4];
  float   my_magnitude  = *(float*)   um_data->u_data[5] / 4.0f; 
  if (FFT_MajorPeak < 1) FFT_MajorPeak = 1;                                         // log10(0) is "forbidden" (throws exception)

  SEGMENT.fade_out(SEGMENT.speed);

  int locn = (log10f((float)FFT_MajorPeak) - 1.78f) * (float)SEGLEN/(MAX_FREQ_LOG10 - 1.78f);  // log10 frequency range is from 1.78 to 3.71. Let's scale to SEGLEN.
  if (locn < 1) locn = 0; // avoid underflow

  if (locn >=SEGLEN) locn = SEGLEN-1;
  uint16_t pixCol = (log10f(FFT_MajorPeak) - 1.78f) * 255.0f/(MAX_FREQ_LOG10 - 1.78f);   // Scale log10 of frequency values to the 255 colour index.
  if (FFT_MajorPeak < 61.0f) pixCol = 0;                                                 // handle underflow

  uint16_t bright = (int)my_magnitude;

  SEGMENT.setPixelColor(locn, color_blend(SEGCOLOR(1), SEGMENT.color_from_palette(SEGMENT.intensity+pixCol, false, PALETTE_SOLID_WRAP, 0), bright));

  return FRAMETIME;
} // mode_freqmap()
static const char _data_FX_MODE_FREQMAP[] PROGMEM = "Freqmap@Fade rate,Starting color;,!;!;mp12=2,ssim=0,1d,fr"; // Circle, Beatsin


///////////////////////
//   ** Freqmatrix   //
///////////////////////
uint16_t mode_freqmatrix(void) {                // Freqmatrix. By Andreas Pleschung.
  um_data_t *um_data;
  if (!usermods.getUMData(&um_data, USERMOD_ID_AUDIOREACTIVE)) {
    // add support for no audio
    um_data = simulateSound(SEGMENT.soundSim);
  }
  float FFT_MajorPeak = *(float*)um_data->u_data[4];
  float volumeSmth    = *(float*)  um_data->u_data[0];

  if (SEGENV.call == 0) {
    SEGMENT.setUpLeds();
    SEGMENT.fill(BLACK);
  }

  uint8_t secondHand = micros()/(256-SEGMENT.speed)/500 % 16;
  if(SEGENV.aux0 != secondHand) {
    SEGENV.aux0 = secondHand;

    uint8_t sensitivity = map(SEGMENT.custom3, 0, 31, 1, 10); // reduced resolution slider
    int pixVal = (volumeSmth * SEGMENT.intensity * sensitivity) / 256.0f;
    if (pixVal > 255) pixVal = 255;

    float intensity = map(pixVal, 0, 255, 0, 100) / 100.0f;  // make a brightness from the last avg

    CRGB color = CRGB::Black;

    if (FFT_MajorPeak > MAX_FREQUENCY) FFT_MajorPeak = 1;
    // MajorPeak holds the freq. value which is most abundant in the last sample.
    // With our sampling rate of 10240Hz we have a usable freq range from roughtly 80Hz to 10240/2 Hz
    // we will treat everything with less than 65Hz as 0

    if (FFT_MajorPeak < 80) {
      color = CRGB::Black;
    } else {
      int upperLimit = 80 + 42 * SEGMENT.custom2;
      int lowerLimit = 80 + 3 * SEGMENT.custom1;
      uint8_t i =  lowerLimit!=upperLimit ? map(FFT_MajorPeak, lowerLimit, upperLimit, 0, 255) : FFT_MajorPeak;  // may under/overflow - so we enforce uint8_t
      uint16_t b = 255 * intensity;
      if (b > 255) b = 255;
      color = CHSV(i, 240, (uint8_t)b); // implicit conversion to RGB supplied by FastLED
    }

    // shift the pixels one pixel up
    SEGMENT.setPixelColor(0, color);
    for (int i = SEGLEN - 1; i > 0; i--)   SEGMENT.setPixelColor(i, SEGMENT.getPixelColor(i-1)); //move to the left
  }

  return FRAMETIME;
} // mode_freqmatrix()
static const char _data_FX_MODE_FREQMATRIX[] PROGMEM = "Freqmatrix@Time delay,Sound effect,Low bin,High bin,Sensivity;;;mp12=0,ssim=0,1d,fr"; // Pixels, Beatsin


//////////////////////
//   ** Freqpixels  //
//////////////////////
// Start frequency = 60 Hz and log10(60) = 1.78
// End frequency = 5120 Hz and lo10(5120) = 3.71
//  SEGMENT.speed select faderate
//  SEGMENT.intensity select colour index
uint16_t mode_freqpixels(void) {                // Freqpixel. By Andrew Tuline.
  um_data_t *um_data;
  if (!usermods.getUMData(&um_data, USERMOD_ID_AUDIOREACTIVE)) {
    // add support for no audio
    um_data = simulateSound(SEGMENT.soundSim);
  }
  float   FFT_MajorPeak = *(float*)  um_data->u_data[4];
  float   my_magnitude  = *(float*)  um_data->u_data[5] / 16.0f; 
  if (FFT_MajorPeak < 1) FFT_MajorPeak = 1;                                         // log10(0) is "forbidden" (throws exception)

  uint16_t fadeRate = 2*SEGMENT.speed - SEGMENT.speed*SEGMENT.speed/255;    // Get to 255 as quick as you can.
  SEGMENT.fade_out(fadeRate);

  for (int i=0; i < SEGMENT.intensity/32+1; i++) {
    uint16_t locn = random16(0,SEGLEN);
    uint8_t pixCol = (log10f(FFT_MajorPeak) - 1.78f) * 255.0f/(MAX_FREQ_LOG10 - 1.78f);  // Scale log10 of frequency values to the 255 colour index.
    if (FFT_MajorPeak < 61.0f) pixCol = 0;                                               // handle underflow
    SEGMENT.setPixelColor(locn, color_blend(SEGCOLOR(1), SEGMENT.color_from_palette(SEGMENT.intensity+pixCol, false, PALETTE_SOLID_WRAP, 0), (int)my_magnitude));
  }

  return FRAMETIME;
} // mode_freqpixels()
static const char _data_FX_MODE_FREQPIXELS[] PROGMEM = "Freqpixels@Fade rate,Starting colour and # of pixels;;;mp12=0,ssim=0,1d,fr"; // Pixels, Beatsin


//////////////////////
//   ** Freqwave    //
//////////////////////
// Assign a color to the central (starting pixels) based on the predominant frequencies and the volume. The color is being determined by mapping the MajorPeak from the FFT
// and then mapping this to the HSV color circle. Currently we are sampling at 10240 Hz, so the highest frequency we can look at is 5120Hz.
//
// SEGMENT.custom1: the lower cut off point for the FFT. (many, most time the lowest values have very little information since they are FFT conversion artifacts. Suggested value is close to but above 0
// SEGMENT.custom2: The high cut off point. This depends on your sound profile. Most music looks good when this slider is between 50% and 100%.
// SEGMENT.custom3: "preamp" for the audio signal for audio10.
//
// I suggest that for this effect you turn the brightness to 95%-100% but again it depends on your soundprofile you find yourself in.
// Instead of using colorpalettes, This effect works on the HSV color circle with red being the lowest frequency
//
// As a compromise between speed and accuracy we are currently sampling with 10240Hz, from which we can then determine with a 512bin FFT our max frequency is 5120Hz.
// Depending on the music stream you have you might find it useful to change the frequency mapping.
uint16_t mode_freqwave(void) {                  // Freqwave. By Andreas Pleschung.
  um_data_t *um_data;
  if (!usermods.getUMData(&um_data, USERMOD_ID_AUDIOREACTIVE)) {
    // add support for no audio
    um_data = simulateSound(SEGMENT.soundSim);
  }
  float   FFT_MajorPeak = *(float*)  um_data->u_data[4];
  float   volumeSmth   = *(float*)  um_data->u_data[0];

  if (SEGENV.call == 0) {
    SEGMENT.setUpLeds();
    SEGMENT.fill(BLACK);
  }

  uint8_t secondHand = micros()/(256-SEGMENT.speed)/500 % 16;
  if(SEGENV.aux0 != secondHand) {
    SEGENV.aux0 = secondHand;

    float sensitivity = mapf(SEGMENT.custom3, 1, 31, 1, 10); // reduced resolution slider
    float pixVal = volumeSmth * (float)SEGMENT.intensity / 256.0f * sensitivity;
    if (pixVal > 255) pixVal = 255;

    float intensity = mapf(pixVal, 0, 255, 0, 100) / 100.0f;  // make a brightness from the last avg

    CRGB color = 0;

    if (FFT_MajorPeak > MAX_FREQUENCY) FFT_MajorPeak = 1.0f;
    // MajorPeak holds the freq. value which is most abundant in the last sample.
    // With our sampling rate of 10240Hz we have a usable freq range from roughtly 80Hz to 10240/2 Hz
    // we will treat everything with less than 65Hz as 0

    if (FFT_MajorPeak < 80) {
      color = CRGB::Black;
    } else {
      int upperLimit = 80 + 42 * SEGMENT.custom2;
      int lowerLimit = 80 + 3 * SEGMENT.custom1;
      uint8_t i =  lowerLimit!=upperLimit ? map(FFT_MajorPeak, lowerLimit, upperLimit, 0, 255) : FFT_MajorPeak; // may under/overflow - so we enforce uint8_t
      uint16_t b = 255.0 * intensity;
      if (b > 255) b=255;
      color = CHSV(i, 240, (uint8_t)b); // implicit conversion to RGB supplied by FastLED
    }

    SEGMENT.setPixelColor(SEGLEN/2, color);

    // shift the pixels one pixel outwards
    for (int i = SEGLEN - 1; i > SEGLEN/2; i--)   SEGMENT.setPixelColor(i, SEGMENT.getPixelColor(i-1)); //move to the left
    for (int i = 0; i < SEGLEN/2; i++)            SEGMENT.setPixelColor(i, SEGMENT.getPixelColor(i+1)); // move to the right
  }

  return FRAMETIME;
} // mode_freqwave()
static const char _data_FX_MODE_FREQWAVE[] PROGMEM = "Freqwave@Time delay,Sound effect,Low bin,High bin,Pre-amp;;;mp12=2,ssim=0,1d,fr"; // Circle, Beatsin


///////////////////////
//    ** Gravfreq    //
///////////////////////
uint16_t mode_gravfreq(void) {                  // Gravfreq. By Andrew Tuline.

  uint16_t dataSize = sizeof(gravity);
  if (!SEGENV.allocateData(dataSize)) return mode_static(); //allocation failed
  Gravity* gravcen = reinterpret_cast<Gravity*>(SEGENV.data);

  um_data_t *um_data;
  if (!usermods.getUMData(&um_data, USERMOD_ID_AUDIOREACTIVE)) {
    // add support for no audio
    um_data = simulateSound(SEGMENT.soundSim);
  }
  float   FFT_MajorPeak = *(float*)  um_data->u_data[4];
  float   volumeSmth   = *(float*)   um_data->u_data[0];
  if (FFT_MajorPeak < 1) FFT_MajorPeak = 1;                                         // log10(0) is "forbidden" (throws exception)

  SEGMENT.fade_out(250);

  float segmentSampleAvg = volumeSmth * (float)SEGMENT.intensity / 255.0;
  segmentSampleAvg *= 0.125; // divide by 8,  to compensate for later "sensitivty" upscaling

  float mySampleAvg = mapf(segmentSampleAvg*2.0, 0,32, 0, (float)SEGLEN/2.0); // map to pixels availeable in current segment 
  int tempsamp = constrain(mySampleAvg,0,SEGLEN/2);     // Keep the sample from overflowing.
  uint8_t gravity = 8 - SEGMENT.speed/32;

  for (int i=0; i<tempsamp; i++) {

    //uint8_t index = (log10((int)FFT_MajorPeak) - (3.71-1.78)) * 255; //int? shouldn't it be floor() or similar
    uint8_t index = (log10f(FFT_MajorPeak) - (MAX_FREQ_LOG10 - 1.78f)) * 255; //int? shouldn't it be floor() or similar

    SEGMENT.setPixelColor(i+SEGLEN/2, SEGMENT.color_from_palette(index, false, PALETTE_SOLID_WRAP, 0));
    SEGMENT.setPixelColor(SEGLEN/2-i-1, SEGMENT.color_from_palette(index, false, PALETTE_SOLID_WRAP, 0));
  }

  if (tempsamp >= gravcen->topLED)
    gravcen->topLED = tempsamp-1;
  else if (gravcen->gravityCounter % gravity == 0)
    gravcen->topLED--;

  if (gravcen->topLED >= 0) {
    SEGMENT.setPixelColor(gravcen->topLED+SEGLEN/2, CRGB::Gray);
    SEGMENT.setPixelColor(SEGLEN/2-1-gravcen->topLED, CRGB::Gray);
  }
  gravcen->gravityCounter = (gravcen->gravityCounter + 1) % gravity;

  return FRAMETIME;
} // mode_gravfreq()
static const char _data_FX_MODE_GRAVFREQ[] PROGMEM = "Gravfreq@Rate of fall,Sensivity;,!;!;ix=128,mp12=2,ssim=0,1d,fr"; // Circle, Beatsin


//////////////////////
//   ** Noisemove   //
//////////////////////
uint16_t mode_noisemove(void) {                 // Noisemove.    By: Andrew Tuline
  um_data_t *um_data;
  if (!usermods.getUMData(&um_data, USERMOD_ID_AUDIOREACTIVE)) {
    // add support for no audio
    um_data = simulateSound(SEGMENT.soundSim);
  }
  uint8_t *fftResult = (uint8_t*)um_data->u_data[2];

  SEGMENT.fade_out(224);                                          // Just in case something doesn't get faded.

  uint8_t numBins = map(SEGMENT.intensity,0,255,0,16);    // Map slider to fftResult bins.
  for (int i=0; i<numBins; i++) {                         // How many active bins are we using.
    uint16_t locn = inoise16(millis()*SEGMENT.speed+i*50000, millis()*SEGMENT.speed);   // Get a new pixel location from moving noise.
    locn = map(locn, 7500, 58000, 0, SEGLEN-1);           // Map that to the length of the strand, and ensure we don't go over.
    SEGMENT.setPixelColor(locn, color_blend(SEGCOLOR(1), SEGMENT.color_from_palette(i*64, false, PALETTE_SOLID_WRAP, 0), fftResult[i % 16]*4));
  }

  return FRAMETIME;
} // mode_noisemove()
static const char _data_FX_MODE_NOISEMOVE[] PROGMEM = "Noisemove@Speed of perlin movement,Fade rate;,!;!;mp12=0,ssim=0,1d,fr"; // Pixels, Beatsin


//////////////////////
//   ** Rocktaves   //
//////////////////////
uint16_t mode_rocktaves(void) {                 // Rocktaves. Same note from each octave is same colour.    By: Andrew Tuline
  um_data_t *um_data;
  if (!usermods.getUMData(&um_data, USERMOD_ID_AUDIOREACTIVE)) {
    // add support for no audio
    um_data = simulateSound(SEGMENT.soundSim);
  }
  float   FFT_MajorPeak = *(float*)  um_data->u_data[4];
  float   my_magnitude  = *(float*)   um_data->u_data[5] / 16.0f; 

  SEGMENT.fadeToBlackBy(64);                        // Just in case something doesn't get faded.

  float frTemp = FFT_MajorPeak;
  uint8_t octCount = 0;                                   // Octave counter.
  uint8_t volTemp = 0;

  if (my_magnitude > 32) volTemp = 255;                 // We need to squelch out the background noise.

  while ( frTemp > 249 ) {
    octCount++;                                           // This should go up to 5.
    frTemp = frTemp/2;
  }

  frTemp -=132;                                           // This should give us a base musical note of C3
  frTemp = fabs(frTemp * 2.1);                            // Fudge factors to compress octave range starting at 0 and going to 255;

  uint16_t i = map(beatsin8(8+octCount*4, 0, 255, 0, octCount*8), 0, 255, 0, SEGLEN-1);
  i = constrain(i, 0, SEGLEN-1);
  SEGMENT.addPixelColor(i, color_blend(SEGCOLOR(1), SEGMENT.color_from_palette((uint8_t)frTemp, false, PALETTE_SOLID_WRAP, 0), volTemp));

  return FRAMETIME;
} // mode_rocktaves()
static const char _data_FX_MODE_ROCKTAVES[] PROGMEM = "Rocktaves@;,!;!;mp12=0,ssim=0,1d,fr"; // Pixels, Beatsin


///////////////////////
//   ** Waterfall    //
///////////////////////
// Combines peak detection with FFT_MajorPeak and FFT_Magnitude.
uint16_t mode_waterfall(void) {                   // Waterfall. By: Andrew Tuline
  if (SEGENV.call == 0) SEGMENT.fill(BLACK);

  um_data_t *um_data;
  if (!usermods.getUMData(&um_data, USERMOD_ID_AUDIOREACTIVE)) {
    // add support for no audio
    um_data = simulateSound(SEGMENT.soundSim);
  }
  uint8_t samplePeak    = *(uint8_t*)um_data->u_data[3];
  float   FFT_MajorPeak = *(float*)  um_data->u_data[4];
  uint8_t *maxVol       =  (uint8_t*)um_data->u_data[6];
  uint8_t *binNum       =  (uint8_t*)um_data->u_data[7];
  float   my_magnitude  = *(float*)   um_data->u_data[5] / 8.0f; 

  if (FFT_MajorPeak < 1) FFT_MajorPeak = 1;                                         // log10(0) is "forbidden" (throws exception)

  if (SEGENV.call == 0) {
    SEGMENT.setUpLeds();
    SEGMENT.fill(BLACK);
    SEGENV.aux0 = 255;
    SEGMENT.custom1 = *binNum;
    SEGMENT.custom2 = *maxVol * 2;
  }

  *binNum = SEGMENT.custom1;                              // Select a bin.
  *maxVol = SEGMENT.custom2 / 2;                          // Our volume comparator.

  uint8_t secondHand = micros() / (256-SEGMENT.speed)/500 + 1 % 16;
  if (SEGENV.aux0 != secondHand) {                        // Triggered millis timing.
    SEGENV.aux0 = secondHand;

    //uint8_t pixCol = (log10f((float)FFT_MajorPeak) - 2.26f) * 177;  // 10Khz sampling - log10 frequency range is from 2.26 (182hz) to 3.7 (5012hz). Let's scale accordingly.
    uint8_t pixCol = (log10f(FFT_MajorPeak) - 2.26f) * 150;           // 22Khz sampling - log10 frequency range is from 2.26 (182hz) to 3.967 (9260hz). Let's scale accordingly.
    if (FFT_MajorPeak < 182.0f) pixCol = 0;                           // handle underflow

    if (samplePeak) {
      SEGMENT.setPixelColor(SEGLEN-1, CHSV(92,92,92));
    } else {
      SEGMENT.setPixelColor(SEGLEN-1, color_blend(SEGCOLOR(1), SEGMENT.color_from_palette(pixCol+SEGMENT.intensity, false, PALETTE_SOLID_WRAP, 0), (int)my_magnitude));
    }
    for (int i=0; i<SEGLEN-1; i++) SEGMENT.setPixelColor(i, SEGMENT.getPixelColor(i+1)); // shift left
  }

  return FRAMETIME;
} // mode_waterfall()
static const char _data_FX_MODE_WATERFALL[] PROGMEM = "Waterfall@!,Adjust color,Select bin,Volume (minimum);!,!;!;c2=0,mp12=2,ssim=0,1d,fr"; // Circles, Beatsin


#ifndef WLED_DISABLE_2D
/////////////////////////
//     ** 2D GEQ       //
/////////////////////////
uint16_t mode_2DGEQ(void) { // By Will Tatam. Code reduction by Ewoud Wijma.
  if (!strip.isMatrix) return mode_static(); // not a 2D set-up

  const int NUM_BANDS = map(SEGMENT.custom1, 0, 255, 1, 16);
  const uint16_t cols = SEGMENT.virtualWidth();
  const uint16_t rows = SEGMENT.virtualHeight();

  if (!SEGENV.allocateData(cols*sizeof(uint16_t))) return mode_static(); //allocation failed
  uint16_t *previousBarHeight = reinterpret_cast<uint16_t*>(SEGENV.data); //array of previous bar heights per frequency band

  um_data_t *um_data;
  if (!usermods.getUMData(&um_data, USERMOD_ID_AUDIOREACTIVE)) {
    // add support for no audio
    um_data = simulateSound(SEGMENT.soundSim);
  }
  uint8_t *fftResult = (uint8_t*)um_data->u_data[2];

  if (SEGENV.call == 0) for (int i=0; i<cols; i++) previousBarHeight[i] = 0;

  bool rippleTime = false;
  if (millis() - SEGENV.step >= (256 - SEGMENT.intensity)) {
    SEGENV.step = millis();
    rippleTime = true;
  }

  SEGMENT.fadeToBlackBy(SEGMENT.speed);

  for (int x=0; x < cols; x++) {
    uint8_t  band       = map(x, 0, cols-1, 0, NUM_BANDS - 1);
    band = constrain(band, 0, 15);
    uint16_t colorIndex = band * 17;
    uint16_t barHeight  = map(fftResult[band], 0, 255, 0, rows); // do not subtract -1 from rows here
    if (barHeight > previousBarHeight[x]) previousBarHeight[x] = barHeight; //drive the peak up

    uint32_t ledColor = BLACK;
    for (int y=0; y < barHeight; y++) {
      if (SEGMENT.check1) //color_vertical / color bars toggle 
        colorIndex = map(y, 0, rows-1, 0, 255);

      ledColor = SEGMENT.color_from_palette(colorIndex, false, PALETTE_SOLID_WRAP, 0);
      SEGMENT.setPixelColorXY(x, rows-1 - y, ledColor);
    }
    if (previousBarHeight[x] > 0)
      SEGMENT.setPixelColorXY(x, rows - previousBarHeight[x], (SEGCOLOR(2) != BLACK) ? SEGCOLOR(2) : ledColor);

    if (rippleTime && previousBarHeight[x]>0) previousBarHeight[x]--;    //delay/ripple effect
  }

  return FRAMETIME;
} // mode_2DGEQ()
static const char _data_FX_MODE_2DGEQ[] PROGMEM = "GEQ@Fade speed,Ripple decay,# of bands,,,Color bars,,;!,,Peak Color;!;c1=255,c2=64,pal=11,ssim=0,2d,fr"; // Beatsin


/////////////////////////
//  ** 2D Funky plank  //
/////////////////////////
uint16_t mode_2DFunkyPlank(void) {              // Written by ??? Adapted by Will Tatam.
  if (!strip.isMatrix) return mode_static(); // not a 2D set-up

  const uint16_t cols = SEGMENT.virtualWidth();
  const uint16_t rows = SEGMENT.virtualHeight();

  int NUMB_BANDS = map(SEGMENT.custom1, 0, 255, 1, 16);
  int barWidth = (cols / NUMB_BANDS);
  int bandInc = 1;
  if (barWidth == 0) {
    // Matrix narrower than fft bands
    barWidth = 1;
    bandInc = (NUMB_BANDS / cols);
  }

  um_data_t *um_data;
  if (!usermods.getUMData(&um_data, USERMOD_ID_AUDIOREACTIVE)) {
    // add support for no audio
    um_data = simulateSound(SEGMENT.soundSim);
  }
  uint8_t *fftResult = (uint8_t*)um_data->u_data[2];

  if (SEGENV.call == 0) {
    SEGMENT.setUpLeds();
    SEGMENT.fill(BLACK);
  }

  uint8_t secondHand = micros()/(256-SEGMENT.speed)/500+1 % 64;
  if (SEGENV.aux0 != secondHand) {                        // Triggered millis timing.
    SEGENV.aux0 = secondHand;

    // display values of
    int b = 0;
    for (int band = 0; band < NUMB_BANDS; band += bandInc, b++) {
      int hue = fftResult[band % 16];
      int v = map(fftResult[band % 16], 0, 255, 10, 255);
      for (int w = 0; w < barWidth; w++) {
         int xpos = (barWidth * b) + w;
         SEGMENT.setPixelColorXY(xpos, 0, CHSV(hue, 255, v));
      }
    }

    // Update the display:
    for (int i = (rows - 1); i > 0; i--) {
      for (int j = (cols - 1); j >= 0; j--) {
        SEGMENT.setPixelColorXY(j, i, SEGMENT.getPixelColorXY(j, i-1));
      }
    }
  }

  return FRAMETIME;
} // mode_2DFunkyPlank
static const char _data_FX_MODE_2DFUNKYPLANK[] PROGMEM = "Funky Plank@Scroll speed,,# of bands;;;ssim=0,2d,fr"; // Beatsin

#endif // WLED_DISABLE_2D


//end audio only routines
#endif


#ifndef WLED_DISABLE_2D
/////////////////////////
//     2D Akemi        //
/////////////////////////
static uint8_t akemi[] PROGMEM = {
  0,0,0,0,0,0,0,0,0,0,0,0,0,0,0,0,0,0,0,0,0,0,0,0,0,0,0,0,0,0,0,0,
  0,0,0,0,0,0,0,0,0,0,0,0,0,2,2,2,2,2,2,0,0,0,0,0,0,0,0,0,0,0,0,0,
  0,0,0,0,0,0,0,0,0,0,0,2,2,3,3,3,3,3,3,2,2,0,0,0,0,0,0,0,0,0,0,0,
  0,0,0,0,0,0,0,0,0,0,2,3,3,0,0,0,0,0,0,3,3,2,0,0,0,0,0,0,0,0,0,0,
  0,0,0,0,0,0,0,0,0,2,3,0,0,0,6,5,5,4,0,0,0,3,2,0,0,0,0,0,0,0,0,0,
  0,0,0,0,0,0,0,0,2,3,0,0,6,6,5,5,5,5,4,4,0,0,3,2,0,0,0,0,0,0,0,0,
  0,0,0,0,0,0,0,0,2,3,0,6,5,5,5,5,5,5,5,5,4,0,3,2,0,0,0,0,0,0,0,0,
  0,0,0,0,0,0,0,2,3,0,6,5,5,5,5,5,5,5,5,5,5,4,0,3,2,0,0,0,0,0,0,0,
  0,0,0,0,0,0,0,3,2,0,6,5,5,5,5,5,5,5,5,5,5,4,0,2,3,0,0,0,0,0,0,0,
  0,0,0,0,0,0,3,2,3,6,5,5,7,7,5,5,5,5,7,7,5,5,4,3,2,3,0,0,0,0,0,0,
  0,0,0,0,0,2,3,1,3,6,5,1,7,7,7,5,5,1,7,7,7,5,4,3,1,3,2,0,0,0,0,0,
  0,0,0,0,0,8,3,1,3,6,5,1,7,7,7,5,5,1,7,7,7,5,4,3,1,3,8,9,0,0,0,0,
  0,0,0,0,0,8,3,1,3,6,5,5,1,1,5,5,5,5,1,1,5,5,4,3,1,3,8,0,0,0,0,0,
  0,0,0,0,0,2,3,1,3,6,5,5,5,5,5,5,5,5,5,5,5,5,4,3,1,3,2,0,0,0,0,0,
  0,0,0,0,0,0,3,2,3,6,5,5,5,5,5,5,5,5,5,5,5,5,4,3,2,3,0,0,0,0,0,0,
  0,0,0,0,0,0,0,0,0,6,5,5,5,5,5,7,7,5,5,5,5,5,4,0,0,0,0,0,0,0,0,0,
  0,0,0,0,0,0,0,0,0,6,5,5,5,5,5,5,5,5,5,5,5,5,4,0,0,0,0,0,0,0,0,0,
  1,0,0,0,0,0,0,0,0,6,5,5,5,5,5,5,5,5,5,5,5,5,4,0,0,0,0,0,0,0,0,2,
  0,2,2,2,0,0,0,0,0,6,5,5,5,5,5,5,5,5,5,5,5,5,4,0,0,0,0,0,2,2,2,0,
  0,0,0,3,2,0,0,0,6,5,4,4,4,4,4,4,4,4,4,4,4,4,4,4,0,0,0,2,2,0,0,0,
  0,0,0,3,2,0,0,0,6,5,5,5,5,5,5,5,5,5,5,5,5,5,5,4,0,0,0,2,3,0,0,0,
  0,0,0,0,3,2,0,0,0,0,3,3,0,3,3,0,0,3,3,0,3,3,0,0,0,0,2,2,0,0,0,0,
  0,0,0,0,3,2,0,0,0,0,3,2,0,3,2,0,0,3,2,0,3,2,0,0,0,0,2,3,0,0,0,0,
  0,0,0,0,0,3,2,0,0,3,2,0,0,3,2,0,0,3,2,0,0,3,2,0,0,2,3,0,0,0,0,0,
  0,0,0,0,0,3,2,2,2,2,0,0,0,3,2,0,0,3,2,0,0,0,3,2,2,2,3,0,0,0,0,0,
  0,0,0,0,0,0,3,3,3,0,0,0,0,3,2,0,0,3,2,0,0,0,0,3,3,3,0,0,0,0,0,0,
  0,0,0,0,0,0,0,0,0,0,0,0,0,3,2,0,0,3,2,0,0,0,0,0,0,0,0,0,0,0,0,0,
  0,0,0,0,0,0,0,0,0,0,0,0,0,3,2,0,0,3,2,0,0,0,0,0,0,0,0,0,0,0,0,0,
  0,0,0,0,0,0,0,0,0,0,0,0,0,3,2,0,0,3,2,0,0,0,0,0,0,0,0,0,0,0,0,0,
  0,0,0,0,0,0,0,0,0,0,0,0,0,3,2,0,0,3,2,0,0,0,0,0,0,0,0,0,0,0,0,0,
  0,0,0,0,0,0,0,0,0,0,0,0,0,3,2,0,0,0,0,0,0,0,0,0,0,0,0,0,0,0,0,0,
  0,0,0,0,0,0,0,0,0,0,0,0,0,3,2,0,0,0,0,0,0,0,0,0,0,0,0,0,0,0,0,0
};

uint16_t mode_2DAkemi(void) {
  if (!strip.isMatrix) return mode_static(); // not a 2D set-up

  const uint16_t cols = SEGMENT.virtualWidth();
  const uint16_t rows = SEGMENT.virtualHeight();

  uint16_t counter = (strip.now * ((SEGMENT.speed >> 2) +2)) & 0xFFFF;
  counter = counter >> 8;

  const float lightFactor  = 0.15f;
  const float normalFactor = 0.4f;

  um_data_t *um_data;
  if (!usermods.getUMData(&um_data, USERMOD_ID_AUDIOREACTIVE)) {
    um_data = simulateSound(SEGMENT.soundSim);
  }
  uint8_t *fftResult = (uint8_t*)um_data->u_data[2];
  float base = fftResult[0]/255.0f;

  //draw and color Akemi
  for (int y=0; y < rows; y++) for (int x=0; x < cols; x++) {
    CRGB color;
    CRGB soundColor = ORANGE;
    CRGB faceColor  = SEGMENT.color_wheel(counter);
    CRGB armsAndLegsColor = SEGCOLOR(1) > 0 ? SEGCOLOR(1) : 0xFFE0A0; //default warmish white 0xABA8FF; //0xFF52e5;//
    uint8_t ak = pgm_read_byte_near(akemi + ((y * 32)/rows) * 32 + (x * 32)/cols); // akemi[(y * 32)/rows][(x * 32)/cols]
    switch (ak) {
      case 0: color = BLACK; break;
      case 3: armsAndLegsColor.r *= lightFactor;  armsAndLegsColor.g *= lightFactor;  armsAndLegsColor.b *= lightFactor;  color = armsAndLegsColor; break; //light arms and legs 0x9B9B9B
      case 2: armsAndLegsColor.r *= normalFactor; armsAndLegsColor.g *= normalFactor; armsAndLegsColor.b *= normalFactor; color = armsAndLegsColor; break; //normal arms and legs 0x888888
      case 1: color = armsAndLegsColor; break; //dark arms and legs 0x686868
      case 6: faceColor.r *= lightFactor;  faceColor.g *= lightFactor;  faceColor.b *= lightFactor;  color=faceColor; break; //light face 0x31AAFF
      case 5: faceColor.r *= normalFactor; faceColor.g *= normalFactor; faceColor.b *= normalFactor; color=faceColor; break; //normal face 0x0094FF
      case 4: color = faceColor; break; //dark face 0x007DC6
      case 7: color = SEGCOLOR(2) > 0 ? SEGCOLOR(2) : 0xFFFFFF; break; //eyes and mouth default white
      case 8: if (base > 0.4) {soundColor.r *= base; soundColor.g *= base; soundColor.b *= base; color=soundColor;} else color = armsAndLegsColor; break;
      default: color = BLACK;
    }

    if (SEGMENT.intensity > 128 && fftResult && fftResult[0] > 128) { //dance if base is high
      SEGMENT.setPixelColorXY(x, 0, BLACK);
      SEGMENT.setPixelColorXY(x, y+1, color);
    } else
      SEGMENT.setPixelColorXY(x, y, color);
  }

  //add geq left and right
  if (um_data && fftResult) {
    for (int x=0; x < cols/8; x++) {
      uint16_t band = x * cols/8;
      band = constrain(band, 0, 15);
      uint16_t barHeight = map(fftResult[band], 0, 255, 0, 17*rows/32);
      CRGB color = SEGMENT.color_from_palette((band * 35), false, PALETTE_SOLID_WRAP, 0);

      for (int y=0; y < barHeight; y++) {
        SEGMENT.setPixelColorXY(x, rows/2-y, color);
        SEGMENT.setPixelColorXY(cols-1-x, rows/2-y, color);
      }
    }
  }

  return FRAMETIME;
} // mode_2DAkemi
static const char _data_FX_MODE_2DAKEMI[] PROGMEM = "Akemi@Color speed,Dance;Head palette,Arms & Legs,Eyes & Mouth;Face palette;ssim=0,2d,fr"; //beatsin
#endif // WLED_DISABLE_2D

#endif // WLED_DISABLE_AUDIO

//////////////////////////////////////////////////////////////////////////////////////////
// mode data
static const char _data_RESERVED[] PROGMEM = "RSVD";

// add (or replace reserved) effect mode and data into vector
// use id==255 to find unallocatd gaps (with "Reserved" data string)
// if vector size() is smaller than id (single) data is appended at the end (regardless of id)
void WS2812FX::addEffect(uint8_t id, mode_ptr mode_fn, const char *mode_name) {
  if (id == 255) { // find empty slot
    for (size_t i=1; i<_mode.size(); i++) if (_modeData[i] == _data_RESERVED) { id = i; break; }
  }
  if (id < _mode.size()) {
    if (_modeData[id] != _data_RESERVED) return; // do not overwrite alerady added effect
    _mode[id]     = mode_fn;
    _modeData[id] = mode_name;
  } else {
    _mode.push_back(mode_fn);
    _modeData.push_back(mode_name);
    if (_modeCount < _mode.size()) _modeCount++;
  }
}

void WS2812FX::setupEffectData() {
  // Solid must be first! (assuming vector is empty upon call to setup)
  _mode.push_back(&mode_static);
  _modeData.push_back(_data_FX_MODE_STATIC);
  // fill reserved word in case there will be any gaps in the array
  for (size_t i=1; i<_modeCount; i++) {
    _mode.push_back(&mode_static);
    _modeData.push_back(_data_RESERVED);
  }
  // now replace all pre-allocated effects
  // --- 1D non-audio effects ---
  addEffect(FX_MODE_BLINK, &mode_blink, _data_FX_MODE_BLINK);
  addEffect(FX_MODE_COLOR_WIPE, &mode_color_wipe, _data_FX_MODE_COLOR_WIPE);
  addEffect(FX_MODE_COLOR_WIPE_RANDOM, &mode_color_wipe_random, _data_FX_MODE_COLOR_WIPE_RANDOM);
  addEffect(FX_MODE_RANDOM_COLOR, &mode_random_color, _data_FX_MODE_RANDOM_COLOR);
  addEffect(FX_MODE_COLOR_SWEEP, &mode_color_sweep, _data_FX_MODE_COLOR_SWEEP);
  addEffect(FX_MODE_DYNAMIC, &mode_dynamic, _data_FX_MODE_DYNAMIC);
  addEffect(FX_MODE_RAINBOW, &mode_rainbow, _data_FX_MODE_RAINBOW);
  addEffect(FX_MODE_RAINBOW_CYCLE, &mode_rainbow_cycle, _data_FX_MODE_RAINBOW_CYCLE);
  addEffect(FX_MODE_SCAN, &mode_scan, _data_FX_MODE_SCAN);
  addEffect(FX_MODE_DUAL_SCAN, &mode_dual_scan, _data_FX_MODE_DUAL_SCAN);
  addEffect(FX_MODE_FADE, &mode_fade, _data_FX_MODE_FADE);
  addEffect(FX_MODE_THEATER_CHASE, &mode_theater_chase, _data_FX_MODE_THEATER_CHASE);
  addEffect(FX_MODE_THEATER_CHASE_RAINBOW, &mode_theater_chase_rainbow, _data_FX_MODE_THEATER_CHASE_RAINBOW);
  addEffect(FX_MODE_SAW, &mode_saw, _data_FX_MODE_SAW);
  addEffect(FX_MODE_TWINKLE, &mode_twinkle, _data_FX_MODE_TWINKLE);
  addEffect(FX_MODE_DISSOLVE, &mode_dissolve, _data_FX_MODE_DISSOLVE);
  addEffect(FX_MODE_DISSOLVE_RANDOM, &mode_dissolve_random, _data_FX_MODE_DISSOLVE_RANDOM);
  addEffect(FX_MODE_SPARKLE, &mode_sparkle, _data_FX_MODE_SPARKLE);
  addEffect(FX_MODE_FLASH_SPARKLE, &mode_flash_sparkle, _data_FX_MODE_FLASH_SPARKLE);
  addEffect(FX_MODE_HYPER_SPARKLE, &mode_hyper_sparkle, _data_FX_MODE_HYPER_SPARKLE);
  addEffect(FX_MODE_STROBE, &mode_strobe, _data_FX_MODE_STROBE);
  addEffect(FX_MODE_STROBE_RAINBOW, &mode_strobe_rainbow, _data_FX_MODE_STROBE_RAINBOW);
  addEffect(FX_MODE_MULTI_STROBE, &mode_multi_strobe, _data_FX_MODE_MULTI_STROBE);
  addEffect(FX_MODE_BLINK_RAINBOW, &mode_blink_rainbow, _data_FX_MODE_BLINK_RAINBOW);
  addEffect(FX_MODE_ANDROID, &mode_android, _data_FX_MODE_ANDROID);
  addEffect(FX_MODE_CHASE_COLOR, &mode_chase_color, _data_FX_MODE_CHASE_COLOR);
  addEffect(FX_MODE_CHASE_RANDOM, &mode_chase_random, _data_FX_MODE_CHASE_RANDOM);
  addEffect(FX_MODE_CHASE_RAINBOW, &mode_chase_rainbow, _data_FX_MODE_CHASE_RAINBOW);
  addEffect(FX_MODE_CHASE_FLASH, &mode_chase_flash, _data_FX_MODE_CHASE_FLASH);
  addEffect(FX_MODE_CHASE_FLASH_RANDOM, &mode_chase_flash_random, _data_FX_MODE_CHASE_FLASH_RANDOM);
  addEffect(FX_MODE_CHASE_RAINBOW_WHITE, &mode_chase_rainbow_white, _data_FX_MODE_CHASE_RAINBOW_WHITE);
  addEffect(FX_MODE_COLORFUL, &mode_colorful, _data_FX_MODE_COLORFUL);
  addEffect(FX_MODE_TRAFFIC_LIGHT, &mode_traffic_light, _data_FX_MODE_TRAFFIC_LIGHT);
  addEffect(FX_MODE_COLOR_SWEEP_RANDOM, &mode_color_sweep_random, _data_FX_MODE_COLOR_SWEEP_RANDOM);
  addEffect(FX_MODE_RUNNING_COLOR, &mode_running_color, _data_FX_MODE_RUNNING_COLOR);
  addEffect(FX_MODE_AURORA, &mode_aurora, _data_FX_MODE_AURORA);
  addEffect(FX_MODE_RUNNING_RANDOM, &mode_running_random, _data_FX_MODE_RUNNING_RANDOM);
  addEffect(FX_MODE_LARSON_SCANNER, &mode_larson_scanner, _data_FX_MODE_LARSON_SCANNER);
  addEffect(FX_MODE_COMET, &mode_comet, _data_FX_MODE_COMET);
  addEffect(FX_MODE_FIREWORKS, &mode_fireworks, _data_FX_MODE_FIREWORKS);
  addEffect(FX_MODE_RAIN, &mode_rain, _data_FX_MODE_RAIN);
  addEffect(FX_MODE_TETRIX, &mode_tetrix, _data_FX_MODE_TETRIX);
  addEffect(FX_MODE_FIRE_FLICKER, &mode_fire_flicker, _data_FX_MODE_FIRE_FLICKER);
  addEffect(FX_MODE_GRADIENT, &mode_gradient, _data_FX_MODE_GRADIENT);
  addEffect(FX_MODE_LOADING, &mode_loading, _data_FX_MODE_LOADING);
  addEffect(FX_MODE_WAVESINS, &mode_wavesins, _data_FX_MODE_WAVESINS);
  addEffect(FX_MODE_FAIRY, &mode_fairy, _data_FX_MODE_FAIRY);
  addEffect(FX_MODE_TWO_DOTS, &mode_two_dots, _data_FX_MODE_TWO_DOTS);
  addEffect(FX_MODE_FAIRYTWINKLE, &mode_fairytwinkle, _data_FX_MODE_FAIRYTWINKLE);
  addEffect(FX_MODE_RUNNING_DUAL, &mode_running_dual, _data_FX_MODE_RUNNING_DUAL);
  addEffect(FX_MODE_PERLINMOVE, &mode_perlinmove, _data_FX_MODE_PERLINMOVE);
  addEffect(FX_MODE_TRICOLOR_CHASE, &mode_tricolor_chase, _data_FX_MODE_TRICOLOR_CHASE);
  addEffect(FX_MODE_TRICOLOR_WIPE, &mode_tricolor_wipe, _data_FX_MODE_TRICOLOR_WIPE);
  addEffect(FX_MODE_TRICOLOR_FADE, &mode_tricolor_fade, _data_FX_MODE_TRICOLOR_FADE);
  addEffect(FX_MODE_BREATH, &mode_breath, _data_FX_MODE_BREATH);
  addEffect(FX_MODE_RUNNING_LIGHTS, &mode_running_lights, _data_FX_MODE_RUNNING_LIGHTS);
  addEffect(FX_MODE_LIGHTNING, &mode_lightning, _data_FX_MODE_LIGHTNING);
  addEffect(FX_MODE_ICU, &mode_icu, _data_FX_MODE_ICU);
  addEffect(FX_MODE_MULTI_COMET, &mode_multi_comet, _data_FX_MODE_MULTI_COMET);
  addEffect(FX_MODE_DUAL_LARSON_SCANNER, &mode_dual_larson_scanner, _data_FX_MODE_DUAL_LARSON_SCANNER);
  addEffect(FX_MODE_RANDOM_CHASE, &mode_random_chase, _data_FX_MODE_RANDOM_CHASE);
  addEffect(FX_MODE_OSCILLATE, &mode_oscillate, _data_FX_MODE_OSCILLATE);
  addEffect(FX_MODE_FIRE_2012, &mode_fire_2012, _data_FX_MODE_FIRE_2012);
  addEffect(FX_MODE_PRIDE_2015, &mode_pride_2015, _data_FX_MODE_PRIDE_2015);
  addEffect(FX_MODE_BPM, &mode_bpm, _data_FX_MODE_BPM);
  addEffect(FX_MODE_JUGGLE, &mode_juggle, _data_FX_MODE_JUGGLE);
  addEffect(FX_MODE_PALETTE, &mode_palette, _data_FX_MODE_PALETTE);
  addEffect(FX_MODE_COLORWAVES, &mode_colorwaves, _data_FX_MODE_COLORWAVES);
  addEffect(FX_MODE_FILLNOISE8, &mode_fillnoise8, _data_FX_MODE_FILLNOISE8);
  addEffect(FX_MODE_NOISE16_1, &mode_noise16_1, _data_FX_MODE_NOISE16_1);
  addEffect(FX_MODE_NOISE16_2, &mode_noise16_2, _data_FX_MODE_NOISE16_2);
  addEffect(FX_MODE_NOISE16_3, &mode_noise16_3, _data_FX_MODE_NOISE16_3);
  addEffect(FX_MODE_NOISE16_4, &mode_noise16_4, _data_FX_MODE_NOISE16_4);
  addEffect(FX_MODE_COLORTWINKLE, &mode_colortwinkle, _data_FX_MODE_COLORTWINKLE);
  addEffect(FX_MODE_LAKE, &mode_lake, _data_FX_MODE_LAKE);
  addEffect(FX_MODE_METEOR, &mode_meteor, _data_FX_MODE_METEOR);
  addEffect(FX_MODE_METEOR_SMOOTH, &mode_meteor_smooth, _data_FX_MODE_METEOR_SMOOTH);
  addEffect(FX_MODE_RAILWAY, &mode_railway, _data_FX_MODE_RAILWAY);
  addEffect(FX_MODE_RIPPLE, &mode_ripple, _data_FX_MODE_RIPPLE);
  addEffect(FX_MODE_TWINKLEFOX, &mode_twinklefox, _data_FX_MODE_TWINKLEFOX);
  addEffect(FX_MODE_TWINKLECAT, &mode_twinklecat, _data_FX_MODE_TWINKLECAT);
  addEffect(FX_MODE_HALLOWEEN_EYES, &mode_halloween_eyes, _data_FX_MODE_HALLOWEEN_EYES);
  addEffect(FX_MODE_STATIC_PATTERN, &mode_static_pattern, _data_FX_MODE_STATIC_PATTERN);
  addEffect(FX_MODE_TRI_STATIC_PATTERN, &mode_tri_static_pattern, _data_FX_MODE_TRI_STATIC_PATTERN);
  addEffect(FX_MODE_SPOTS, &mode_spots, _data_FX_MODE_SPOTS);
  addEffect(FX_MODE_SPOTS_FADE, &mode_spots_fade, _data_FX_MODE_SPOTS_FADE);
  addEffect(FX_MODE_GLITTER, &mode_glitter, _data_FX_MODE_GLITTER);
  addEffect(FX_MODE_CANDLE, &mode_candle, _data_FX_MODE_CANDLE);
  addEffect(FX_MODE_STARBURST, &mode_starburst, _data_FX_MODE_STARBURST);
  addEffect(FX_MODE_EXPLODING_FIREWORKS, &mode_exploding_fireworks, _data_FX_MODE_EXPLODING_FIREWORKS);
  addEffect(FX_MODE_BOUNCINGBALLS, &mode_bouncing_balls, _data_FX_MODE_BOUNCINGBALLS);
  addEffect(FX_MODE_SINELON, &mode_sinelon, _data_FX_MODE_SINELON);
  addEffect(FX_MODE_SINELON_DUAL, &mode_sinelon_dual, _data_FX_MODE_SINELON_DUAL);
  addEffect(FX_MODE_SINELON_RAINBOW, &mode_sinelon_rainbow, _data_FX_MODE_SINELON_RAINBOW);
  addEffect(FX_MODE_POPCORN, &mode_popcorn, _data_FX_MODE_POPCORN);
  addEffect(FX_MODE_DRIP, &mode_drip, _data_FX_MODE_DRIP);
  addEffect(FX_MODE_PLASMA, &mode_plasma, _data_FX_MODE_PLASMA);
  addEffect(FX_MODE_PERCENT, &mode_percent, _data_FX_MODE_PERCENT);
  addEffect(FX_MODE_RIPPLE_RAINBOW, &mode_ripple_rainbow, _data_FX_MODE_RIPPLE_RAINBOW);
  addEffect(FX_MODE_HEARTBEAT, &mode_heartbeat, _data_FX_MODE_HEARTBEAT);
  addEffect(FX_MODE_PACIFICA, &mode_pacifica, _data_FX_MODE_PACIFICA);
  addEffect(FX_MODE_CANDLE_MULTI, &mode_candle_multi, _data_FX_MODE_CANDLE_MULTI);
  addEffect(FX_MODE_SOLID_GLITTER, &mode_solid_glitter, _data_FX_MODE_SOLID_GLITTER);
  addEffect(FX_MODE_SUNRISE, &mode_sunrise, _data_FX_MODE_SUNRISE);
  addEffect(FX_MODE_PHASED, &mode_phased, _data_FX_MODE_PHASED);
  addEffect(FX_MODE_TWINKLEUP, &mode_twinkleup, _data_FX_MODE_TWINKLEUP);
  addEffect(FX_MODE_NOISEPAL, &mode_noisepal, _data_FX_MODE_NOISEPAL);
  addEffect(FX_MODE_SINEWAVE, &mode_sinewave, _data_FX_MODE_SINEWAVE);
  addEffect(FX_MODE_PHASEDNOISE, &mode_phased_noise, _data_FX_MODE_PHASEDNOISE);
  addEffect(FX_MODE_FLOW, &mode_flow, _data_FX_MODE_FLOW);
  addEffect(FX_MODE_CHUNCHUN, &mode_chunchun, _data_FX_MODE_CHUNCHUN);
  addEffect(FX_MODE_DANCING_SHADOWS, &mode_dancing_shadows, _data_FX_MODE_DANCING_SHADOWS);
  addEffect(FX_MODE_WASHING_MACHINE, &mode_washing_machine, _data_FX_MODE_WASHING_MACHINE);
  addEffect(FX_MODE_FLOWSTRIPE, &mode_FlowStripe, _data_FX_MODE_FLOWSTRIPE);
  addEffect(FX_MODE_BLENDS, &mode_blends, _data_FX_MODE_BLENDS);
  addEffect(FX_MODE_TV_SIMULATOR, &mode_tv_simulator, _data_FX_MODE_TV_SIMULATOR);
  addEffect(FX_MODE_DYNAMIC_SMOOTH, &mode_dynamic_smooth, _data_FX_MODE_DYNAMIC_SMOOTH);

  // --- 2D non-audio effects ---
#ifndef WLED_DISABLE_2D
  addEffect(FX_MODE_2DSPACESHIPS, &mode_2Dspaceships, _data_FX_MODE_2DSPACESHIPS);
  addEffect(FX_MODE_2DCRAZYBEES, &mode_2Dcrazybees, _data_FX_MODE_2DCRAZYBEES);
  addEffect(FX_MODE_2DGHOSTRIDER, &mode_2Dghostrider, _data_FX_MODE_2DGHOSTRIDER);
  addEffect(FX_MODE_2DBLOBS, &mode_2Dfloatingblobs, _data_FX_MODE_2DBLOBS);
  addEffect(FX_MODE_2DSCROLLTEXT, &mode_2Dscrollingtext, _data_FX_MODE_2DSCROLLTEXT);
  addEffect(FX_MODE_2DDRIFTROSE, &mode_2Ddriftrose, _data_FX_MODE_2DDRIFTROSE);
  addEffect(FX_MODE_2DBLACKHOLE, &mode_2DBlackHole, _data_FX_MODE_2DBLACKHOLE);
  addEffect(FX_MODE_2DDNASPIRAL, &mode_2DDNASpiral, _data_FX_MODE_2DDNASPIRAL);
  addEffect(FX_MODE_2DHIPHOTIC, &mode_2DHiphotic, _data_FX_MODE_2DHIPHOTIC);
  addEffect(FX_MODE_2DPLASMABALL, &mode_2DPlasmaball, _data_FX_MODE_2DPLASMABALL);
  addEffect(FX_MODE_2DSINDOTS, &mode_2DSindots, _data_FX_MODE_2DSINDOTS);
  addEffect(FX_MODE_2DFRIZZLES, &mode_2DFrizzles, _data_FX_MODE_2DFRIZZLES);
  addEffect(FX_MODE_2DLISSAJOUS, &mode_2DLissajous, _data_FX_MODE_2DLISSAJOUS);
  addEffect(FX_MODE_2DPOLARLIGHTS, &mode_2DPolarLights, _data_FX_MODE_2DPOLARLIGHTS);
  addEffect(FX_MODE_2DTARTAN, &mode_2Dtartan, _data_FX_MODE_2DTARTAN);
  addEffect(FX_MODE_2DGAMEOFLIFE, &mode_2Dgameoflife, _data_FX_MODE_2DGAMEOFLIFE);
  addEffect(FX_MODE_2DJULIA, &mode_2DJulia, _data_FX_MODE_2DJULIA);
  addEffect(FX_MODE_2DCOLOREDBURSTS, &mode_2DColoredBursts, _data_FX_MODE_2DCOLOREDBURSTS);
  addEffect(FX_MODE_2DSUNRADIATION, &mode_2DSunradiation, _data_FX_MODE_2DSUNRADIATION);
  addEffect(FX_MODE_2DNOISE, &mode_2Dnoise, _data_FX_MODE_2DNOISE);
  addEffect(FX_MODE_2DFIRENOISE, &mode_2Dfirenoise, _data_FX_MODE_2DFIRENOISE);
  addEffect(FX_MODE_2DSQUAREDSWIRL, &mode_2Dsquaredswirl, _data_FX_MODE_2DSQUAREDSWIRL);
  addEffect(FX_MODE_2DDNA, &mode_2Ddna, _data_FX_MODE_2DDNA);
  addEffect(FX_MODE_2DMATRIX, &mode_2Dmatrix, _data_FX_MODE_2DMATRIX);
  addEffect(FX_MODE_2DMETABALLS, &mode_2Dmetaballs, _data_FX_MODE_2DMETABALLS);
  addEffect(FX_MODE_2DPULSER, &mode_2DPulser, _data_FX_MODE_2DPULSER);
  addEffect(FX_MODE_2DDRIFT, &mode_2DDrift, _data_FX_MODE_2DDRIFT);

  // --- 2D audio effects ---
  #ifndef WLED_DISABLE_AUDIO
  addEffect(FX_MODE_2DWAVERLY, &mode_2DWaverly, _data_FX_MODE_2DWAVERLY);
  addEffect(FX_MODE_2DSWIRL, &mode_2DSwirl, _data_FX_MODE_2DSWIRL);
  addEffect(FX_MODE_2DAKEMI, &mode_2DAkemi, _data_FX_MODE_2DAKEMI);
  #endif
#endif // WLED_DISABLE_2D

#ifndef WLED_DISABLE_AUDIO
  // --- 1D audio effects ---
  addEffect(FX_MODE_PIXELWAVE, &mode_pixelwave, _data_FX_MODE_PIXELWAVE);
  addEffect(FX_MODE_JUGGLES, &mode_juggles, _data_FX_MODE_JUGGLES);
  addEffect(FX_MODE_MATRIPIX, &mode_matripix, _data_FX_MODE_MATRIPIX);
  addEffect(FX_MODE_GRAVIMETER, &mode_gravimeter, _data_FX_MODE_GRAVIMETER);
  addEffect(FX_MODE_PLASMOID, &mode_plasmoid, _data_FX_MODE_PLASMOID);
  addEffect(FX_MODE_PUDDLES, &mode_puddles, _data_FX_MODE_PUDDLES);
  addEffect(FX_MODE_MIDNOISE, &mode_midnoise, _data_FX_MODE_MIDNOISE);
  addEffect(FX_MODE_NOISEMETER, &mode_noisemeter, _data_FX_MODE_NOISEMETER);
  addEffect(FX_MODE_NOISEFIRE, &mode_noisefire, _data_FX_MODE_NOISEFIRE);
  addEffect(FX_MODE_PUDDLEPEAK, &mode_puddlepeak, _data_FX_MODE_PUDDLEPEAK);
  addEffect(FX_MODE_RIPPLEPEAK, &mode_ripplepeak, _data_FX_MODE_RIPPLEPEAK);
  addEffect(FX_MODE_GRAVCENTER, &mode_gravcenter, _data_FX_MODE_GRAVCENTER);
  addEffect(FX_MODE_GRAVCENTRIC, &mode_gravcentric, _data_FX_MODE_GRAVCENTRIC);
#endif // WLED_DISABLE_AUDIO

#ifdef USERMOD_AUDIOREACTIVE
  // --- WLED-SR audio reactive usermod only effects ---
  #ifdef WLED_DISABLE_AUDIO
    #error Incompatible options: WLED_DISABLE_AUDIO and USERMOD_AUDIOREACTIVE
  #endif
  #ifdef WLED_DISABLE_2D
    #error AUDIOREACTIVE usermod requires 2D support.
  #endif
  addEffect(FX_MODE_PIXELS, &mode_pixels, _data_FX_MODE_PIXELS);
  addEffect(FX_MODE_FREQWAVE, &mode_freqwave, _data_FX_MODE_FREQWAVE);
  addEffect(FX_MODE_FREQMATRIX, &mode_freqmatrix, _data_FX_MODE_FREQMATRIX);
  addEffect(FX_MODE_2DGEQ, &mode_2DGEQ, _data_FX_MODE_2DGEQ);
  addEffect(FX_MODE_WATERFALL, &mode_waterfall, _data_FX_MODE_WATERFALL);
  addEffect(FX_MODE_FREQPIXELS, &mode_freqpixels, _data_FX_MODE_FREQPIXELS);
  addEffect(FX_MODE_NOISEMOVE, &mode_noisemove, _data_FX_MODE_NOISEMOVE);
  addEffect(FX_MODE_FREQMAP, &mode_freqmap, _data_FX_MODE_FREQMAP);
  addEffect(FX_MODE_GRAVFREQ, &mode_gravfreq, _data_FX_MODE_GRAVFREQ);
  addEffect(FX_MODE_DJLIGHT, &mode_DJLight, _data_FX_MODE_DJLIGHT);
  addEffect(FX_MODE_2DFUNKYPLANK, &mode_2DFunkyPlank, _data_FX_MODE_2DFUNKYPLANK);
  addEffect(FX_MODE_BLURZ, &mode_blurz, _data_FX_MODE_BLURZ);
  addEffect(FX_MODE_ROCKTAVES, &mode_rocktaves, _data_FX_MODE_ROCKTAVES);
  //addEffect(FX_MODE_CUSTOMEFFECT, &mode_customEffect, _data_FX_MODE_CUSTOMEFFECT); //WLEDSR Custom Effects
#endif // USERMOD_AUDIOREACTIVE
}<|MERGE_RESOLUTION|>--- conflicted
+++ resolved
@@ -2796,48 +2796,15 @@
 */
 uint16_t mode_bouncing_balls(void) {
   //allocate segment data
-  const uint16_t strips = SEGMENT.map1D2D == M12_pBar ? SEGMENT.nrOfVStrips() : 1;
+  const uint16_t strips = SEGMENT.nrOfVStrips(); // adapt for 2D
   const size_t maxNumBalls = 16; 
   uint16_t dataSize = sizeof(ball) * maxNumBalls;
   if (!SEGENV.allocateData(dataSize * strips)) return mode_static(); //allocation failed
   
   Ball* balls = reinterpret_cast<Ball*>(SEGENV.data);
-<<<<<<< HEAD
-  
-  // number of balls based on intensity setting to max of 7 (cycles colors)
-  // non-chosen color is a random color
-  uint16_t numBalls = int(((SEGMENT.intensity * (maxNumBalls - 0.8f)) / 255) + 1);
-  
-  float gravity                           = -9.81; // standard value of gravity
-  float impactVelocityStart               = sqrt( -2 * gravity);
-=======
->>>>>>> c6126db2
 
   SEGMENT.fill(SEGCOLOR(2) ? BLACK : SEGCOLOR(1));
 
-<<<<<<< HEAD
-  if (SEGENV.call == 0) {
-    for (size_t i = 0; i < maxNumBalls; i++) balls[i].lastBounceTime = time;
-  }
-  
-  bool hasCol2 = SEGCOLOR(2);
-  SEGMENT.fill(hasCol2 ? BLACK : SEGCOLOR(1));
-  
-  for (size_t i = 0; i < numBalls; i++) {
-    float timeSinceLastBounce = (time - balls[i].lastBounceTime)/((255-SEGMENT.speed)*8/256 +1);
-    float timeSec = timeSinceLastBounce/1000.0f;
-    balls[i].height = 0.5 * gravity * (timeSec * timeSec) + balls[i].impactVelocity * timeSec; // avoid use pow(x, 2) - its extremely slow !
-
-    if (balls[i].height < 0) { //start bounce
-      balls[i].height = 0;
-      //damping for better effect using multiple balls
-      float dampening = 0.90 - float(i)/float(numBalls * numBalls); // avoid use pow(x, 2) - its extremely slow !
-      balls[i].impactVelocity = dampening * balls[i].impactVelocity;
-      balls[i].lastBounceTime = time;
-
-      if (balls[i].impactVelocity < 0.015) {
-        balls[i].impactVelocity = impactVelocityStart;
-=======
   // virtualStrip idea by @ewowi (Ewoud Wijma)
   struct virtualStrip {
     static void runStrip(size_t stripNr, Ball* balls) {
@@ -2882,7 +2849,6 @@
         int pos = roundf(balls[i].height * (SEGLEN - 1));
         SEGMENT.setPixelColor(pos | int((stripNr+1)<<16), color); // encode virtual strip into index
         //SEGMENT.setPixelColor(balls[i].height + (stripNr+1)*10.0f, color);
->>>>>>> c6126db2
       }
     }
   };
@@ -3592,15 +3558,9 @@
  */
 uint16_t mode_percent(void) {
 
-<<<<<<< HEAD
-	uint8_t percent = SEGMENT.intensity;
-  percent = constrain(percent, 0, 200);
-	uint16_t active_leds = (percent < 100) ? SEGLEN * percent / 100.0
-=======
   uint8_t percent = SEGMENT.intensity;
   percent = constrain(percent, 0, 200);
   uint16_t active_leds = (percent < 100) ? SEGLEN * percent / 100.0
->>>>>>> c6126db2
                                          : SEGLEN * (200 - percent) / 100.0;
   
   uint8_t size = (1 + ((SEGMENT.speed * SEGLEN) >> 11));
