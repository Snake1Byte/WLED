--- conflicted
+++ resolved
@@ -453,7 +453,7 @@
   loadPalette(_currentPalette, palette);
   unsigned prog = progress();
 #ifndef WLED_DISABLE_MODE_BLEND
-  if (prog < 0xFFFFU && blendingStyle > BLEND_STYLE_FADE && _modeBlend && mode != _t->_modeT) targetPalette = _t->_palT; // not fade/blend transition, each effect uses its palette
+  if (prog < 0xFFFFU && blendingStyle > BLEND_STYLE_FADE && _modeBlend && mode != _t->_modeT) _currentPalette = _t->_palT; // not fade/blend transition, each effect uses its palette
   else
 #endif
   if (prog < 0xFFFFU) {
@@ -1226,13 +1226,7 @@
   if (mapping && virtualLength() > 1) paletteIndex = (i*255)/(virtualLength() -1);
   // paletteBlend: 0 - wrap when moving, 1 - always wrap, 2 - never wrap, 3 - none (undefined)
   if (!wrap && strip.paletteBlend != 3) paletteIndex = scale8(paletteIndex, 240); //cut off blend at palette "end"
-<<<<<<< HEAD
-  CRGBPalette16 curPal;
-  currentPalette(curPal, palette);
-  CRGB fastled_col = ColorFromPalette(curPal, paletteIndex, pbri, (strip.paletteBlend == 3)? NOBLEND:LINEARBLEND); // NOTE: paletteBlend should be global
-=======
   CRGB fastled_col = ColorFromPalette(_currentPalette, paletteIndex, pbri, (strip.paletteBlend == 3)? NOBLEND:LINEARBLEND); // NOTE: paletteBlend should be global
->>>>>>> 77ca2ec0
 
   return RGBW32(fastled_col.r, fastled_col.g, fastled_col.b, W(color));
 }
