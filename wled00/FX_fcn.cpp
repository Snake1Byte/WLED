--- conflicted
+++ resolved
@@ -43,16 +43,11 @@
   19, 18, 17, 16, 15, 20, 21, 22, 23, 24, 29, 28, 27, 26, 25]}
 */
 
-//factory defaults LED setup
-//#define NUM_STRIPS 4
+//factory defaults LED setup (for multistrip boards)
 //#define PIXEL_COUNTS 30, 30, 30, 30
 //#define DATA_PINS 16, 1, 3, 4
 //#define DEFAULT_LED_TYPE TYPE_WS2812_RGB
 
-#if (!defined(NUM_STRIPS) || NUM_STRIPS < 1 || NUM_STRIPS > WLED_MAX_BUSSES)
-  #define NUM_STRIPS 1
-#endif
-
 #ifndef PIXEL_COUNTS
   #define PIXEL_COUNTS 30
 #endif
@@ -73,38 +68,19 @@
 
   //if busses failed to load, add default (fresh install, FS issue, ...)
   if (busses.getNumBusses() == 0) {
-<<<<<<< HEAD
-    uint8_t defPin[] = {LEDPIN};
-    BusConfig defCfg = BusConfig(TYPE_WS2812_RGB, defPin, 0, 30, COL_ORDER_GRB, false, false);
-    busses.add(defCfg);
-    #ifdef LEDPIN1
-    defPin[0] = {LEDPIN1};
-    defCfg = BusConfig(TYPE_WS2812_RGB, defPin, 0, 30, COL_ORDER_GRB, false, false);
-    busses.add(defCfg);
-    #endif
-    #ifdef LEDPIN2
-    defPin[0] = {LEDPIN2};
-    defCfg = BusConfig(TYPE_WS2812_RGB, defPin, 0, 30, COL_ORDER_GRB, false, false);
-    busses.add(defCfg);
-    #endif
-    #ifdef LEDPIN3
-    defPin[0] = {LEDPIN3};
-    defCfg = BusConfig(TYPE_WS2812_RGB, defPin, 0, 30, COL_ORDER_GRB, false, false);
-    busses.add(defCfg);
-    #endif
-=======
-    const uint8_t defDataPins[NUM_STRIPS] = {DATA_PINS};
-    const uint16_t defCounts[NUM_STRIPS] = {PIXEL_COUNTS};
+    const uint8_t defDataPins[] = {DATA_PINS};
+    const uint16_t defCounts[] = {PIXEL_COUNTS};
+    const uint8_t defDataPinsNo = ((sizeof defDataPins) / (sizeof defDataPins[0]));
+    const uint8_t defCountsNo = ((sizeof defCounts) / (sizeof defCounts[0]));
     uint16_t prevLen = 0;
-    for (uint8_t i = 0; i < NUM_STRIPS; i++) {
+    for (uint8_t i = 0; i < defDataPinsNo; i++) {
       uint8_t defPin[] = {defDataPins[i]};
       uint16_t start = prevLen;
-      uint16_t count = (NUM_STRIPS > 1) ? defCounts[i] : _lengthRaw;
+      uint16_t count = (i < defCountsNo) ? defCounts[i] : defCounts[i>0?i-1:0];
       prevLen += count;
       BusConfig defCfg = BusConfig(DEFAULT_LED_TYPE, defPin, start, count, COL_ORDER_GRB);
       busses.add(defCfg);
     }
->>>>>>> 01dd41bd
   }
   
   deserializeMap();
@@ -117,6 +93,7 @@
     isRgbw |= bus->isRgbw();
     _length += bus->getLength();
   }
+  ledCount = _length; // or we can use busses.getTotalLength()
 /*
   //make segment 0 cover the entire strip
   _segments[0].start = 0;
