--- conflicted
+++ resolved
@@ -61,20 +61,15 @@
     _lengthRaw += LED_SKIP_AMOUNT;
   }
 
-<<<<<<< HEAD
   //if busses failed to load, add default (FS issue...)
   if (busses.getNumBusses() == 0) {
     uint8_t defPin[] = {LEDPIN};
     BusConfig defCfg = BusConfig(TYPE_WS2812_RGB, defPin, 0, _lengthRaw, COL_ORDER_GRB);
     busses.add(defCfg);
   }
-
-=======
+  
   deserializeMap();
 
-  bus->Begin((NeoPixelType)ty, _lengthRaw);
-  
->>>>>>> aa242d89
   _segments[0].start = 0;
   _segments[0].stop = _length;
 
@@ -223,13 +218,9 @@
   } else { //live data, etc.
     if (reverseMode) i = REV(i);
     if (i < customMappingSize) i = customMappingTable[i];
-<<<<<<< HEAD
-    #endif
+    
     uint32_t col = ((w << 24) | (r << 16) | (g << 8) | (b));
     busses.setPixelColor(i + skip, col);
-=======
-    bus->SetPixelColor(i + skip, col);
->>>>>>> aa242d89
   }
   if (skip && i == 0) {
     for (uint16_t j = 0; j < skip; j++) {
