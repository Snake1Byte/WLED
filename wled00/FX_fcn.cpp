--- conflicted
+++ resolved
@@ -355,12 +355,7 @@
 }
 
 void WS2812FX::setTargetFps(uint8_t fps) {
-<<<<<<< HEAD
-  if (fps > 0 && fps <= 120) _targetFps = fps;
-	//_targetFps = min(max((int)fps,1),120);
-=======
 	if (fps > 0 && fps <= 120) _targetFps = fps;
->>>>>>> 18868a5b
 	_frametime = 1000 / _targetFps;
 }
 
