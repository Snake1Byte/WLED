/*
  WS2812FX_fcn.cpp contains all utility functions
  Harm Aldick - 2016
  www.aldick.org
  LICENSE
  The MIT License (MIT)
  Copyright (c) 2016  Harm Aldick
  Permission is hereby granted, free of charge, to any person obtaining a copy
  of this software and associated documentation files (the "Software"), to deal
  in the Software without restriction, including without limitation the rights
  to use, copy, modify, merge, publish, distribute, sublicense, and/or sell
  copies of the Software, and to permit persons to whom the Software is
  furnished to do so, subject to the following conditions:
  The above copyright notice and this permission notice shall be included in
  all copies or substantial portions of the Software.
  THE SOFTWARE IS PROVIDED "AS IS", WITHOUT WARRANTY OF ANY KIND, EXPRESS OR
  IMPLIED, INCLUDING BUT NOT LIMITED TO THE WARRANTIES OF MERCHANTABILITY,
  FITNESS FOR A PARTICULAR PURPOSE AND NONINFRINGEMENT. IN NO EVENT SHALL THE
  AUTHORS OR COPYRIGHT HOLDERS BE LIABLE FOR ANY CLAIM, DAMAGES OR OTHER
  LIABILITY, WHETHER IN AN ACTION OF CONTRACT, TORT OR OTHERWISE, ARISING FROM,
  OUT OF OR IN CONNECTION WITH THE SOFTWARE OR THE USE OR OTHER DEALINGS IN
  THE SOFTWARE.

  Modified heavily for WLED
*/
#include "wled.h"
#include "FX.h"
#include "palettes.h"

/*
  Custom per-LED mapping has moved!

  Create a file "ledmap.json" using the edit page.

  this is just an example (30 LEDs). It will first set all even, then all uneven LEDs.
  {"map":[
  0, 2, 4, 6, 8, 10, 12, 14, 16, 18, 20, 22, 24, 26, 28,
  1, 3, 5, 7, 9, 11, 13, 15, 17, 19, 21, 23, 25, 27, 29]}

  another example. Switches direction every 5 LEDs.
  {"map":[
  0, 1, 2, 3, 4, 9, 8, 7, 6, 5, 10, 11, 12, 13, 14,
  19, 18, 17, 16, 15, 20, 21, 22, 23, 24, 29, 28, 27, 26, 25]}
*/

//factory defaults LED setup
//#define PIXEL_COUNTS 30, 30, 30, 30
//#define DATA_PINS 16, 1, 3, 4
//#define DEFAULT_LED_TYPE TYPE_WS2812_RGB

#ifndef PIXEL_COUNTS
  #define PIXEL_COUNTS DEFAULT_LED_COUNT
#endif

#ifndef DATA_PINS
  #define DATA_PINS LEDPIN
#endif

#ifndef DEFAULT_LED_TYPE
  #define DEFAULT_LED_TYPE TYPE_WS2812_RGB
#endif

#ifndef DEFAULT_LED_COLOR_ORDER
  #define DEFAULT_LED_COLOR_ORDER COL_ORDER_GRB  //default to GRB
#endif


#if MAX_NUM_SEGMENTS < WLED_MAX_BUSSES
  #error "Max segments must be at least max number of busses!"
#endif


///////////////////////////////////////////////////////////////////////////////
// Segment class implementation
///////////////////////////////////////////////////////////////////////////////
uint16_t Segment::_usedSegmentData = 0U; // amount of RAM all segments use for their data[]
CRGB    *Segment::_globalLeds = nullptr;

// copy constructor
Segment::Segment(const Segment &orig) {
  DEBUG_PRINTLN(F("-- Copy segment constructor --"));
  memcpy(this, &orig, sizeof(Segment));
  name = nullptr;
  data = nullptr;
  _dataLen = 0;
  _t = nullptr;
  if (leds && !Segment::_globalLeds) leds = nullptr;
  if (orig.name) { name = new char[strlen(orig.name)+1]; if (name) strcpy(name, orig.name); }
  if (orig.data) { if (allocateData(orig._dataLen)) memcpy(data, orig.data, orig._dataLen); }
  if (orig._t)   { _t = new Transition(orig._t->_dur, orig._t->_briT, orig._t->_cctT, orig._t->_colorT); }
  if (orig.leds && !Segment::_globalLeds) { leds = (CRGB*)malloc(sizeof(CRGB)*length()); if (leds) memcpy(leds, orig.leds, sizeof(CRGB)*length()); }
}

// move constructor
Segment::Segment(Segment &&orig) noexcept {
  DEBUG_PRINTLN(F("-- Move segment constructor --"));
  memcpy(this, &orig, sizeof(Segment));
  orig.name = nullptr;
  orig.data = nullptr;
  orig._dataLen = 0;
  orig._t   = nullptr;
  orig.leds = nullptr;
}

// copy assignment
Segment& Segment::operator= (const Segment &orig) {
  DEBUG_PRINTLN(F("-- Copying segment --"));
  if (this != &orig) {
    // clean destination
    if (name) delete[] name;
    if (_t)   delete _t;
    if (leds && !Segment::_globalLeds) free(leds);
    deallocateData();
    // copy source
    memcpy(this, &orig, sizeof(Segment));
    // erase pointers to allocated data
    name = nullptr;
    data = nullptr;
    _dataLen = 0;
    _t = nullptr;
    if (!Segment::_globalLeds) leds = nullptr;
    // copy source data
    if (orig.name) { name = new char[strlen(orig.name)+1]; if (name) strcpy(name, orig.name); }
    if (orig.data) { if (allocateData(orig._dataLen)) memcpy(data, orig.data, orig._dataLen); }
    if (orig._t)   { _t = new Transition(orig._t->_dur, orig._t->_briT, orig._t->_cctT, orig._t->_colorT); }
    if (orig.leds && !Segment::_globalLeds) { leds = (CRGB*)malloc(sizeof(CRGB)*length()); if (leds) memcpy(leds, orig.leds, sizeof(CRGB)*length()); }
  }
  return *this;
}

// move assignment
Segment& Segment::operator= (Segment &&orig) noexcept {
  DEBUG_PRINTLN(F("-- Moving segment --"));
  if (this != &orig) {
    if (name) delete[] name; // free old name
    deallocateData(); // free old runtime data
    if (_t) delete _t;
    if (leds && !Segment::_globalLeds) free(leds);
    memcpy(this, &orig, sizeof(Segment));
    orig.name = nullptr;
    orig.data = nullptr;
    orig._dataLen = 0;
    orig._t   = nullptr;
    orig.leds = nullptr;
  }
  return *this;
}

bool Segment::allocateData(size_t len) {
  if (data && _dataLen == len) return true; //already allocated
  deallocateData();
  if (Segment::getUsedSegmentData() + len > MAX_SEGMENT_DATA) return false; //not enough memory
  // if possible use SPI RAM on ESP32
  #if defined(ARDUINO_ARCH_ESP32) && defined(WLED_USE_PSRAM)
  if (psramFound())
    data = (byte*) ps_malloc(len);
  else
  #endif
    data = (byte*) malloc(len);
  if (!data) return false; //allocation failed
  Segment::addUsedSegmentData(len);
  _dataLen = len;
  memset(data, 0, len);
  return true;
}

void Segment::deallocateData() {
  if (!data) return;
  free(data);
  data = nullptr;
  Segment::addUsedSegmentData(-_dataLen);
  _dataLen = 0;
}

/** 
  * If reset of this segment was requested, clears runtime
  * settings of this segment.
  * Must not be called while an effect mode function is running
  * because it could access the data buffer and this method 
  * may free that data buffer.
  */
void Segment::resetIfRequired() {
  if (reset) {
    if (leds && !Segment::_globalLeds) { free(leds); leds = nullptr; }
    //if (_t) { delete _t; _t = nullptr; transitional = false; }
    next_time = 0; step = 0; call = 0; aux0 = 0; aux1 = 0; 
    reset = false; // setOption(SEG_OPTION_RESET, false);
  }
}

void Segment::setUpLeds() {
  // deallocation happens in resetIfRequired() as it is called when segment changes or in destructor
  if (Segment::_globalLeds)
    #ifndef WLED_DISABLE_2D
    leds = &Segment::_globalLeds[start + startY*strip.matrixWidth]; // TODO: remove this hack
    #else
    leds = &Segment::_globalLeds[start];
    #endif
  else if (!leds) {
    #if defined(ARDUINO_ARCH_ESP32) && defined(WLED_USE_PSRAM)
    if (psramFound())
      leds = (CRGB*)ps_malloc(sizeof(CRGB)*length());
    else
    #endif
      leds = (CRGB*)malloc(sizeof(CRGB)*length());
  }
}

CRGBPalette16 &Segment::loadPalette(CRGBPalette16 &targetPalette, uint8_t pal) {
  static unsigned long _lastPaletteChange = 0; // perhaps it should be per segment
  byte tcp[72];
  if (pal < 245 && pal > GRADIENT_PALETTE_COUNT+13) pal = 0;
  if (pal > 245 && (strip.customPalettes.size() == 0 || 255U-pal > strip.customPalettes.size()-1)) pal = 0;
  //default palette. Differs depending on effect
  if (pal == 0) switch (mode) {
    case FX_MODE_FIRE_2012  : pal = 35; break; // heat palette
    case FX_MODE_COLORWAVES : pal = 26; break; // landscape 33
    case FX_MODE_FILLNOISE8 : pal =  9; break; // ocean colors
    case FX_MODE_NOISE16_1  : pal = 20; break; // Drywet
    case FX_MODE_NOISE16_2  : pal = 43; break; // Blue cyan yellow
    case FX_MODE_NOISE16_3  : pal = 35; break; // heat palette
    case FX_MODE_NOISE16_4  : pal = 26; break; // landscape 33
    case FX_MODE_GLITTER    : pal = 11; break; // rainbow colors
    case FX_MODE_SUNRISE    : pal = 35; break; // heat palette
    case FX_MODE_FLOW       : pal =  6; break; // party
  }
  switch (pal) {
    case 0: //default palette. Exceptions for specific effects above
      targetPalette = PartyColors_p; break;
    case 1: //periodically replace palette with a random one. Doesn't work with multiple FastLED segments
      if (millis() - _lastPaletteChange > 5000 /*+ ((uint32_t)(255-intensity))*100*/) {
        targetPalette = CRGBPalette16(
                        CHSV(random8(), 255, random8(128, 255)),
                        CHSV(random8(), 255, random8(128, 255)),
                        CHSV(random8(), 192, random8(128, 255)),
                        CHSV(random8(), 255, random8(128, 255)));
        _lastPaletteChange = millis();
      } break;
    case 2: {//primary color only
      CRGB prim = strip.gammaCorrectCol ? gamma32(colors[0]) : colors[0];
      targetPalette = CRGBPalette16(prim); break;}
    case 3: {//primary + secondary
      CRGB prim = strip.gammaCorrectCol ? gamma32(colors[0]) : colors[0];
      CRGB sec  = strip.gammaCorrectCol ? gamma32(colors[1]) : colors[1];
      targetPalette = CRGBPalette16(prim,prim,sec,sec); break;}
    case 4: {//primary + secondary + tertiary
      CRGB prim = strip.gammaCorrectCol ? gamma32(colors[0]) : colors[0];
      CRGB sec  = strip.gammaCorrectCol ? gamma32(colors[1]) : colors[1];
      CRGB ter  = strip.gammaCorrectCol ? gamma32(colors[2]) : colors[2];
      targetPalette = CRGBPalette16(ter,sec,prim); break;}
    case 5: {//primary + secondary (+tert if not off), more distinct
      CRGB prim = strip.gammaCorrectCol ? gamma32(colors[0]) : colors[0];
      CRGB sec  = strip.gammaCorrectCol ? gamma32(colors[1]) : colors[1];
      if (colors[2]) {
        CRGB ter = strip.gammaCorrectCol ? gamma32(colors[2]) : colors[2];
        targetPalette = CRGBPalette16(prim,prim,prim,prim,prim,sec,sec,sec,sec,sec,ter,ter,ter,ter,ter,prim);
      } else {
        targetPalette = CRGBPalette16(prim,prim,prim,prim,prim,prim,prim,prim,sec,sec,sec,sec,sec,sec,sec,sec);
      }
      break;}
    case 6: //Party colors
      targetPalette = PartyColors_p; break;
    case 7: //Cloud colors
      targetPalette = CloudColors_p; break;
    case 8: //Lava colors
      targetPalette = LavaColors_p; break;
    case 9: //Ocean colors
      targetPalette = OceanColors_p; break;
    case 10: //Forest colors
      targetPalette = ForestColors_p; break;
    case 11: //Rainbow colors
      targetPalette = RainbowColors_p; break;
    case 12: //Rainbow stripe colors
      targetPalette = RainbowStripeColors_p; break;
    default: //progmem palettes
      if (pal>245) {
        targetPalette = strip.customPalettes[255-pal]; // we checked bounds above
      } else {
        memcpy_P(tcp, (byte*)pgm_read_dword(&(gGradientPalettes[pal-13])), 72);
        targetPalette.loadDynamicGradientPalette(tcp);
      }
      break;
  }
  return targetPalette;
}

void Segment::startTransition(uint16_t dur) {
  if (transitional || _t) return; // already in transition no need to store anything

  // starting a transition has to occur before change so we get current values 1st
  uint8_t _briT = currentBri(on ? opacity : 0);
  uint8_t _cctT = currentBri(cct, true);
  CRGBPalette16 _palT; loadPalette(_palT, palette);
  uint8_t _modeP = mode;
  uint32_t _colorT[NUM_COLORS];
  for (size_t i=0; i<NUM_COLORS; i++) _colorT[i] = currentColor(i, colors[i]);

  if (!_t) _t = new Transition(dur); // no previous transition running
  if (!_t) return; // failed to allocate data
  _t->_briT = _briT;
  _t->_cctT = _cctT;
  _t->_palT  = _palT;
  _t->_modeP = _modeP;
  for (size_t i=0; i<NUM_COLORS; i++) _t->_colorT[i] = _colorT[i];
  transitional = true; // setOption(SEG_OPTION_TRANSITIONAL, true);
}

// transition progression between 0-65535
uint16_t Segment::progress() {
  if (!transitional || !_t) return 0xFFFFU;
  uint32_t timeNow = millis();
  if (timeNow - _t->_start > _t->_dur || _t->_dur == 0) return 0xFFFFU;
  return (timeNow - _t->_start) * 0xFFFFU / _t->_dur;
}

uint8_t Segment::currentBri(uint8_t briNew, bool useCct) {
  if (transitional && _t) {
    uint32_t prog = progress() + 1;
    if (useCct) return ((briNew * prog) + _t->_cctT * (0x10000 - prog)) >> 16;
    else        return ((briNew * prog) + _t->_briT * (0x10000 - prog)) >> 16;
  } else {
    return briNew;
  }
}

uint8_t Segment::currentMode(uint8_t newMode) {
  if (transitional && _t) {
    return _t->_modeP;
  } else {
    return newMode;
  }
}

uint32_t Segment::currentColor(uint8_t slot, uint32_t colorNew) {
  return transitional && _t ? color_blend(_t->_colorT[slot], colorNew, progress(), true) : colorNew;
}

CRGBPalette16 &Segment::currentPalette(CRGBPalette16 &targetPalette, uint8_t pal) {
  loadPalette(targetPalette, pal);
  if (transitional && _t && progress() < 0xFFFFU) {
    // blend palettes
    uint8_t blends = map(_t->_dur, 0, 0xFFFF, 48, 6); // do not blend palettes too quickly (0-65.5s)
    nblendPaletteTowardPalette(_t->_palT, targetPalette, blends);
    targetPalette = _t->_palT; // copy transitioning/temporary palette
  }
  return targetPalette;
}

void Segment::handleTransition() {
  if (!transitional) return;
  unsigned long maxWait = millis() + 20;
  if (mode == FX_MODE_STATIC && next_time > maxWait) next_time = maxWait;
  if (progress() == 0xFFFFU) {
    if (_t) {
      if (_t->_modeP != mode) markForReset();
      delete _t;
      _t = nullptr;
    }
    transitional = false; // finish transitioning segment
  }
}

bool Segment::setColor(uint8_t slot, uint32_t c) { //returns true if changed
  if (slot >= NUM_COLORS || c == colors[slot]) return false;
  if (fadeTransition) startTransition(strip.getTransition()); // start transition prior to change
  colors[slot] = c;
  return true;
}

void Segment::setCCT(uint16_t k) {
  if (k > 255) { //kelvin value, convert to 0-255
    if (k < 1900)  k = 1900;
    if (k > 10091) k = 10091;
    k = (k - 1900) >> 5;
  }
  if (cct == k) return;
  if (fadeTransition) startTransition(strip.getTransition()); // start transition prior to change
  cct = k;
}

void Segment::setOpacity(uint8_t o) {
  if (opacity == o) return;
  if (fadeTransition) startTransition(strip.getTransition()); // start transition prior to change
  opacity = o;
}

void Segment::setOption(uint8_t n, bool val) {
  bool prevOn = on;
  if (fadeTransition && n == SEG_OPTION_ON && val != prevOn) startTransition(strip.getTransition()); // start transition prior to change
  if (val) options |=   0x01 << n;
  else     options &= ~(0x01 << n);
}

// 2D matrix
uint16_t Segment::virtualWidth() const {
  uint16_t groupLen = groupLength();
  uint16_t vWidth = ((transpose ? height() : width()) + groupLen - 1) / groupLen;
  if (mirror) vWidth = (vWidth + 1) /2;  // divide by 2 if mirror, leave at least a single LED
  return vWidth;
}

uint16_t Segment::virtualHeight() const {
  uint16_t groupLen = groupLength();
  uint16_t vHeight = ((transpose ? width() : height()) + groupLen - 1) / groupLen;
  if (mirror_y) vHeight = (vHeight + 1) /2;  // divide by 2 if mirror, leave at least a single LED
  return vHeight;
}

uint16_t Segment::nrOfVStrips() const {
  uint16_t vLen = 1;
#ifndef WLED_DISABLE_2D
  if (is2D()) {
    vLen = virtualWidth();
  }
#endif
  return vLen;
}

// 1D strip
uint16_t Segment::virtualLength() const {
#ifndef WLED_DISABLE_2D
  if (is2D()) {
    uint16_t vW = virtualWidth();
    uint16_t vH = virtualHeight();
    uint16_t vLen = vW * vH; // use all pixels from segment
    switch (map1D2D) {
      case M12_pBar:
        vLen = vH;
        break;
      case M12_pCorner:
      case M12_pArc:
        vLen = max(vW,vH); // get the longest dimension
        break;
    }
    return vLen;
  }
#endif
  uint16_t groupLen = groupLength();
  uint16_t vLength = (length() + groupLen - 1) / groupLen;
  if (mirror) vLength = (vLength + 1) /2;  // divide by 2 if mirror, leave at least a single LED
  return vLength;
}

void IRAM_ATTR Segment::setPixelColor(int i, uint32_t col)
{
<<<<<<< HEAD
=======
  int vStrip = i>>16; // hack to allow running on virtual strips (2D segment columns/rows)
  i &= 0xFFFF;

>>>>>>> c6126db2
  if (i >= virtualLength() || i<0) return;  // if pixel would fall out of segment just exit

#ifndef WLED_DISABLE_2D
  if (is2D()) { // if this does not work use strip.isMatrix
    uint16_t vH = virtualHeight();  // segment height in logical pixels
    uint16_t vW = virtualWidth();
    switch (map1D2D) {
      case M12_Pixels:
        // use all available pixels as a long strip
        setPixelColorXY(i % vW, i / vW, col);
        break;
      case M12_pBar:
        // expand 1D effect vertically or have it play on virtual strips
        if (vStrip>0) setPixelColorXY(vStrip - 1, vH - i - 1, col);
        else          for (int x = 0; x < vW; x++) setPixelColorXY(x, vH - i - 1, col);
        break;
      case M12_pArc:
        // expand in circular fashion from center
        if (i==0)
          setPixelColorXY(0, 0, col);
        else {
          float step = HALF_PI / (2.85f*i);
          for (float rad = 0.0f; rad <= HALF_PI+step/2; rad += step) {
            // may want to try float version as well (with or without antialiasing)
            int x = roundf(sin_t(rad) * i);
            int y = roundf(cos_t(rad) * i);
            setPixelColorXY(x, y, col);
          }
        }
        break;
      case M12_pCorner:
        for (int x = 0; x <= i; x++) setPixelColorXY(x, i, col);
        for (int y = 0; y <  i; y++) setPixelColorXY(i, y, col);
        break;
    }
    return;
<<<<<<< HEAD
  } else if (width()==1 || height()==1) {
=======
  } else if (strip.isMatrix && (width()==1 || height()==1)) { // TODO remove this hack
>>>>>>> c6126db2
    // we have a vertical or horizontal 1D segment (WARNING: virtual...() may be transposed)
    int x = 0, y = 0;
    if (virtualHeight()>1) y = i;
    if (virtualWidth() >1) x = i;
    setPixelColorXY(x, y, col);
    return;
  }
#endif

  if (leds) leds[i] = col;

  uint16_t len = length();
  uint8_t _bri_t = currentBri(on ? opacity : 0);
  if (_bri_t < 255) {
    byte r = scale8(R(col), _bri_t);
    byte g = scale8(G(col), _bri_t);
    byte b = scale8(B(col), _bri_t);
    byte w = scale8(W(col), _bri_t);
    col = RGBW32(r, g, b, w);
  }

  // expand pixel (taking into account start, grouping, spacing [and offset])
  i = i * groupLength();
  if (reverse) { // is segment reversed?
    if (mirror) { // is segment mirrored?
      i = (len - 1) / 2 - i;  //only need to index half the pixels
    } else {
      i = (len - 1) - i;
    }
  }
  i += start; // starting pixel in a group

  // set all the pixels in the group
  for (int j = 0; j < grouping; j++) {
    uint16_t indexSet = i + ((reverse) ? -j : j);
    if (indexSet >= start && indexSet < stop) {
      if (mirror) { //set the corresponding mirrored pixel
        uint16_t indexMir = stop - indexSet + start - 1;          
        indexMir += offset; // offset/phase
        if (indexMir >= stop) indexMir -= len; // wrap
        strip.setPixelColor(indexMir, col);
      }
      indexSet += offset; // offset/phase
      if (indexSet >= stop) indexSet -= len; // wrap
      strip.setPixelColor(indexSet, col);
    }
  }
}

// anti-aliased normalized version of setPixelColor()
void Segment::setPixelColor(float i, uint32_t col, bool aa)
{
  int vStrip = int(i/10.0f); // hack to allow running on virtual strips (2D segment columns/rows)
  i -= int(i);

  if (i<0.0f || i>1.0f) return; // not normalized

  float fC = i * (virtualLength()-1);
  if (aa) {
    uint16_t iL = roundf(fC-0.49f);
    uint16_t iR = roundf(fC+0.49f);
    float    dL = fC - iL;
    float    dR = iR - fC;
    uint32_t cIL = getPixelColor(iL | (vStrip<<16));
    uint32_t cIR = getPixelColor(iR | (vStrip<<16));
    if (iR!=iL) {
      // blend L pixel
      cIL = color_blend(col, cIL, uint8_t(dL*255.0f));
      setPixelColor(iL | (vStrip<<16), cIL);
      // blend R pixel
      cIR = color_blend(col, cIR, uint8_t(dR*255.0f));
      setPixelColor(iR | (vStrip<<16), cIR);
    } else {
      // exact match (x & y land on a pixel)
      setPixelColor(iL | (vStrip<<16), col);
    }
  } else {
    setPixelColor(uint16_t(roundf(fC)) | (vStrip<<16), col);
  }
}

uint32_t Segment::getPixelColor(int i)
{
  int vStrip = i>>16;
  i &= 0xFFFF;

#ifndef WLED_DISABLE_2D
  if (is2D()) { // if this does not work use strip.isMatrix
    uint16_t vH = virtualHeight();  // segment height in logical pixels
    uint16_t vW = virtualWidth();
    switch (map1D2D) {
      case M12_Pixels:
        return getPixelColorXY(i % vW, i / vW);
        break;
      case M12_pBar:
        if (vStrip>0) return getPixelColorXY(vStrip - 1, vH - i -1);
        else          return getPixelColorXY(0, vH - i -1);
        break;
      case M12_pArc:
      case M12_pCorner:
        // use longest dimension
        return vW>vH ? getPixelColorXY(i, 0) : getPixelColorXY(0, i);
        break;
    }
    return 0;
  }
#endif

  if (leds) return RGBW32(leds[i].r, leds[i].g, leds[i].b, 0);

  if (reverse) i = virtualLength() - i - 1;
  i *= groupLength();
  i += start;
  /* offset/phase */
  i += offset;
  if (i >= stop) i -= length();
  return strip.getPixelColor(i);
}

uint8_t Segment::differs(Segment& b) const {
  uint8_t d = 0;
  if (start != b.start)         d |= SEG_DIFFERS_BOUNDS;
  if (stop != b.stop)           d |= SEG_DIFFERS_BOUNDS;
  if (offset != b.offset)       d |= SEG_DIFFERS_GSO;
  if (grouping != b.grouping)   d |= SEG_DIFFERS_GSO;
  if (spacing != b.spacing)     d |= SEG_DIFFERS_GSO;
  if (opacity != b.opacity)     d |= SEG_DIFFERS_BRI;
  if (mode != b.mode)           d |= SEG_DIFFERS_FX;
  if (speed != b.speed)         d |= SEG_DIFFERS_FX;
  if (intensity != b.intensity) d |= SEG_DIFFERS_FX;
  if (palette != b.palette)     d |= SEG_DIFFERS_FX;
  if (custom1 != b.custom1)     d |= SEG_DIFFERS_FX;
  if (custom2 != b.custom2)     d |= SEG_DIFFERS_FX;
  if (custom3 != b.custom3)     d |= SEG_DIFFERS_FX;
  if (startY != b.startY)       d |= SEG_DIFFERS_BOUNDS;
  if (stopY != b.stopY)         d |= SEG_DIFFERS_BOUNDS;

  //bit pattern: msb first: [transposed mirrorY reverseY] transitional (tbd) paused needspixelstate mirrored on reverse selected
  if ((options & 0b1111111100101110) != (b.options & 0b1111111100101110)) d |= SEG_DIFFERS_OPT;
  if ((options & 0x01) != (b.options & 0x01))                             d |= SEG_DIFFERS_SEL;
  
  for (uint8_t i = 0; i < NUM_COLORS; i++) if (colors[i] != b.colors[i])  d |= SEG_DIFFERS_COL;

  return d;
}

void Segment::refreshLightCapabilities() {
  uint8_t capabilities = 0x01;

  for (uint8_t b = 0; b < busses.getNumBusses(); b++) {
    Bus *bus = busses.getBus(b);
    if (bus == nullptr || bus->getLength()==0) break;
    if (!bus->isOk()) continue;
    if (bus->getStart() >= stop) continue;
    if (bus->getStart() + bus->getLength() <= start) continue;

    uint8_t type = bus->getType();
    if (type == TYPE_ANALOG_1CH || (!cctFromRgb && type == TYPE_ANALOG_2CH)) capabilities &= 0xFE; // does not support RGB
    if (bus->isRgbw()) capabilities |= 0x02; // segment supports white channel
    if (!cctFromRgb) {
      switch (type) {
        case TYPE_ANALOG_5CH:
        case TYPE_ANALOG_2CH:
          capabilities |= 0x04; //segment supports white CCT 
      }
    }
    if (correctWB && type != TYPE_ANALOG_1CH) capabilities |= 0x04; //white balance correction (uses CCT slider)
    uint8_t aWM = Bus::getAutoWhiteMode()<255 ? Bus::getAutoWhiteMode() : bus->getAWMode();
    bool whiteSlider = (aWM == RGBW_MODE_DUAL || aWM == RGBW_MODE_MANUAL_ONLY); // white slider allowed
    if (bus->isRgbw() && (whiteSlider || !(capabilities & 0x01))) capabilities |= 0x08; // allow white channel adjustments (AWM allows or is not RGB)
  }
  _capabilities = capabilities;
}

/*
 * Fills segment with color
 */
void Segment::fill(uint32_t c) {
  const uint16_t cols = is2D() ? virtualWidth() : virtualLength();
  const uint16_t rows = virtualHeight(); // will be 1 for 1D
  for(uint16_t y = 0; y < rows; y++) for (uint16_t x = 0; x < cols; x++) {
    if (is2D()) setPixelColorXY(x, y, c);
    else        setPixelColor(x, c);
  }
}

// Blends the specified color with the existing pixel color.
void Segment::blendPixelColor(int n, uint32_t color, uint8_t blend) {
  setPixelColor(n, color_blend(getPixelColor(n), color, blend));
}

// Adds the specified color with the existing pixel color perserving color balance.
void Segment::addPixelColor(int n, uint32_t color) {
  setPixelColor(n, color_add(getPixelColor(n), color));
}

void Segment::fadePixelColor(uint16_t n, uint8_t fade) {
  CRGB pix = CRGB(getPixelColor(n)).nscale8_video(fade);
  setPixelColor(n, pix);
}

/*
 * fade out function, higher rate = quicker fade
 */
void Segment::fade_out(uint8_t rate) {
  const uint16_t cols = is2D() ? virtualWidth() : virtualLength();
  const uint16_t rows = virtualHeight(); // will be 1 for 1D

  rate = (255-rate) >> 1;
  float mappedRate = float(rate) +1.1;

  uint32_t color = colors[1]; // SEGCOLOR(1); // target color
  int w2 = W(color);
  int r2 = R(color);
  int g2 = G(color);
  int b2 = B(color);

  for (uint16_t y = 0; y < rows; y++) for (uint16_t x = 0; x < cols; x++) {
    color = is2D() ? getPixelColorXY(x, y) : getPixelColor(x);
    int w1 = W(color);
    int r1 = R(color);
    int g1 = G(color);
    int b1 = B(color);

    int wdelta = (w2 - w1) / mappedRate;
    int rdelta = (r2 - r1) / mappedRate;
    int gdelta = (g2 - g1) / mappedRate;
    int bdelta = (b2 - b1) / mappedRate;

    // if fade isn't complete, make sure delta is at least 1 (fixes rounding issues)
    wdelta += (w2 == w1) ? 0 : (w2 > w1) ? 1 : -1;
    rdelta += (r2 == r1) ? 0 : (r2 > r1) ? 1 : -1;
    gdelta += (g2 == g1) ? 0 : (g2 > g1) ? 1 : -1;
    bdelta += (b2 == b1) ? 0 : (b2 > b1) ? 1 : -1;

    if (is2D()) setPixelColorXY(x, y, r1 + rdelta, g1 + gdelta, b1 + bdelta, w1 + wdelta);
    else        setPixelColor(x, r1 + rdelta, g1 + gdelta, b1 + bdelta, w1 + wdelta);
  }
}

// fades all pixels to black using nscale8()
void Segment::fadeToBlackBy(uint8_t fadeBy) {
  const uint16_t cols = is2D() ? virtualWidth() : virtualLength();
  const uint16_t rows = virtualHeight(); // will be 1 for 1D

  for (uint16_t y = 0; y < rows; y++) for (uint16_t x = 0; x < cols; x++) {
    if (is2D()) setPixelColorXY(x, y, CRGB(getPixelColorXY(x,y)).nscale8(255-fadeBy));
    else        setPixelColor(x, CRGB(getPixelColor(x)).nscale8(255-fadeBy));
  }
}

/*
 * blurs segment content, source: FastLED colorutils.cpp
 */
void Segment::blur(uint8_t blur_amount)
{
#ifndef WLED_DISABLE_2D
  if (is2D()) {
    // compatibility with 2D
    const uint16_t cols = virtualWidth();
    const uint16_t rows = virtualHeight();
    for (uint16_t i = 0; i < rows; i++) blurRow(i, blur_amount); // blur all rows
    for (uint16_t k = 0; k < cols; k++) blurCol(k, blur_amount); // blur all columns
    return;
  }
#endif
  uint8_t keep = 255 - blur_amount;
  uint8_t seep = blur_amount >> 1;
  CRGB carryover = CRGB::Black;
  for(uint16_t i = 0; i < virtualLength(); i++)
  {
    CRGB cur = CRGB(getPixelColor(i));
    CRGB part = cur;
    part.nscale8(seep);
    cur.nscale8(keep);
    cur += carryover;
    if(i > 0) {
      uint32_t c = getPixelColor(i-1);
      uint8_t r = R(c);
      uint8_t g = G(c);
      uint8_t b = B(c);
      setPixelColor(i-1, qadd8(r, part.red), qadd8(g, part.green), qadd8(b, part.blue));
    }
    setPixelColor(i,cur.red, cur.green, cur.blue);
    carryover = part;
  }
}

/*
 * Put a value 0 to 255 in to get a color value.
 * The colours are a transition r -> g -> b -> back to r
 * Inspired by the Adafruit examples.
 */
uint32_t Segment::color_wheel(uint8_t pos) { // TODO
  if (palette) return color_from_palette(pos, false, true, 0);
  pos = 255 - pos;
  if(pos < 85) {
    return ((uint32_t)(255 - pos * 3) << 16) | ((uint32_t)(0) << 8) | (pos * 3);
  } else if(pos < 170) {
    pos -= 85;
    return ((uint32_t)(0) << 16) | ((uint32_t)(pos * 3) << 8) | (255 - pos * 3);
  } else {
    pos -= 170;
    return ((uint32_t)(pos * 3) << 16) | ((uint32_t)(255 - pos * 3) << 8) | (0);
  }
}

/*
 * Returns a new, random wheel index with a minimum distance of 42 from pos.
 */
uint8_t Segment::get_random_wheel_index(uint8_t pos) {
  uint8_t r = 0, x = 0, y = 0, d = 0;

  while(d < 42) {
    r = random8();
    x = abs(pos - r);
    y = 255 - x;
    d = MIN(x, y);
  }
  return r;
}

/*
 * Gets a single color from the currently selected palette.
 * @param i Palette Index (if mapping is true, the full palette will be _virtualSegmentLength long, if false, 255). Will wrap around automatically.
 * @param mapping if true, LED position in segment is considered for color
 * @param wrap FastLED palettes will usally wrap back to the start smoothly. Set false to get a hard edge
 * @param mcol If the default palette 0 is selected, return the standard color 0, 1 or 2 instead. If >2, Party palette is used instead
 * @param pbri Value to scale the brightness of the returned color by. Default is 255. (no scaling)
 * @returns Single color from palette
 */
uint32_t Segment::color_from_palette(uint16_t i, bool mapping, bool wrap, uint8_t mcol, uint8_t pbri)
{
  // default palette or no RGB support on segment
  if ((palette == 0 && mcol < NUM_COLORS) || !(_capabilities & 0x01)) {
    uint32_t color = (transitional && _t) ? _t->_colorT[mcol] : colors[mcol];
    color = strip.gammaCorrectCol ? gamma32(color) : color;
    if (pbri == 255) return color;
    return RGBW32(scale8_video(R(color),pbri), scale8_video(G(color),pbri), scale8_video(B(color),pbri), scale8_video(W(color),pbri));
  }

  uint8_t paletteIndex = i;
  if (mapping && virtualLength() > 1) paletteIndex = (i*255)/(virtualLength() -1);
  if (!wrap) paletteIndex = scale8(paletteIndex, 240); //cut off blend at palette "end"
  CRGB fastled_col;
  CRGBPalette16 curPal;
  if (transitional && _t) curPal = _t->_palT;
  else                    loadPalette(curPal, palette);
  fastled_col = ColorFromPalette(curPal, paletteIndex, pbri, (strip.paletteBlend == 3)? NOBLEND:LINEARBLEND); // NOTE: paletteBlend should be global

  return RGBW32(fastled_col.r, fastled_col.g, fastled_col.b, 0);
}


///////////////////////////////////////////////////////////////////////////////
// WS2812FX class implementation
///////////////////////////////////////////////////////////////////////////////

//do not call this method from system context (network callback)
void WS2812FX::finalizeInit(void)
{
  //reset segment runtimes
  for (segment &seg : _segments) {
    seg.markForReset();
    seg.resetIfRequired();
  }

  // for the lack of better place enumerate ledmaps here
  // if we do it in json.cpp (serializeInfo()) we are getting flashes on LEDs
  // unfortunately this means we do not get updates after uploads
  enumerateLedmaps();

  _hasWhiteChannel = _isOffRefreshRequired = false;

  //if busses failed to load, add default (fresh install, FS issue, ...)
  if (busses.getNumBusses() == 0) {
    DEBUG_PRINTLN(F("No busses, init default"));
    const uint8_t defDataPins[] = {DATA_PINS};
    const uint16_t defCounts[] = {PIXEL_COUNTS};
    const uint8_t defNumBusses = ((sizeof defDataPins) / (sizeof defDataPins[0]));
    const uint8_t defNumCounts = ((sizeof defCounts)   / (sizeof defCounts[0]));
    uint16_t prevLen = 0;
    for (uint8_t i = 0; i < defNumBusses && i < WLED_MAX_BUSSES; i++) {
      uint8_t defPin[] = {defDataPins[i]};
      uint16_t start = prevLen;
      uint16_t count = defCounts[(i < defNumCounts) ? i : defNumCounts -1];
      prevLen += count;
      BusConfig defCfg = BusConfig(DEFAULT_LED_TYPE, defPin, start, count, DEFAULT_LED_COLOR_ORDER, false, 0, RGBW_MODE_MANUAL_ONLY);
      busses.add(defCfg);
    }
  }

  _length = 0;
  for (uint8_t i=0; i<busses.getNumBusses(); i++) {
    Bus *bus = busses.getBus(i);
    if (bus == nullptr) continue;
    if (bus->getStart() + bus->getLength() > MAX_LEDS) break;
    //RGBW mode is enabled if at least one of the strips is RGBW
    _hasWhiteChannel |= bus->isRgbw();
    //refresh is required to remain off if at least one of the strips requires the refresh.
    _isOffRefreshRequired |= bus->isOffRefreshRequired();
    uint16_t busEnd = bus->getStart() + bus->getLength();
    if (busEnd > _length) _length = busEnd;
    #ifdef ESP8266
    if ((!IS_DIGITAL(bus->getType()) || IS_2PIN(bus->getType()))) continue;
    uint8_t pins[5];
    if (!bus->getPins(pins)) continue;
    BusDigital* bd = static_cast<BusDigital*>(bus);
    if (pins[0] == 3) bd->reinit();
    #endif
  }

  //initialize leds array. TBD: realloc if nr of leds change
  if (Segment::_globalLeds) {
    purgeSegments(true);
    free(Segment::_globalLeds);
    Segment::_globalLeds = nullptr;
  }
  if (useLedsArray) {
    #if defined(ARDUINO_ARCH_ESP32) && defined(WLED_USE_PSRAM)
    if (psramFound())
      Segment::_globalLeds = (CRGB*) ps_malloc(sizeof(CRGB) * _length);
    else
    #endif
      Segment::_globalLeds = (CRGB*) malloc(sizeof(CRGB) * _length);
    memset(Segment::_globalLeds, 0, sizeof(CRGB) * _length);
  }

  //segments are created in makeAutoSegments();
  setBrightness(_brightness);
}

void WS2812FX::service() {
  uint32_t nowUp = millis(); // Be aware, millis() rolls over every 49 days
  now = nowUp + timebase;
  if (nowUp - _lastShow < MIN_SHOW_DELAY) return;
  bool doShow = false;

  _isServicing = true;
  _segment_index = 0;
  for (segment &seg : _segments) {
    // reset the segment runtime data if needed
    seg.resetIfRequired();

    if (!seg.isActive()) continue;

    // last condition ensures all solid segments are updated at the same time
    if(nowUp > seg.next_time || _triggered || (doShow && seg.mode == FX_MODE_STATIC))
    {
      if (seg.grouping == 0) seg.grouping = 1; //sanity check
      doShow = true;
      uint16_t delay = FRAMETIME;

      if (!seg.freeze) { //only run effect function if not frozen
        _virtualSegmentLength = seg.virtualLength();
        _colors_t[0] = seg.currentColor(0, seg.colors[0]);
        _colors_t[1] = seg.currentColor(1, seg.colors[1]);
        _colors_t[2] = seg.currentColor(2, seg.colors[2]);
        seg.currentPalette(_currentPalette, seg.palette);

        if (!cctFromRgb || correctWB) busses.setSegmentCCT(seg.currentBri(seg.cct, true), correctWB);
        for (uint8_t c = 0; c < NUM_COLORS; c++) _colors_t[c] = gamma32(_colors_t[c]);

        // effect blending (execute previous effect)
        // actual code may be a bit more involved as effects have runtime data including allocated memory
        //if (seg.transitional && seg._modeP) (*_mode[seg._modeP])(progress());
        delay = (*_mode[seg.currentMode(seg.mode)])();
        if (seg.mode != FX_MODE_HALLOWEEN_EYES) seg.call++;
        if (seg.transitional && delay > FRAMETIME) delay = FRAMETIME; // foce faster updates during transition

        seg.handleTransition();
      }

      seg.next_time = nowUp + delay;
    }
    _segment_index++;
  }
  _virtualSegmentLength = 0;
  busses.setSegmentCCT(-1);
  if(doShow) {
    yield();
    show();
  }
  _triggered = false;
  _isServicing = false;
}

void IRAM_ATTR WS2812FX::setPixelColor(int i, uint32_t col)
{
  if (i >= _length) return;
  if (i < customMappingSize) i = customMappingTable[i];
  busses.setPixelColor(i, col);
}

uint32_t WS2812FX::getPixelColor(uint16_t i)
{
  if (i >= _length) return 0;
  if (i < customMappingSize) i = customMappingTable[i];
  return busses.getPixelColor(i);
}


//DISCLAIMER
//The following function attemps to calculate the current LED power usage,
//and will limit the brightness to stay below a set amperage threshold.
//It is NOT a measurement and NOT guaranteed to stay within the ablMilliampsMax margin.
//Stay safe with high amperage and have a reasonable safety margin!
//I am NOT to be held liable for burned down garages!

//fine tune power estimation constants for your setup                  
#define MA_FOR_ESP        100 //how much mA does the ESP use (Wemos D1 about 80mA, ESP32 about 120mA)
                              //you can set it to 0 if the ESP is powered by USB and the LEDs by external

void WS2812FX::estimateCurrentAndLimitBri() {
  //power limit calculation
  //each LED can draw up 195075 "power units" (approx. 53mA)
  //one PU is the power it takes to have 1 channel 1 step brighter per brightness step
  //so A=2,R=255,G=0,B=0 would use 510 PU per LED (1mA is about 3700 PU)
  bool useWackyWS2815PowerModel = false;
  byte actualMilliampsPerLed = milliampsPerLed;

  if(milliampsPerLed == 255) {
    useWackyWS2815PowerModel = true;
    actualMilliampsPerLed = 12; // from testing an actual strip
  }

  if (ablMilliampsMax < 150 || actualMilliampsPerLed == 0) { //0 mA per LED and too low numbers turn off calculation
    currentMilliamps = 0;
    busses.setBrightness(_brightness);
    return;
  }

  uint16_t pLen = getLengthPhysical();
  uint32_t puPerMilliamp = 195075 / actualMilliampsPerLed;
  uint32_t powerBudget = (ablMilliampsMax - MA_FOR_ESP) * puPerMilliamp; //100mA for ESP power
  if (powerBudget > puPerMilliamp * pLen) { //each LED uses about 1mA in standby, exclude that from power budget
    powerBudget -= puPerMilliamp * pLen;
  } else {
    powerBudget = 0;
  }

  uint32_t powerSum = 0;

  for (uint8_t b = 0; b < busses.getNumBusses(); b++) {
    Bus *bus = busses.getBus(b);
    if (bus->getType() >= TYPE_NET_DDP_RGB) continue; //exclude non-physical network busses
    uint16_t len = bus->getLength();
    uint32_t busPowerSum = 0;
    for (uint16_t i = 0; i < len; i++) { //sum up the usage of each LED
      uint32_t c = bus->getPixelColor(i);
      byte r = R(c), g = G(c), b = B(c), w = W(c);

      if(useWackyWS2815PowerModel) { //ignore white component on WS2815 power calculation
        busPowerSum += (MAX(MAX(r,g),b)) * 3;
      } else {
        busPowerSum += (r + g + b + w);
      }
    }

    if (bus->isRgbw()) { //RGBW led total output with white LEDs enabled is still 50mA, so each channel uses less
      busPowerSum *= 3;
      busPowerSum = busPowerSum >> 2; //same as /= 4
    }
    powerSum += busPowerSum;
  }

  uint32_t powerSum0 = powerSum;
  powerSum *= _brightness;
  
  if (powerSum > powerBudget) //scale brightness down to stay in current limit
  {
    float scale = (float)powerBudget / (float)powerSum;
    uint16_t scaleI = scale * 255;
    uint8_t scaleB = (scaleI > 255) ? 255 : scaleI;
    uint8_t newBri = scale8(_brightness, scaleB);
    busses.setBrightness(newBri); //to keep brightness uniform, sets virtual busses too
    currentMilliamps = (powerSum0 * newBri) / puPerMilliamp;
  } else {
    currentMilliamps = powerSum / puPerMilliamp;
    busses.setBrightness(_brightness);
  }
  currentMilliamps += MA_FOR_ESP; //add power of ESP back to estimate
  currentMilliamps += pLen; //add standby power back to estimate
}

void WS2812FX::show(void) {

  // avoid race condition, caputre _callback value
  show_callback callback = _callback;
  if (callback) callback();

  estimateCurrentAndLimitBri();
  
  // some buses send asynchronously and this method will return before
  // all of the data has been sent.
  // See https://github.com/Makuna/NeoPixelBus/wiki/ESP32-NeoMethods#neoesp32rmt-methods
  busses.show();
  unsigned long now = millis();
  unsigned long diff = now - _lastShow;
  uint16_t fpsCurr = 200;
  if (diff > 0) fpsCurr = 1000 / diff;
  _cumulativeFps = (3 * _cumulativeFps + fpsCurr) >> 2;
  _lastShow = now;
}

/**
 * Returns a true value if any of the strips are still being updated.
 * On some hardware (ESP32), strip updates are done asynchronously.
 */
bool WS2812FX::isUpdating() {
  return !busses.canAllShow();
}

/**
 * Returns the refresh rate of the LED strip. Useful for finding out whether a given setup is fast enough.
 * Only updates on show() or is set to 0 fps if last show is more than 2 secs ago, so accurary varies
 */
uint16_t WS2812FX::getFps() {
  if (millis() - _lastShow > 2000) return 0;
  return _cumulativeFps +1;
}

void WS2812FX::setTargetFps(uint8_t fps) {
  if (fps > 0 && fps <= 120) _targetFps = fps;
  _frametime = 1000 / _targetFps;
}

void WS2812FX::setMode(uint8_t segid, uint8_t m) {
  if (segid >= _segments.size()) return;
   
  if (m >= getModeCount()) m = getModeCount() - 1;

  if (_segments[segid].mode != m) {
    _segments[segid].startTransition(_transitionDur); // set effect transitions
    //_segments[segid].markForReset();
    _segments[segid].mode = m;
  }
}

//applies to all active and selected segments
void WS2812FX::setColor(uint8_t slot, uint32_t c) {
  if (slot >= NUM_COLORS) return;

  for (segment &seg : _segments) {
    if (seg.isSelected()) {
      seg.setColor(slot, c);
    }
  }
}

void WS2812FX::setCCT(uint16_t k) {
  for (segment &seg : _segments) {
    if (seg.isActive() && seg.isSelected()) {
      seg.setCCT(k);
    }
  }
}

void WS2812FX::setBrightness(uint8_t b, bool direct) {
  if (gammaCorrectBri) b = gamma8(b);
  if (_brightness == b) return;
  _brightness = b;
  if (_brightness == 0) { //unfreeze all segments on power off
    for (segment &seg : _segments) {
      seg.freeze = false;
    }
  }
  if (direct) {
    // would be dangerous if applied immediately (could exceed ABL), but will not output until the next show()
    busses.setBrightness(b);
  } else {
    unsigned long t = millis();
    if (_segments[0].next_time > t + 22 && t - _lastShow > MIN_SHOW_DELAY) show(); //apply brightness change immediately if no refresh soon
  }
}

uint8_t WS2812FX::getFirstSelectedSegId(void)
{
  size_t i = 0;
  for (segment &seg : _segments) {
    if (seg.isSelected()) return i;
    i++;
  }
  // if none selected, use the main segment
  return getMainSegmentId();
}

void WS2812FX::setMainSegmentId(uint8_t n) {
  _mainSegment = 0;
  if (n < _segments.size()) {
    _mainSegment = n;
  }
  return;
}

uint8_t WS2812FX::getLastActiveSegmentId(void) {
  for (size_t i = _segments.size() -1; i > 0; i--) {
    if (_segments[i].isActive()) return i;
  }
  return 0;
}

uint8_t WS2812FX::getActiveSegmentsNum(void) {
  uint8_t c = 0;
  for (size_t i = 0; i < _segments.size(); i++) {
    if (_segments[i].isActive()) c++;
  }
  return c;
}

uint16_t WS2812FX::getLengthPhysical(void) {
  uint16_t len = 0;
  for (size_t b = 0; b < busses.getNumBusses(); b++) {
    Bus *bus = busses.getBus(b);
    if (bus->getType() >= TYPE_NET_DDP_RGB) continue; //exclude non-physical network busses
    len += bus->getLength();
  }
  return len;
}

//used for JSON API info.leds.rgbw. Little practical use, deprecate with info.leds.rgbw.
//returns if there is an RGBW bus (supports RGB and White, not only white)
//not influenced by auto-white mode, also true if white slider does not affect output white channel
bool WS2812FX::hasRGBWBus(void) {
  for (size_t b = 0; b < busses.getNumBusses(); b++) {
    Bus *bus = busses.getBus(b);
    if (bus == nullptr || bus->getLength()==0) break;
    switch (bus->getType()) {
      case TYPE_SK6812_RGBW:
      case TYPE_TM1814:
      case TYPE_ANALOG_4CH:
        return true;
    }
  }
  return false;
}

bool WS2812FX::hasCCTBus(void) {
  if (cctFromRgb && !correctWB) return false;
  for (size_t b = 0; b < busses.getNumBusses(); b++) {
    Bus *bus = busses.getBus(b);
    if (bus == nullptr || bus->getLength()==0) break;
    switch (bus->getType()) {
      case TYPE_ANALOG_5CH:
      case TYPE_ANALOG_2CH:
        return true;
    }
  }
  return false;
}

void WS2812FX::purgeSegments(bool force) {
  // remove all inactive segments (from the back)
  int deleted = 0;
  if (_segments.size() <= 1) return;
  for (size_t i = _segments.size()-1; i > 0; i--)
    if (_segments[i].stop == 0 || force) {
      DEBUG_PRINT(F("Purging segment segment: ")); DEBUG_PRINTLN(i);
      deleted++;
      _segments.erase(_segments.begin() + i);
    }
  if (deleted) {
    _segments.shrink_to_fit();
    if (_mainSegment >= _segments.size()) setMainSegmentId(0);
  }
}

Segment& WS2812FX::getSegment(uint8_t id) {
  return _segments[id >= _segments.size() ? getMainSegmentId() : id]; // vectors
}

void WS2812FX::setSegment(uint8_t n, uint16_t i1, uint16_t i2, uint8_t grouping, uint8_t spacing, uint16_t offset, uint16_t startY, uint16_t stopY) {
  if (n >= _segments.size()) return;
  Segment& seg = _segments[n];

  //return if neither bounds nor grouping have changed
  bool boundsUnchanged = (seg.start == i1 && seg.stop == i2);
  if (isMatrix) {
    boundsUnchanged &= (seg.startY == startY && seg.stopY == stopY);
  }
  if (boundsUnchanged
      && (!grouping || (seg.grouping == grouping && seg.spacing == spacing))
      && (offset == UINT16_MAX || offset == seg.offset)) return;

  //if (seg.stop) setRange(seg.start, seg.stop -1, BLACK); //turn old segment range off
  if (seg.stop) seg.fill(BLACK); //turn old segment range off
  if (i2 <= i1) //disable segment
  {
    // disabled segments should get removed using purgeSegments()
    DEBUG_PRINT(F("-- Segment ")); DEBUG_PRINT(n); DEBUG_PRINTLN(F(" marked inactive."));
    seg.stop = 0;
    //if (seg.name) {
    //  delete[] seg.name;
    //  seg.name = nullptr;
    //}
    // if main segment is deleted, set first active as main segment
    if (n == _mainSegment) setMainSegmentId(0);
    seg.markForReset();
    return;
  }
  if (isMatrix) {
    #ifndef WLED_DISABLE_2D
    if (i1 < matrixWidth) seg.start = i1;
    seg.stop = i2 > matrixWidth ? matrixWidth : i2;
    if (startY < matrixHeight) seg.startY = startY;
    seg.stopY = stopY > matrixHeight ? matrixHeight : MAX(1,stopY);
    #endif
  } else {
    if (i1 < _length) seg.start = i1;
    seg.stop = i2 > _length ? _length : i2;
    seg.startY = 0;
    seg.stopY  = 1;
  }
  if (grouping) {
    seg.grouping = grouping;
    seg.spacing = spacing;
  }
  if (offset < UINT16_MAX) seg.offset = offset;
  seg.markForReset();
  if (!boundsUnchanged) seg.refreshLightCapabilities();
}

void WS2812FX::restartRuntime() {
  for (segment &seg : _segments) seg.markForReset();
}

void WS2812FX::resetSegments() {
  _segments.clear(); // destructs all Segment as part of clearing
  #ifndef WLED_DISABLE_2D
  segment seg = isMatrix ? Segment(0, matrixWidth, 0, matrixHeight) : Segment(0, _length);
  #else
  segment seg = Segment(0, _length);
  #endif
  _segments.push_back(seg);
  _mainSegment = 0;
}

void WS2812FX::makeAutoSegments(bool forceReset) {
  if (isMatrix) {
    #ifndef WLED_DISABLE_2D
    // only create 1 2D segment
    if (forceReset || getSegmentsNum() == 0) resetSegments(); // initialises 1 segment
    else if (getActiveSegmentsNum() == 1) {
      size_t i = getLastActiveSegmentId();
      _segments[i].start  = 0;
      _segments[i].stop   = matrixWidth;
      _segments[i].startY = 0;
      _segments[i].stopY  = matrixHeight;
      _segments[i].grouping = 1;
      _segments[i].spacing  = 0;
      _mainSegment = i;
    }
    #endif
  } else if (autoSegments) { //make one segment per bus
    uint16_t segStarts[MAX_NUM_SEGMENTS] = {0};
    uint16_t segStops [MAX_NUM_SEGMENTS] = {0};
    uint8_t s = 0;
    for (uint8_t i = 0; i < busses.getNumBusses(); i++) {
      Bus* b = busses.getBus(i);

      segStarts[s] = b->getStart();
      segStops[s]  = segStarts[s] + b->getLength();

      //check for overlap with previous segments
      for (size_t j = 0; j < s; j++) {
        if (segStops[j] > segStarts[s] && segStarts[j] < segStops[s]) {
          //segments overlap, merge
          segStarts[j] = min(segStarts[s],segStarts[j]);
          segStops [j] = max(segStops [s],segStops [j]); segStops[s] = 0;
          s--;
        }
      }
      s++;
    }
    _segments.clear();
    for (size_t i = 0; i < s; i++) {
      Segment seg = Segment(segStarts[i], segStops[i]);
      seg.selected = true;
      _segments.push_back(seg);
    }
    _mainSegment = 0;
  } else {
    if (forceReset || getSegmentsNum() == 0) resetSegments();
    //expand the main seg to the entire length, but only if there are no other segments, or reset is forced
    else if (getActiveSegmentsNum() == 1) {
      size_t i = getLastActiveSegmentId();
      _segments[i].start = 0;
      _segments[i].stop  = _length;
      _mainSegment = 0;
    }
  }

  fixInvalidSegments();
}

void WS2812FX::fixInvalidSegments() {
  //make sure no segment is longer than total (sanity check)
  for (size_t i = getSegmentsNum()-1; i > 0; i--) {
    if (_segments[i].start >= _length) { _segments.erase(_segments.begin()+i); continue; }
    if (_segments[i].stop  >  _length) _segments[i].stop = _length;
    // this is always called as the last step after finalizeInit(), update covered bus types
    _segments[i].refreshLightCapabilities();
  }
}

//true if all segments align with a bus, or if a segment covers the total length
bool WS2812FX::checkSegmentAlignment() {
  bool aligned = false;
  for (segment &seg : _segments) {
    for (uint8_t b = 0; b<busses.getNumBusses(); b++) {
      Bus *bus = busses.getBus(b);
      if (seg.start == bus->getStart() && seg.stop == bus->getStart() + bus->getLength()) aligned = true;
    }
    if (seg.start == 0 && seg.stop == _length) aligned = true;
    if (!aligned) return false;
  }
  return true;
}

//After this function is called, setPixelColor() will use that segment (offsets, grouping, ... will apply)
//Note: If called in an interrupt (e.g. JSON API), original segment must be restored,
//otherwise it can lead to a crash on ESP32 because _segment_index is modified while in use by the main thread
uint8_t WS2812FX::setPixelSegment(uint8_t n)
{
  uint8_t prevSegId = _segment_index;
  if (n < _segments.size()) {
    _segment_index = n;
    _virtualSegmentLength = _segments[_segment_index].virtualLength();
  }
  return prevSegId;
}

void WS2812FX::setRange(uint16_t i, uint16_t i2, uint32_t col)
{
  if (i2 >= i)
  {
    for (uint16_t x = i; x <= i2; x++) setPixelColor(x, col);
  } else
  {
    for (uint16_t x = i2; x <= i; x++) setPixelColor(x, col);
  }
}

void WS2812FX::setTransitionMode(bool t)
{
  for (segment &seg : _segments) if (!seg.transitional) seg.startTransition(t ? _transitionDur : 0);
}

#ifdef WLED_DEBUG
void WS2812FX::printSize()
{
  size_t size = 0;
  for (const Segment seg : _segments) size += seg.getSize();
  DEBUG_PRINTF("Segments: %d -> %uB\n", _segments.size(), size);
  DEBUG_PRINTF("Modes: %d*%d=%uB\n", sizeof(mode_ptr), _mode.size(), (_mode.capacity()*sizeof(mode_ptr)));
  DEBUG_PRINTF("Data: %d*%d=%uB\n", sizeof(const char *), _modeData.size(), (_modeData.capacity()*sizeof(const char *)));
  DEBUG_PRINTF("Map: %d*%d=%uB\n", sizeof(uint16_t), (int)customMappingSize, customMappingSize*sizeof(uint16_t));
  if (useLedsArray) DEBUG_PRINTF("Buffer: %d*%d=%uB\n", sizeof(CRGB), (int)_length, _length*sizeof(CRGB));
}
#endif

void WS2812FX::loadCustomPalettes()
{
  byte tcp[72]; //support gradient palettes with up to 18 entries
  CRGBPalette16 targetPalette;
  for (int index = 0; index<10; index++) {
    char fileName[32];
    strcpy_P(fileName, PSTR("/palette"));
    sprintf(fileName +8, "%d", index);
    strcat(fileName, ".json");

    StaticJsonDocument<1536> pDoc; // barely enough to fit 72 numbers
    if (WLED_FS.exists(fileName)) {
      DEBUG_PRINT(F("Reading palette from "));
      DEBUG_PRINTLN(fileName);

      if (readObjectFromFile(fileName, nullptr, &pDoc)) {
        JsonArray pal = pDoc[F("palette")];
        if (!pal.isNull() && pal.size()>7) { // not an empty palette (at least 2 entries)
          size_t palSize = MIN(pal.size(), 72);
          palSize -= palSize % 4; // make sure size is multiple of 4
          for (size_t i=0; i<palSize && pal[i].as<int>()<256; i+=4) {
            tcp[ i ] = (uint8_t) pal[ i ].as<int>(); // index
            tcp[i+1] = (uint8_t) pal[i+1].as<int>(); // R
            tcp[i+2] = (uint8_t) pal[i+2].as<int>(); // G
            tcp[i+3] = (uint8_t) pal[i+3].as<int>(); // B
            DEBUG_PRINTF("%d(%d) : %d %d %d\n", i, int(tcp[i]), int(tcp[i+1]), int(tcp[i+2]), int(tcp[i+3]));
          }
          customPalettes.push_back(targetPalette.loadDynamicGradientPalette(tcp));
        }
      }
    } else {
      break;
    }
  }
}

//load custom mapping table from JSON file (called from finalizeInit() or deserializeState())
void WS2812FX::deserializeMap(uint8_t n) {
  if (isMatrix) return; // 2D support creates its own ledmap

  char fileName[32];
  strcpy_P(fileName, PSTR("/ledmap"));
  if (n) sprintf(fileName +7, "%d", n);
  strcat(fileName, ".json");
  bool isFile = WLED_FS.exists(fileName);

  if (!isFile) {
    // erase custom mapping if selecting nonexistent ledmap.json (n==0)
    if (!n && customMappingTable != nullptr) {
      customMappingSize = 0;
      delete[] customMappingTable;
      customMappingTable = nullptr;
    }
    return;
  }

  if (!requestJSONBufferLock(7)) return;

  DEBUG_PRINT(F("Reading LED map from "));
  DEBUG_PRINTLN(fileName);

  if (!readObjectFromFile(fileName, nullptr, &doc)) {
    releaseJSONBufferLock();
    return; //if file does not exist just exit
  }

  // erase old custom ledmap
  if (customMappingTable != nullptr) {
    customMappingSize = 0;
    delete[] customMappingTable;
    customMappingTable = nullptr;
  }

  JsonArray map = doc[F("map")];
  if (!map.isNull() && map.size()) {  // not an empty map
    customMappingSize  = map.size();
    customMappingTable = new uint16_t[customMappingSize];
    for (uint16_t i=0; i<customMappingSize; i++) {
      customMappingTable[i] = (uint16_t) map[i];
    }
  }

  releaseJSONBufferLock();
}


WS2812FX* WS2812FX::instance = nullptr;

//Bus static member definition, would belong in bus_manager.cpp
int16_t Bus::_cct = -1;
uint8_t Bus::_cctBlend = 0;
uint8_t Bus::_gAWM = 255;

const char JSON_mode_names[] PROGMEM = R"=====(["Mode names have moved"])=====";
const char JSON_palette_names[] PROGMEM = R"=====([
"Default","* Random Cycle","* Color 1","* Colors 1&2","* Color Gradient","* Colors Only","Party","Cloud","Lava","Ocean",
"Forest","Rainbow","Rainbow Bands","Sunset","Rivendell","Breeze","Red & Blue","Yellowout","Analogous","Splash",
"Pastel","Sunset 2","Beech","Vintage","Departure","Landscape","Beach","Sherbet","Hult","Hult 64",
"Drywet","Jul","Grintage","Rewhi","Tertiary","Fire","Icefire","Cyane","Light Pink","Autumn",
"Magenta","Magred","Yelmag","Yelblu","Orange & Teal","Tiamat","April Night","Orangery","C9","Sakura",
"Aurora","Atlantica","C9 2","C9 New","Temperature","Aurora 2","Retro Clown","Candy","Toxy Reaf","Fairy Reaf",
"Semi Blue","Pink Candy","Red Reaf","Aqua Flash","Yelblu Hot","Lite Light","Red Flash","Blink Red","Red Shift","Red Tide",
"Candy2"
])=====";<|MERGE_RESOLUTION|>--- conflicted
+++ resolved
@@ -410,7 +410,11 @@
   uint16_t vLen = 1;
 #ifndef WLED_DISABLE_2D
   if (is2D()) {
-    vLen = virtualWidth();
+    switch (map1D2D) {
+      case M12_pBar:
+        vLen = virtualWidth();
+        break;
+    }
   }
 #endif
   return vLen;
@@ -443,12 +447,9 @@
 
 void IRAM_ATTR Segment::setPixelColor(int i, uint32_t col)
 {
-<<<<<<< HEAD
-=======
   int vStrip = i>>16; // hack to allow running on virtual strips (2D segment columns/rows)
   i &= 0xFFFF;
 
->>>>>>> c6126db2
   if (i >= virtualLength() || i<0) return;  // if pixel would fall out of segment just exit
 
 #ifndef WLED_DISABLE_2D
@@ -485,11 +486,7 @@
         break;
     }
     return;
-<<<<<<< HEAD
-  } else if (width()==1 || height()==1) {
-=======
   } else if (strip.isMatrix && (width()==1 || height()==1)) { // TODO remove this hack
->>>>>>> c6126db2
     // we have a vertical or horizontal 1D segment (WARNING: virtual...() may be transposed)
     int x = 0, y = 0;
     if (virtualHeight()>1) y = i;
@@ -1442,7 +1439,7 @@
 void WS2812FX::printSize()
 {
   size_t size = 0;
-  for (const Segment seg : _segments) size += seg.getSize();
+  for (const Segment &seg : _segments) size += seg.getSize();
   DEBUG_PRINTF("Segments: %d -> %uB\n", _segments.size(), size);
   DEBUG_PRINTF("Modes: %d*%d=%uB\n", sizeof(mode_ptr), _mode.size(), (_mode.capacity()*sizeof(mode_ptr)));
   DEBUG_PRINTF("Data: %d*%d=%uB\n", sizeof(const char *), _modeData.size(), (_modeData.capacity()*sizeof(const char *)));
