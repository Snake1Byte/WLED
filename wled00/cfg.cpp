--- conflicted
+++ resolved
@@ -86,14 +86,10 @@
   Bus::setAutoWhiteMode(hw_led[F("rgbwm")] | Bus::getAutoWhiteMode());
   CJSON(correctWB, hw_led["cct"]);
   CJSON(cctFromRgb, hw_led[F("cr")]);
-<<<<<<< HEAD
   CJSON(strip.cctBlending, hw_led[F("cb")]);
   Bus::setCCTBlend(strip.cctBlending);
-=======
-	CJSON(strip.cctBlending, hw_led[F("cb")]);
-	Bus::setCCTBlend(strip.cctBlending);
-	strip.setTargetFps(hw_led["fps"]); //NOP if 0, default 42 FPS
->>>>>>> 549dcd32
+  strip.setTargetFps(hw_led["fps"]); //NOP if 0, default 42 FPS
+  //strip.setTargetFps(hw_led["fps"].isNull() ? WLED_FPS : hw_led["fps"].as<byte>());
 
   JsonArray ins = hw_led["ins"];
   
@@ -552,14 +548,9 @@
   hw_led[F("ledma")] = strip.milliampsPerLed;
   hw_led["cct"] = correctWB;
   hw_led[F("cr")] = cctFromRgb;
-<<<<<<< HEAD
-  hw_led[F("cb")] = strip.cctBlending;
-  hw_led[F("rgbwm")] = Bus::getAutoWhiteMode();
-=======
 	hw_led[F("cb")] = strip.cctBlending;
 	hw_led["fps"] = strip.getTargetFps();
 	hw_led[F("rgbwm")] = Bus::getAutoWhiteMode();
->>>>>>> 549dcd32
 
   JsonArray hw_led_ins = hw_led.createNestedArray("ins");
 
