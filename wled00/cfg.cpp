--- conflicted
+++ resolved
@@ -197,12 +197,7 @@
       }
       ledType |= refresh << 7; // hack bit 7 to indicate strip requires off refresh
 
-<<<<<<< HEAD
-      if (busConfigs[s] != nullptr) delete busConfigs[s];
-      busConfigs[s] = new BusConfig(ledType, pins, start, length, colorOrder, reversed, skipFirst, AWmode, freqkHz, useGlobalLedBuffer, maPerLed, maMax);
-=======
       busConfigs.push_back(std::move(BusConfig(ledType, pins, start, length, colorOrder, reversed, skipFirst, AWmode, freqkHz, useGlobalLedBuffer, maPerLed, maMax)));
->>>>>>> d3954b94
       doInitBusses = true;  // finalization done in beginStrip()
       s++;
     }
