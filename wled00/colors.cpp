--- conflicted
+++ resolved
@@ -73,11 +73,7 @@
     g = round(288.1221695283 * pow((temp - 60), -0.0755148492));
     b = 255;
   } 
-<<<<<<< HEAD
-  //g += 15; //mod by Aircoookie, a bit less accurate but visibly less pinkish
-=======
   //g += 12; //mod by Aircoookie, a bit less accurate but visibly less pinkish
->>>>>>> f7404085
   rgb[0] = (uint8_t) constrain(r, 0, 255);
   rgb[1] = (uint8_t) constrain(g, 0, 255);
   rgb[2] = (uint8_t) constrain(b, 0, 255);
@@ -249,27 +245,6 @@
 }
 */
 
-<<<<<<< HEAD
-// adjust RGB values based on color temperature in K (range [2800-10200]) (https://en.wikipedia.org/wiki/Color_balance)
-void colorBalanceFromKelvin(uint16_t kelvin, byte *rgb)
-{
-  byte rgbw[4] = {0,0,0,0};
-  colorKtoRGB(kelvin, rgbw);  // convert Kelvin to RGB
-  rgb[0] = ((uint16_t) rgbw[0] * rgb[0]) / 255; // correct R
-  rgb[1] = ((uint16_t) rgbw[1] * rgb[1]) / 255; // correct G
-  rgb[2] = ((uint16_t) rgbw[2] * rgb[2]) / 255; // correct B
-}
-
-uint32_t colorBalanceFromKelvin(uint16_t kelvin, uint32_t rgb)
-{
-  byte rgbw[4] = {0,0,0,0};
-  colorKtoRGB(kelvin, rgbw);  // convert Kelvin to RGB
-  rgbw[0] = ((uint16_t) rgbw[0] * R(rgb)) / 255; // correct R
-  rgbw[1] = ((uint16_t) rgbw[1] * G(rgb)) / 255; // correct G
-  rgbw[2] = ((uint16_t) rgbw[2] * B(rgb)) / 255; // correct B
-  rgbw[3] =                       W(rgb);
-  return colorFromRgbw(rgbw);
-=======
 byte correctionRGB[4] = {0,0,0,0};
 uint16_t lastKelvin = 0;
 
@@ -324,5 +299,4 @@
     uint16_t k = 8080 + (225-r) *86;
     return (k > 10091) ? 10091 : k;
   }
->>>>>>> f7404085
 }