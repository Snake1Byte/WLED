--- conflicted
+++ resolved
@@ -49,18 +49,13 @@
     #define WLED_MAX_DIGITAL_CHANNELS 3
     #define WLED_MAX_ANALOG_CHANNELS 5
     #define WLED_MAX_BUSSES 4                 // will allow 3 digital & 1 analog RGB
-<<<<<<< HEAD
     #define WLED_MIN_VIRTUAL_BUSSES 3         // no longer used for bus creation but used to distinguish S2/S3 in UI
-=======
-    #define WLED_MIN_VIRTUAL_BUSSES 3
->>>>>>> fa2949af
   #else
     #define WLED_MAX_ANALOG_CHANNELS (LEDC_CHANNEL_MAX*LEDC_SPEED_MODE_MAX)
     #if defined(CONFIG_IDF_TARGET_ESP32C3)    // 2 RMT, 6 LEDC, only has 1 I2S but NPB does not support it ATM
       #define WLED_MAX_BUSSES 6               // will allow 2 digital & 2 analog RGB or 6 PWM white
       #define WLED_MAX_DIGITAL_CHANNELS 2
       //#define WLED_MAX_ANALOG_CHANNELS 6
-<<<<<<< HEAD
       #define WLED_MIN_VIRTUAL_BUSSES 4       // no longer used for bus creation but used to distinguish S2/S3 in UI
     #elif defined(CONFIG_IDF_TARGET_ESP32S2)  // 4 RMT, 8 LEDC, only has 1 I2S bus, supported in NPB
       // the 5th bus (I2S) will prevent Audioreactive usermod from functioning (it is last used though)
@@ -73,30 +68,12 @@
       #define WLED_MAX_DIGITAL_CHANNELS 12    // x4 RMT + x8 I2S-LCD
       //#define WLED_MAX_ANALOG_CHANNELS 8
       #define WLED_MIN_VIRTUAL_BUSSES 6       // no longer used for bus creation but used to distinguish S2/S3 in UI
-=======
-      #define WLED_MIN_VIRTUAL_BUSSES 4
-    #elif defined(CONFIG_IDF_TARGET_ESP32S2)  // 4 RMT, 8 LEDC, only has 1 I2S bus, supported in NPB
-      // the 5th bus (I2S) will prevent Audioreactive usermod from functioning (it is last used though)
-      #define WLED_MAX_BUSSES 14              // will allow 12 digital & 2 analog RGB
-      #define WLED_MAX_DIGITAL_CHANNELS 12    // x4 RMT + x1/x8 I2S0
-      //#define WLED_MAX_ANALOG_CHANNELS 8
-      #define WLED_MIN_VIRTUAL_BUSSES 4
-    #elif defined(CONFIG_IDF_TARGET_ESP32S3)  // 4 RMT, 8 LEDC, has 2 I2S but NPB supports parallel x8 LCD on I2S1
-      #define WLED_MAX_BUSSES 14              // will allow 12 digital & 2 analog RGB
-      #define WLED_MAX_DIGITAL_CHANNELS 12    // x4 RMT + x8 I2S-LCD
-      //#define WLED_MAX_ANALOG_CHANNELS 8
-      #define WLED_MIN_VIRTUAL_BUSSES 6
->>>>>>> fa2949af
     #else
       // the last digital bus (I2S0) will prevent Audioreactive usermod from functioning
       #define WLED_MAX_BUSSES 19              // will allow 16 digital & 3 analog RGB
       #define WLED_MAX_DIGITAL_CHANNELS 16    // x1/x8 I2S1 + x8 RMT
       //#define WLED_MAX_ANALOG_CHANNELS 16
-<<<<<<< HEAD
       #define WLED_MIN_VIRTUAL_BUSSES 6       // no longer used for bus creation but used to distinguish S2/S3 in UI
-=======
-      #define WLED_MIN_VIRTUAL_BUSSES 6
->>>>>>> fa2949af
     #endif
   #endif
 #else
