--- conflicted
+++ resolved
@@ -1387,11 +1387,7 @@
 	}
 	// not all color selectors shown, hide palettes created from color selectors
 	for (let e of (gId('pallist').querySelectorAll('.lstI')||[])) {
-<<<<<<< HEAD
-		if (cslCnt < 3 && e.querySelector('.lstIname').innerText.indexOf("* ")>=0) e.classList.add('hide'); else e.classList.remove('hide');
-=======
 		if (cslCnt < 3 && e.querySelector('.lstIname').innerText.indexOf("* C")>=0) e.classList.add('hide'); else e.classList.remove('hide');
->>>>>>> ae50374d
 	}
 	if (!isEmpty(obj.seg) && applyDef) requestJson(obj); // update default values (may need throttling on ESP8266)
 }
