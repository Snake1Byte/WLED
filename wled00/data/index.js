--- conflicted
+++ resolved
@@ -42,35 +42,12 @@
 var cpick = new iro.ColorPicker("#picker", {
 	width: 260,
 	wheelLightness: false,
-<<<<<<< HEAD
-	wheelAngle: 90,
-	layout: [
-    {
-      component: iro.ui.Wheel,
-      options: {}
-    },
-    {
-      component: iro.ui.Slider,
-      options: { sliderType: 'value' }
-    }/*,
-    {
-      component: iro.ui.Slider,
-      options: {
-        sliderType: 'kelvin',
-        minTemperature: 2000,
-        maxTemperature: 10160
-      }
-    }*/
-=======
-  wheelAngle: 270,
-  wheelDirection: "clockwise",
-  layout: [
-    {
-      component: iro.ui.Wheel,
-      options: {}
-    }
->>>>>>> f7404085
-  ]
+	wheelAngle: 270,
+	wheelDirection: "clockwise",
+	layout: [{
+		component: iro.ui.Wheel,
+		options: {}
+    }]
 });
 
 function handleVisibilityChange() {if (!d.hidden && new Date () - lastUpdate > 3000) requestJson();}
@@ -86,19 +63,12 @@
 	var bg = cfg.theme.color.bg;
 	if (bg) sCol('--c-1', bg);
 	var ccfg = cfg.comp.colors;
-<<<<<<< HEAD
 	gId('hexw').style.display = ccfg.hex ? "block":"none";
 	gId('picker').style.display = ccfg.picker ? "block":"none";
+	gId('vwrap').style.display = ccfg.picker ? "block":"none";
+	gId('kwrap').style.display = ccfg.picker ? "block":"none";
 	gId('rgbwrap').style.display = ccfg.rgb ? "block":"none";
 	gId('qcs-w').style.display = ccfg.quick ? "block":"none";
-=======
-	d.getElementById('hexw').style.display = ccfg.hex ? "block":"none";
-	d.getElementById('picker').style.display = ccfg.picker ? "block":"none";
-	d.getElementById('vwrap').style.display = ccfg.picker ? "block":"none";
-	d.getElementById('kwrap').style.display = ccfg.picker ? "block":"none";
-	d.getElementById('rgbwrap').style.display = ccfg.rgb ? "block":"none";
-	d.getElementById('qcs-w').style.display = ccfg.quick ? "block":"none";
->>>>>>> f7404085
 	var l = cfg.comp.labels;
 	var e = d.querySelectorAll('.tab-label');
 	for (var i=0; i<e.length; i++) e[i].style.display = l ? "block":"none";
@@ -221,16 +191,9 @@
 function onLoad()
 {
 	if (window.location.protocol == "file:") {
-<<<<<<< HEAD
 		loc = true;
 		locip = localStorage.getItem('locIp');
-		if (!locip)
-		{
-=======
-	loc = true;
-	locip = localStorage.getItem('locIp');
 		if (!locip) {
->>>>>>> f7404085
 			locip = prompt("File Mode. Please enter WLED IP!");
 			localStorage.setItem('locIp', locip);
 		}
@@ -365,13 +328,7 @@
 function getLowestUnusedP()
 {
 	var l = 1;
-<<<<<<< HEAD
 	for (var key in pJson) if (key == l) l++;
-=======
-	for (var key in pJson) {
-		if (key == l) l++;
-	}
->>>>>>> f7404085
 	if (l > 250) l = 250;
 	return l;
 }
@@ -406,15 +363,9 @@
 	return JSON.stringify(o);
 }
 
-<<<<<<< HEAD
 function qlName(i)
 {
 	if (!pJson || !pJson[i] || !pJson[i].ql) return "";
-=======
-function qlName(i) {
-	if (!pJson[i]) return "";
-	if (!pJson[i].ql) return "";
->>>>>>> f7404085
 	return pJson[i].ql;
 }
 
@@ -425,10 +376,6 @@
 	copyText.select();
 	copyText.setSelectionRange(0, 999999);
 	d.execCommand("copy");
-<<<<<<< HEAD
-=======
-	
->>>>>>> f7404085
 	showToast("Copied to clipboard!");
 }
 
@@ -586,28 +533,11 @@
 {
 	var cn = "";
 	if (pQL.length > 0) {
-<<<<<<< HEAD
 		pQL.sort((a,b) => (a[0]>b[0]));
 		cn += `<p class="labels">Quick load</p>`;
 		for (var key of (pQL||[])) {
 			cn += `<button class="btn btn-xs psts" id="p${key[0]}qlb" title="${key[2]?key[2]:''}" onclick="setPreset(${key[0]});">${key[1]}</button>`;
 		}
-=======
-		cn += `<p class="labels">Quick load</p>`;
-
-		var it = 0;
-		for (var key of (pQL||[])) {
-			cn += `<button class="xxs btn psts" id="p${key[0]}qlb" onclick="setPreset(${key[0]});">${key[1]}</button>`;
-			it++;
-			if (it > 4) {
-				it = 0;
-				cn += '<br>';
-			}
-		}
-		if (it != 0) cn+= '<br>';
-
-		cn += `<p class="labels">All presets</p>`;
->>>>>>> f7404085
 	}
 	gId('pql').innerHTML = cn;
 }
@@ -623,16 +553,11 @@
 	pQL = [];
 	var is = [];
 	pNum = 0;
-<<<<<<< HEAD
-=======
-
->>>>>>> f7404085
 	for (var key of (arr||[]))
 	{
 		if (!isObj(key[1])) continue;
 		let i = parseInt(key[0]);
 		var qll = key[1].ql;
-<<<<<<< HEAD
 		if (qll) pQL.push([i, qll, pName(i)]);
 		is.push(i);
 
@@ -643,18 +568,6 @@
 			<div class="segin" id="seg${i+100}"></div>
 		</div>`;
     	pNum++;
-=======
-		if (qll) pQL.push([i, qll]);
-		is.push(i);
-
-		cn += `<div class="seg pres" id="p${i}o">`;
-		if (cfg.comp.pid) cn += `<div class="pid">${i}</div>`;
-		cn += `<div class="segname pname" onclick="setPreset(${i})">${isPlaylist(i)?"<i class='icons btn-icon'>&#xe139;</i>":""}${pName(i)}</div>
-				<i class="icons e-icon flr ${expanded[i+100] ? "exp":""}" id="sege${i+100}" onclick="expand(${i+100})">&#xe395;</i>
-				<div class="segin" id="seg${i+100}"></div>
-			</div><br>`;
-		pNum++;
->>>>>>> f7404085
 	}
 
 	gId('pcont').innerHTML = cn;
@@ -733,7 +646,6 @@
 	var pwru = "Not calculated";
 	if (pwr > 1000) {pwr /= 1000; pwr = pwr.toFixed((pwr > 10) ? 0 : 1); pwru = pwr + " A";}
 	else if (pwr > 0) {pwr = 50 * Math.round(pwr/50); pwru = pwr + " mA";}
-<<<<<<< HEAD
   	var urows="";
 	if (i.u) {
 		for (const [k, val] of Object.entries(i.u)) {
@@ -743,19 +655,6 @@
 				urows += inforow(k,val);
 		}
 	}
-=======
-	var urows="";
-	if (i.u) {
-		for (const [k, val] of Object.entries(i.u)) {
-			if (val[1]) {
-				urows += inforow(k,val[0],val[1]);
-			} else {
-				urows += inforow(k,val);
-			}
-		}
-  }
-
->>>>>>> f7404085
 	var vcn = "Kuuhaku";
 	if (i.ver.startsWith("0.13.")) vcn = "Toki";
 	if (i.ver.includes("-bl")) vcn = "Ryujin";
@@ -793,7 +692,6 @@
 		if (i > lSeg) lSeg = i;
 
 		cn += `<div class="seg">
-<<<<<<< HEAD
 	<label class="check schkl">
 		&nbsp;
 		<input type="checkbox" id="seg${i}sel" onchange="selSeg(${i})" ${inst.sel ? "checked":""}>
@@ -854,68 +752,6 @@
 	}
 
 	gId('segcont').innerHTML = cn;
-=======
-			<label class="check schkl">
-				&nbsp;
-				<input type="checkbox" id="seg${i}sel" onchange="selSeg(${i})" ${inst.sel ? "checked":""}>
-				<span class="checkmark schk"></span>
-			</label>
-			<div class="segname">
-				<div class="segntxt" onclick="selSegEx(${i})">${inst.n ? inst.n : "Segment "+i}</div>
-				<i class="icons edit-icon ${expanded[i] ? "expanded":""}" id="seg${i}nedit" onclick="tglSegn(${i})">&#xe2c6;</i>
-			</div>
-			<i class="icons e-icon flr ${expanded[i] ? "exp":""}" id="sege${i}" onclick="expand(${i})">&#xe395;</i>
-			<div class="segin ${expanded[i] ? "expanded":""}" id="seg${i}">
-				<input type="text" class="ptxt stxt noslide" id="seg${i}t" autocomplete="off" maxlength=32 value="${inst.n?inst.n:""}" placeholder="Enter name..."/>
-				<div class="sbs">
-				<i class="icons e-icon pwr ${powered[i] ? "act":""}" id="seg${i}pwr" onclick="setSegPwr(${i})">&#xe08f;</i>
-				<div class="sliderwrap il sws">
-					<input id="seg${i}bri" class="noslide sis" onchange="setSegBri(${i})" oninput="updateTrail(this)" max="255" min="1" type="range" value="${inst.bri}" />
-					<div class="sliderdisplay"></div>
-				</div>
-				</div>
-				<table class="infot">
-					<tr>
-						<td class="segtd">Start LED</td>
-						<td class="segtd">${cfg.comp.seglen?"Length":"Stop LED"}</td>
-						<td class="segtd">Offset</td>
-					</tr>
-					<tr>
-						<td class="segtd"><input class="noslide segn" id="seg${i}s" type="number" min="0" max="${ledCount-1}" value="${inst.start}" oninput="updateLen(${i})"></td>
-						<td class="segtd"><input class="noslide segn" id="seg${i}e" type="number" min="0" max="${ledCount-(cfg.comp.seglen?inst.start:0)}" value="${inst.stop-(cfg.comp.seglen?inst.start:0)}" oninput="updateLen(${i})"></td>
-						<td class="segtd"><input class="noslide segn" id="seg${i}of" type="number" value="${inst.of}" oninput="updateLen(${i})"></td>
-					</tr>
-				</table>
-				<table class="infot">
-					<tr>
-						<td class="segtd">Grouping</td>
-						<td class="segtd">Spacing</td>
-						<td class="segtd">Apply</td>
-					</tr>
-					<tr>
-						<td class="segtd"><input class="noslide segn" id="seg${i}grp" type="number" min="1" max="255" value="${inst.grp}" oninput="updateLen(${i})"></td>
-						<td class="segtd"><input class="noslide segn" id="seg${i}spc" type="number" min="0" max="255" value="${inst.spc}" oninput="updateLen(${i})"></td>
-						<td class="segtd"><i class="icons e-icon cnf cnf-s" id="segc${i}" onclick="setSeg(${i})">&#xe390;</i></td>
-					</tr>
-				</table>
-				<div class="h" id="seg${i}len"></div>
-				<button class="btn btn-i btn-xs del" id="segd${i}" onclick="delSeg(${i})"><i class="icons btn-icon">&#xe037;</i></button>
-				<label class="check revchkl">
-					Reverse direction
-					<input type="checkbox" id="seg${i}rev" onchange="setRev(${i})" ${inst.rev ? "checked":""}>
-					<span class="checkmark schk"></span>
-				</label>
-				<label class="check revchkl">
-					Mirror effect
-					<input type="checkbox" id="seg${i}mi" onchange="setMi(${i})" ${inst.mi ? "checked":""}>
-					<span class="checkmark schk"></span>
-				</label>
-			</div>
-		</div><br>`;
-	}
-
-	d.getElementById('segcont').innerHTML = cn;
->>>>>>> f7404085
 	if (lowestUnused >= maxSeg) {
 		gId('segutil').innerHTML = '<span class="h">Maximum number of segments reached.</span>';
 		noNewSegs = true;
@@ -935,13 +771,8 @@
 
 function populateEffects()
 {
-<<<<<<< HEAD
     var effects = eJson;
 	var html = "";
-=======
-	var html = `<div class="searchbar"><input type="text" class="search" placeholder="Search" oninput="search(this)" />
-<i class="icons search-icon">&#xe0a1;</i><i class="icons search-cancel-icon" onclick="cancelSearch(this)">&#xe38f;</i></div>`;
->>>>>>> f7404085
 
 	effects.shift(); //remove solid
 	for (let i = 0; i < effects.length; i++) effects[i] = {id: effects[i][0], name:effects[i][1]};
@@ -991,14 +822,8 @@
 		"id": 0,
 		"name": "Default"
 	});
-<<<<<<< HEAD
 
 	var html = "";
-=======
-	
-	var html = `<div class="searchbar"><input type="text" class="search" placeholder="Search" oninput="search(this)" />
-<i class="icons search-icon">&#xe0a1;</i><i class="icons search-cancel-icon" onclick="cancelSearch(this)">&#xe38f;</i></div>`;
->>>>>>> f7404085
 	for (let i = 0; i < palettes.length; i++) {
 		html += generateListItemHtml(
 			'palette',
@@ -1081,7 +906,6 @@
 
 function generateListItemHtml(listName, id, name, clickAction, extraHtml = '', extraClass = '', extraPar = '')
 {
-<<<<<<< HEAD
     return `<div class="lstI${id==0?' sticky':''} ${extraClass}" data-id="${id}" data-opt="${extraPar}" onClick="${clickAction}(${id})">
 	<label class="radio schkl" onclick="event.preventDefault()">
 		&nbsp;
@@ -1094,17 +918,6 @@
 		</span>
 	</div>
 	${extraHtml}
-=======
-    return `<div class="lstI btn fxbtn ${extraClass}" data-id="${id}" onClick="${clickAction}(${id})">
-	<label class="radio fxchkl">
-		<input type="radio" value="${id}" name="${listName}">
-		<span class="radiomark"></span>
-	</label>
-<span class="lstIname">
-	${name}
-</span>
-${extraHtml}
->>>>>>> f7404085
 </div>`;
 }
 
@@ -1135,29 +948,17 @@
 			if (o.name) {
 				var url = `<button class="btn" title="${o.ip}" onclick="location.assign('http://${o.ip}');">${bname(o)}</button>`;
 				urows += inforow(url,`${btype(o.type)}<br><i>${o.vid==0?"N/A":o.vid}</i>`);
-<<<<<<< HEAD
 				nnodes++;
-=======
-		        nnodes++;
->>>>>>> f7404085
 			}
 		}
 	}
 	if (i.ndc < 0) cn += `Instance List is disabled.`;
 	else if (nnodes == 0) cn += `No other instances found.`;
-<<<<<<< HEAD
 	cn += `<table>
 	${inforow("Current instance:",i.name)}
 	${urows}
 	</table>`;
 	gId('kn').innerHTML = cn;
-=======
-	cn += `<table class="infot">
-${urows}
-${inforow("Current instance:",i.name)}
-</table>`;
-	d.getElementById('kn').innerHTML = cn;
->>>>>>> f7404085
 }
 
 function loadNodes()
@@ -1180,10 +981,7 @@
 	});
 }
 
-<<<<<<< HEAD
-=======
 //update the 'sliderdisplay' background div of a slider for a visual indication of slider position
->>>>>>> f7404085
 function updateTrail(e)
 {
 	if (e==null) return;
@@ -1191,24 +989,10 @@
 	var perc = e.value * 100 / max;
 	perc = parseInt(perc);
 	if (perc < 50) perc += 2;
-<<<<<<< HEAD
 	var val = `linear-gradient(90deg, var(--c-f) ${perc}%, var(--c-4) ${perc}%)`;
 	e.parentNode.getElementsByClassName('sliderdisplay')[0].style.background = val;
 	var b = e.parentNode.parentNode.getElementsByTagName('output')[0];
 	if (b) b.innerHTML = e.value;
-=======
-	var val = `linear-gradient(90deg, var(--bg) ${perc}%, var(--c-4) ${perc}%)`;
-	e.parentNode.getElementsByClassName('sliderdisplay')[0].style.background = val;
-}
-
-//rangetouch slider function
-function updateBubble(e)
-{
-	var bubble = e.target.parentNode.getElementsByTagName('output')[0];
-	if (bubble) {
-		bubble.innerHTML = e.target.value;
-	}
->>>>>>> f7404085
 }
 
 //rangetouch slider function
@@ -1247,24 +1031,15 @@
 //updates background color of currently selected preset
 function updatePA()
 {
-<<<<<<< HEAD
 	var ps = gEBCN("pres");
-=======
-	var ps = d.getElementsByClassName("seg"); //reset all preset buttons
->>>>>>> f7404085
 	for (let i = 0; i < ps.length; i++) {
 		ps[i].classList.remove('selected');;
 	}
-<<<<<<< HEAD
 	ps = gEBCN("psts");
-=======
-	ps = d.getElementsByClassName("psts"); //reset all quick selectors
->>>>>>> f7404085
 	for (let i = 0; i < ps.length; i++) {
 		ps[i].classList.remove('selected');;
 	}
 	if (currentPreset > 0) {
-<<<<<<< HEAD
 		var acv = gId(`p${currentPreset}o`);
 		if (acv && !expanded[currentPreset+100]) {
 			acv.classList.add('selected');
@@ -1276,13 +1051,6 @@
 		}
 		acv = gId(`p${currentPreset}qlb`);
 		if (acv) acv.classList.add('selected');
-=======
-		var acv = d.getElementById(`p${currentPreset}o`);
-		if (acv && !expanded[currentPreset+100])
-			acv.style.background = "var(--c-6)"; //highlight current preset
-		acv = d.getElementById(`p${currentPreset}qlb`);
-		if (acv) acv.style.background = "var(--c-6)"; //highlight quick selector
->>>>>>> f7404085
 	}
 }
 
@@ -1300,21 +1068,13 @@
 	updateTrail(gId('sliderSpeed'));
 	updateTrail(gId('sliderIntensity'));
 
-<<<<<<< HEAD
 	updateTrail(gId('sliderC1'));
 	updateTrail(gId('sliderC2'));
 	updateTrail(gId('sliderC3'));
 
 	gId('wwrap').style.display = (isRgbw) ? "block":"none";
 	gId("wbal").style.display = (cct) ? "block":"none";
-=======
-	updateTrail(d.getElementById('sliderBri'));
-	updateTrail(d.getElementById('sliderSpeed'));
-	updateTrail(d.getElementById('sliderIntensity'));
-	d.getElementById('wwrap').style.display = (isRgbw) ? "block":"none";
-	d.getElementById('wbal').style.display = (lastinfo.leds.cct) ? "block":"none";
-	d.getElementById('kwrap').style.display = (lastinfo.leds.cct) ? "none":"block";
->>>>>>> f7404085
+	gId('kwrap').style.display = (lastinfo.leds.cct) ? "none":"block";
 
 	updatePA();
 	updatePSliders();
@@ -1362,13 +1122,9 @@
 function cmpP(a, b)
 {
 	if (!a[1].n) return (a[0] > b[0]);
-<<<<<<< HEAD
 	// playlists follow presets
 	var name = (a[1].playlist ? '~' : ' ') + a[1].n;
 	return name.localeCompare((b[1].playlist ? '~' : ' ') + b[1].n, undefined, {numeric: true});
-=======
-	return a[1].n.localeCompare(b[1].n,undefined, {numeric: true});
->>>>>>> f7404085
 }
 
 function makeWS() {
@@ -1381,7 +1137,6 @@
 		jsonTimeout = null;
 		lastUpdate = new Date();
 		clearErrorToast();
-<<<<<<< HEAD
 		gId('connind').style.backgroundColor = "var(--c-l)";
 		// json object should contain json.info AND json.state (but may not)
 		var i = json.info;
@@ -1588,115 +1343,11 @@
 		// disable label and slider
 		palw.style.display = "none";
 	}
-=======
-		d.getElementById('connind').style.backgroundColor = "#079";
-		var info = json.info;
-		d.getElementById('buttonNodes').style.display = (info.ndc > 0 && window.innerWidth > 770) ? "block":"none";
-		lastinfo = info;
-		if (isInfo) {
-			populateInfo(info);
-		}
-		s = json.state;
-		displayRover(info, s);
-		readState(json.state);
-	};
-	ws.onclose = function(event) {
-    	d.getElementById('connind').style.backgroundColor = "#831";
-  	}
-}
-
-function readState(s,command=false) {
-  isOn = s.on;
-  d.getElementById('sliderBri').value= s.bri;
-  nlA = s.nl.on;
-  nlDur = s.nl.dur;
-  nlTar = s.nl.tbri;
-  nlMode = s.nl.mode;
-  syncSend = s.udpn.send;
-  currentPreset = s.ps;
-  tr = s.transition;
-  d.getElementById('tt').value = tr/10;
-
-  var selc=0; var ind=0;
-  populateSegments(s);
-  for (let i = 0; i < (s.seg||[]).length; i++)
-  {
-    if(s.seg[i].sel) {selc = ind; break;} ind++;
-  }
-  var i=s.seg[selc];
-  if (!i) {
-    showToast('No Segments!', true);
-    updateUI();
-    return;
-  }
-  
-  selColors = i.col;
-  var cd = d.getElementById('csl').children;
-  for (let e = 2; e >= 0; e--)
-  {
-    cd[e].style.backgroundColor = "rgb(" + i.col[e][0] + "," + i.col[e][1] + "," + i.col[e][2] + ")";
-    if (isRgbw) whites[e] = parseInt(i.col[e][3]);
-    selectSlot(csel);
-  }
-  if (i.cct != null && i.cct>=0) d.getElementById("sliderA").value = i.cct;
-
-  d.getElementById('sliderSpeed').value = i.sx;
-  d.getElementById('sliderIntensity').value = i.ix;
-
-  // Effects
-  var selFx = fxlist.querySelector(`input[name="fx"][value="${i.fx}"]`);
-  if (selFx) selFx.checked = true;
-  else location.reload(); //effect list is gone (e.g. if restoring tab). Reload.
-
-  var selElement = fxlist.querySelector('.selected');
-  if (selElement) {
-    selElement.classList.remove('selected')
-  }
-  var selectedEffect = fxlist.querySelector(`.lstI[data-id="${i.fx}"]`);
-  selectedEffect.classList.add('selected');
-  selectedFx = i.fx;
-
-  // Palettes
-  pallist.querySelector(`input[name="palette"][value="${i.pal}"]`).checked = true;
-  selElement = pallist.querySelector('.selected');
-  if (selElement) {
-    selElement.classList.remove('selected')
-  }
-  pallist.querySelector(`.lstI[data-id="${i.pal}"]`).classList.add('selected');
-
-  if (!command) {
-    selectedEffect.scrollIntoView({
-      behavior: 'smooth',
-      block: 'nearest',
-    });
-  }
-
-  if (s.error && s.error != 0) {
-    var errstr = "";
-    switch (s.error) {
-      case 10:
-        errstr = "Could not mount filesystem!";
-        break;
-      case 11:
-        errstr = "Not enough space to save preset!";
-        break;
-      case 12:
-        errstr = "Preset not found.";
-        break;
-      case 19:
-        errstr = "A filesystem error has occured.";
-        break;
-      }
-    showToast('Error ' + s.error + ": " + errstr, true);
-  }
-  updateUI();
->>>>>>> f7404085
 }
 
 var jsonTimeout;
 var reqsLegal = false;
 
-<<<<<<< HEAD
 function requestJson(command=null)
 {
 	gId('connind').style.backgroundColor = "var(--c-r)";
@@ -1705,22 +1356,6 @@
 	var req = null;
 	var url = (loc?`http://${locip}`:'') + '/json/si';
 	var useWs = (ws && ws.readyState === WebSocket.OPEN);
-=======
-function requestJson(command, rinfo = true) {
-	d.getElementById('connind').style.backgroundColor = "#a90";
-	if (command && !reqsLegal) return; //stop post requests from chrome onchange event on page restore
-	lastUpdate = new Date();
-	if (!jsonTimeout) jsonTimeout = setTimeout(showErrorToast, 3000);
-	var req = null;
-
-	var url = rinfo ? '/json/si': (command ? '/json/state':'/json');
-	if (loc) {
-		url = `http://${locip}${url}`;
-	}
-
-	var useWs = ((command || rinfo) && ws && ws.readyState === WebSocket.OPEN);
-
->>>>>>> f7404085
 	var type = command ? 'post':'get';
 	if (command) {
 		command.v = true; // force complete /json/si API response
@@ -1763,62 +1398,9 @@
 			parseInfo();
 			if (isInfo) populateInfo(lastinfo);
 		}
-<<<<<<< HEAD
 		var s = json.state ? json.state : json;
 		readState(s);
 		reqsLegal = true;
-=======
-		var s = json;
-		
-		if (!command || rinfo) { //we have info object
-			if (!rinfo) { //entire JSON (on load)
-				populateEffects(json.effects);
-				populatePalettes(json.palettes);
-
-				//load palette previews, presets, and open websocket sequentially
-				setTimeout(function(){
-					loadPresets(function(){
-						loadPalettesData(function(){
-							if (!ws && json.info.ws > -1) makeWS();
-						});
-					});
-				},25);
-				
-		        reqsLegal = true;
-			}
-
-			var info = json.info;
-			var name = info.name;
-			d.getElementById('namelabel').innerHTML = name;
-			if (name === "Dinnerbone") {
-				d.documentElement.style.transform = "rotate(180deg)";
-			}
-			if (info.live) {
-				name = "(Live) " + name;
-			}
-			if (loc) {
-				name = "(L) " + name;
-			}
-			d.title = name;
-			isRgbw = info.leds.wv;
-			ledCount = info.leds.count;
-			syncTglRecv = info.str;
-			maxSeg = info.leds.maxseg;
-			pmt = info.fs.pmt;
-
-			if (!command && rinfo) setTimeout(loadPresets, 99);
-
-			d.getElementById('buttonNodes').style.display = (info.ndc > 0 && window.innerWidth > 770) ? "block":"none";
-			lastinfo = info;
-			if (isInfo) {
-				populateInfo(info);
-			}
-			s = json.state;
-			displayRover(info, s);
-		}
-
-	    readState(s,command);
->>>>>>> f7404085
 	})
 	.catch(function (error) {
 		showToast(error, true);
@@ -1859,17 +1441,10 @@
 function toggleLiveview()
 {
 	isLv = !isLv;
-<<<<<<< HEAD
 	gId('liveview').style.display = (isLv) ? "block":"none";
 	var url = (loc?`http://${locip}`:'') + "/liveview";
 	gId('liveview').src = (isLv) ? url:"about:blank";
 	gId('buttonSr').className = (isLv) ? "active":"";
-=======
-	d.getElementById('liveview').style.display = (isLv) ? "block":"none";
-	var url = loc ? `http://${locip}/liveview`:"/liveview";
-	d.getElementById('liveview').src = (isLv) ? url:"about:blank";
-	d.getElementById('buttonSr').className = (isLv) ? "active":"";
->>>>>>> f7404085
 	if (!isLv && ws && ws.readyState === WebSocket.OPEN) ws.send('{"lv":false}');
 	size();
 }
@@ -1883,7 +1458,6 @@
 	gId('buttonI').className = (isInfo) ? "active":"";
 }
 
-<<<<<<< HEAD
 function toggleNodes()
 {
 	if (isInfo) toggleInfo();
@@ -1891,14 +1465,6 @@
 	if (isNodes) loadNodes();
 	gId('nodes').style.transform = (isNodes) ? "translateY(0px)":"translateY(100%)";
 	gId('buttonNodes').className = (isNodes) ? "active":"";
-=======
-function toggleNodes() {
-	if (isInfo) toggleInfo();
-	isNodes = !isNodes;
-	d.getElementById('nodes').style.transform = (isNodes) ? "translateY(0px)":"translateY(100%)";
-	d.getElementById('buttonNodes').className = (isNodes) ? "active":"";
-	if (isNodes) loadNodes();
->>>>>>> f7404085
 }
 
 function makeSeg()
@@ -1915,7 +1481,6 @@
 	});
 	var ct = ledCount-(cfg.comp.seglen?ns:0);
 	var cn = `<div class="seg">
-<<<<<<< HEAD
 	<div class="segin expanded">
 		<input type="text" class="ptxt noslide" id="seg${lu}t" autocomplete="off" maxlength=32 value="" placeholder="New segment ${lu}"/>
 		<table class="segt">
@@ -1934,30 +1499,6 @@
 	</div>
 </div>`;
 	gId('segutil').innerHTML = cn;
-=======
-	<div class="segname newseg">
-		New segment ${lowestUnused}
-		<i class="icons edit-icon expanded" onclick="tglSegn(${lowestUnused})">&#xe2c6;</i>
-	</div>
-	<br>
-	<div class="segin expanded">
-		<input type="text" class="ptxt stxt noslide" id="seg${lowestUnused}t" autocomplete="off" maxlength=32 value="" placeholder="Enter name..."/>
-		<table class="segt">
-			<tr>
-				<td class="segtd">Start LED</td>
-				<td class="segtd">${cfg.comp.seglen?"Length":"Stop LED"}</td>
-			</tr>
-			<tr>
-				<td class="segtd"><input class="noslide segn" id="seg${lowestUnused}s" type="number" min="0" max="${ledCount-1}" value="${ns}" oninput="updateLen(${lowestUnused})"></td>
-				<td class="segtd"><input class="noslide segn" id="seg${lowestUnused}e" type="number" min="0" max="${ledCount-(cfg.comp.seglen?ns:0)}" value="${ledCount-(cfg.comp.seglen?ns:0)}" oninput="updateLen(${lowestUnused})"></td>
-			</tr>
-		</table>
-		<div class="h" id="seg${lowestUnused}len">${ledCount - ns} LED${ledCount - ns >1 ? "s":""}</div>
-		<i class="icons e-icon cnf cnf-s half" id="segc${lowestUnused}" onclick="setSeg(${lowestUnused}); resetUtil();">&#xe390;</i>
-	</div>
-</div>`;
-	d.getElementById('segutil').innerHTML = cn;
->>>>>>> f7404085
 }
 
 function resetUtil()
@@ -2056,7 +1597,6 @@
 	var content = "";
 	if (pl) {
 		var rep = plJson[i].repeat ? plJson[i].repeat : 0;
-<<<<<<< HEAD
 		content = 
 `<div id="ple${i}" style="margin-top:10px;"></div><label class="check revchkl">Shuffle
 	<input type="checkbox" id="pl${i}rtgl" onchange="plR(${i})" ${plJson[i].r||rep<0?"checked":""}>
@@ -2078,31 +1618,6 @@
 	} else
 		content =
 `<label class="check revchkl">
-=======
-		content = `<div class="first c">Playlist Entries</div>
-<div id="ple${i}"></div>
-<label class="check revchkl">
-	Shuffle
-	<input type="checkbox" id="pl${i}rtgl" onchange="plR(${i})" ${plJson[i].r?"checked":""}>
-	<span class="checkmark schk"></span>
-</label>
-<label class="check revchkl">
-	Repeat indefinitely
-	<input type="checkbox" id="pl${i}rptgl" onchange="plR(${i})" ${rep?"":"checked"}>
-	<span class="checkmark schk"></span>
-</label>
-<div id="pl${i}o1" style="display:${rep?"block":"none"}">
-	<div class="c">Repeat <input class="noslide" type="number" id="pl${i}rp" oninput="plR(${i})" max=127 min=0 value=${rep>0?rep:1}> times</div>
-	End preset:<br>
-	<select class="btn sel sel-ple" id="pl${i}selEnd" onchange="plR(${i})" data-val=${plJson[i].end?plJson[i].end:0}>
-		<option value=0>None</option>
-		${makePlSel(true)}
-	</select>
-</div>
-<button class="btn btn-i btn-p" onclick="testPl(${i}, this)"><i class='icons btn-icon'>&#xe139;</i>Test</button>`;
-	}
-  else content = `<label class="check revchkl">
->>>>>>> f7404085
 	Include brightness
 	<input type="checkbox" id="p${i}ibtgl" checked>
 	<span class="checkmark schk"></span>
@@ -2113,7 +1628,6 @@
 	<span class="checkmark schk"></span>
 </label>`;
 
-<<<<<<< HEAD
 	return `<input type="text" class="ptxt noslide" id="p${i}txt" autocomplete="off" maxlength=32 value="${(i>0)?pName(i):""}" placeholder="Enter name..."/>
 <div class="c">Quick load label: <input type="text" class="stxt noslide" maxlength=2 value="${qlName(i)}" id="p${i}ql" autocomplete="off"/></div>
 <div class="h">(leave empty for no Quick load button)</div>
@@ -2127,28 +1641,12 @@
 <div class="po2" id="p${i}o2">
     API command<br>
     <textarea class="apitxt" id="p${i}api"></textarea>
-=======
-	return `<input type="text" class="ptxt noslide" id="p${i}txt" autocomplete="off" maxlength=32 value="${(i>0)?pName(i):""}" placeholder="Enter name..."/><br>
-<div class="c">Quick load label: <input type="text" class="qltxt noslide" maxlength=2 value="${qlName(i)}" id="p${i}ql" autocomplete="off"/></div>
-<div class="h">(leave empty for no Quick load button)</div>
-<div ${pl&&i==0?"style='display:none'":""}>
-	<label class="check revchkl">
-		${pl?"Show playlist editor":(i>0)?"Overwrite with state":"Use current state"}
-		<input type="checkbox" id="p${i}cstgl" onchange="tglCs(${i})" ${(i==0||pl)?"checked":""}>
-		<span class="checkmark schk"></span>
-	</label><br>
-</div>
-<div class="po2" id="p${i}o2">
-	API command<br>
-	<textarea class="noslide" id="p${i}api"></textarea>
->>>>>>> f7404085
 </div>
 <div class="po1" id="p${i}o1">
 	${content}
 </div>
 <div class="c">Save to ID <input class="noslide" id="p${i}id" type="number" oninput="checkUsed(${i})" max=250 min=1 value=${(i>0)?i:getLowestUnusedP()}></div>
 <div class="c">
-<<<<<<< HEAD
 	<button class="btn btn-p" onclick="saveP(${i},${pl})"><i class="icons btn-icon">&#xe390;</i>Save</button>
 	${(i>0)?'<button class="btn btn-p" id="p'+i+'del" onclick="delP('+i+')"><i class="icons btn-icon">&#xe037;</i>Delete':'<button class="btn btn-p" onclick="resetPUtil()">Cancel'}</button>
 </div>
@@ -2165,24 +1663,6 @@
 	});
 	gId('putil').innerHTML = `<div class="pres"><div class="segin expanded">${makeP(0)}</div></div>`;
 	//for (var i=0; i<expanded.length; i++) if (expanded[i]) expand(i); // collapse all expanded elements
-=======
-	<button class="btn btn-i btn-p" onclick="saveP(${i},${pl})"><i class="icons btn-icon">&#xe390;</i>Save ${(pl)?"playlist":(i>0)?"changes":"preset"}</button>
-	${(i>0)?'<button class="btn btn-i btn-p" id="p'+i+'del" onclick="delP('+i+')"><i class="icons btn-icon">&#xe037;</i>Delete '+(pl?"playlist":"preset"):
-	'<button class="btn btn-p" onclick="resetPUtil()">Cancel'}</button>
-</div>
-<div class="pwarn ${(i>0)?"bp":""} c" id="p${i}warn">
-
-</div>
-${(i>0)? ('<div class="h">ID ' +i+ '</div>'):""}`;
-}
-
-function makePUtil() {
-	d.getElementById('putil').innerHTML = `<div class="seg pres">
-	<div class="segname newseg">
-		New preset</div>
-	<div class="segin expanded">
-	${makeP(0)}</div></div>`;
->>>>>>> f7404085
 }
 
 function makePlEntry(p,i) {
@@ -2226,19 +1706,12 @@
 	refreshPlE(0);
 }
 
-<<<<<<< HEAD
 function resetPUtil()
 {
 	gId('putil').classList.add("staytop");
 	var cn = `<button class="btn btn-n" onclick="makePUtil()"><i class="icons btn-icon">&#xe18a;</i>New&nbsp;preset</button>`+
              `<button class="btn btn-xs" onclick="makePlUtil()"><i class="icons btn-icon">&#xe139;</i></button>`;
 	gId('putil').innerHTML = cn;
-=======
-function resetPUtil() {
-	var cn = `<button class="btn btn-s btn-i" onclick="makePUtil()"><i class="icons btn-icon">&#xe18a;</i>Create preset</button><br>
-<button class="btn btn-s btn-i" onclick="makePlUtil()"><i class='icons btn-icon'>&#xe139;</i>Create playlist</button><br>`;
-	d.getElementById('putil').innerHTML = cn;
->>>>>>> f7404085
 }
 
 function tglCs(i)
@@ -2250,12 +1723,7 @@
 
 function tglSegn(s)
 {
-<<<<<<< HEAD
 	d.gId(`seg${s}t`).style.display = (window.getComputedStyle(d.gId(`seg${s}t`)).display === "none") ? "inline":"none";
-=======
-	d.getElementById(`seg${s}t`).style.display =
-    (window.getComputedStyle(d.getElementById(`seg${s}t`)).display === "none") ? "inline":"none";
->>>>>>> f7404085
 }
 
 function selSegEx(s)
@@ -2521,17 +1989,8 @@
 	}
 	cd[csel].classList.add('xxs-w');
 	cpick.color.set(cd[csel].style.backgroundColor);
-<<<<<<< HEAD
 	gId('sliderW').value = whites[csel];
-	updateHex();
-	updateRgb();
-=======
-	//force slider update on initial load (picker "color:change" not fired if black)
-	if (cd[csel].style.backgroundColor == 'rgb(0, 0, 0)') updatePSliders();
-	d.getElementById('sliderW').value = whites[csel];
-	updateTrail(d.getElementById('sliderW'));
-	redrawPalPrev();
->>>>>>> f7404085
+	updatePSliders();
 }
 
 var lasth = 0;
@@ -2552,43 +2011,29 @@
 function updatePSliders() {
 	//update RGB sliders
 	var col = cpick.color.rgb;
-<<<<<<< HEAD
 	gId('sliderR').value = col.r;
 	gId('sliderG').value = col.g;
 	gId('sliderB').value = col.b;
-}
-=======
-	var s = d.getElementById('sliderR');
-	s.value = col.r; updateTrail(s,1);
-	s = d.getElementById('sliderG');
-	s.value = col.g; updateTrail(s,2);
-	s = d.getElementById('sliderB');
-	s.value = col.b; updateTrail(s,3);
->>>>>>> f7404085
-
-  //update hex field
+
+	//update hex field
 	var str = cpick.color.hexString.substring(1);
 	var w = whites[csel];
 	if (w > 0) str += w.toString(16);
-<<<<<<< HEAD
 	gId('hexc').value = str;
-=======
-	d.getElementById('hexc').value = str;
-	d.getElementById('hexcnf').style.backgroundColor = "var(--c-3)";
+	gId('hexcnf').style.backgroundColor = "var(--c-3)";
 
 	//update value slider
-  var v = d.getElementById('sliderV');
-  v.value = cpick.color.value;
+	var v = gId('sliderV');
+	v.value = cpick.color.value;
 	//background color as if color had full value
-  var hsv = {"h":cpick.color.hue,"s":cpick.color.saturation,"v":100}; 
-  var c = iro.Color.hsvToRgb(hsv);
-  var cs = 'rgb('+c.r+','+c.g+','+c.b+')';
-  v.parentNode.getElementsByClassName('sliderdisplay')[0].style.setProperty('--bg',cs);
-  updateTrail(v);
+	var hsv = {"h":cpick.color.hue,"s":cpick.color.saturation,"v":100}; 
+	var c = iro.Color.hsvToRgb(hsv);
+	var cs = 'rgb('+c.r+','+c.g+','+c.b+')';
+	v.parentNode.getElementsByClassName('sliderdisplay')[0].style.setProperty('--bg',cs);
+	updateTrail(v);
 
 	//update Kelvin slider
-  d.getElementById('sliderK').value = cpick.color.kelvin;
->>>>>>> f7404085
+	gId('sliderK').value = cpick.color.kelvin;
 }
 
 function hexEnter()
@@ -2627,22 +2072,13 @@
 	cpick.color.set(`rgb(${r},${g},${b})`);
 }
 
-<<<<<<< HEAD
-// sets color from picker: 0=all, 1=leaving picker/HSV, 2=ignore white channel
+//sr 0: from RGB sliders, 1: from picker, 2: from hex
 function setColor(sr)
 {
 	var cd = gId('csl').children; // color slots
 	if (sr == 1 && cd[csel].style.backgroundColor == 'rgb(0,0,0)') cpick.color.setChannel('hsv', 'v', 100);
 	cd[csel].style.backgroundColor = cpick.color.rgbString;
 	if (sr != 2) whites[csel] = parseInt(gId('sliderW').value);
-=======
-//sr 0: from RGB sliders, 1: from picker, 2: from hex
-function setColor(sr) {
-	var cd = d.getElementById('csl').children;
-	if (sr == 1 && cd[csel].style.backgroundColor == 'rgb(0, 0, 0)') cpick.color.setChannel('hsv', 'v', 100);
-	cd[csel].style.backgroundColor = cpick.color.rgbString;
-	if (sr != 2) whites[csel] = parseInt(d.getElementById('sliderW').value);
->>>>>>> f7404085
 	var col = cpick.color.rgb;
 	var obj = {"seg": {"col": [[col.r, col.g, col.b, whites[csel]],[],[]]}};
 	if (csel == 1) {
@@ -2674,16 +2110,9 @@
 var cnfr = false;
 function cnfReset()
 {
-<<<<<<< HEAD
 	if (!cnfr) {
 		var bt = gId('resetbtn');
 		bt.style.color = "var(--c-r)";
-=======
-	if (!cnfr)
-	{
-		var bt = d.getElementById('resetbtn');
-		bt.style.color = "#f00";
->>>>>>> f7404085
 		bt.innerHTML = "Confirm Reboot";
 		cnfr = true; return;
 	}
@@ -2693,16 +2122,9 @@
 var cnfrS = false;
 function rSegs()
 {
-<<<<<<< HEAD
 	var bt = gId('rsbtn');
 	if (!cnfrS) {
 		bt.style.color = "var(--c-r)";
-=======
-	var bt = d.getElementById('rsbtn');
-	if (!cnfrS)
-	{
-		bt.style.color = "#f00";
->>>>>>> f7404085
 		bt.innerHTML = "Confirm reset";
 		cnfrS = true; return;
 	}
@@ -2765,7 +2187,6 @@
 	});
 }
 
-<<<<<<< HEAD
 function search(f,l=null)
 {
 	f.nextElementSibling.style.display=(f.value!=='')?'block':'none';
@@ -2775,20 +2196,6 @@
 		var it = el[i];
 		var itT = it.querySelector('.lstIname').innerText.toUpperCase();
 		it.style.display = itT.indexOf(f.value.toUpperCase())>-1?'':'none';
-=======
-function search(searchField) {
-	var searchText = searchField.value.toUpperCase();
-	searchField.parentElement.getElementsByClassName('search-cancel-icon')[0].style.display = (searchText.length < 1)?"none":"inline";
-	var elements = searchField.parentElement.parentElement.querySelectorAll('.lstI');
-	for (i = 0; i < elements.length; i++) {
-		var item = elements[i];
-		var itemText = item.querySelector('.lstIname').innerText.toUpperCase();
-		if (itemText.indexOf(searchText) > -1) {
-			item.style.display = "";
-		} else {
-			item.style.display = "none";
-		}
->>>>>>> f7404085
 	}
 }
 
@@ -2921,18 +2328,11 @@
 	var s = Math.sign(dx);
 	var f = +(s*dx/w).toFixed(2);
 
-<<<<<<< HEAD
 	if((clientX != 0) &&
 		(iSlide > 0 || s < 0) && (iSlide < N - 1 || s > 0) &&
 		f > 0.12 &&
 		gEBCN("tabcontent")[iSlide].scrollTop == scrollS)
 	{
-=======
-	if ((clientX != 0) &&
-	  (iSlide > 0 || s < 0) && (iSlide < N - 1 || s > 0) &&
-	  f > 0.12 &&
-	  d.getElementsByClassName("tabcontent")[iSlide].scrollTop == scrollS) {
->>>>>>> f7404085
 		_C.style.setProperty('--i', iSlide -= s);
 		f = 1 - f;
 		updateTablinks(iSlide);
@@ -2949,13 +2349,8 @@
 function size()
 {
 	w = window.innerWidth;
-<<<<<<< HEAD
 	showNodes();
 	var h = gId('top').clientHeight;
-=======
-	d.getElementById('buttonNodes').style.display = (lastinfo.ndc > 0 && w > 770) ? "block":"none";
-	var h = d.getElementById('top').clientHeight;
->>>>>>> f7404085
 	sCol('--th', h + "px");
 	sCol('--bh', gId('bot').clientHeight + "px");
 	if (isLv) h -= 4;
@@ -2976,15 +2371,9 @@
 	if (w < 1250) {pcMode = false;}
 	else if (pcModeA && !fromB) pcMode = pcModeA;
 	updateTablinks(0);
-<<<<<<< HEAD
 	gId('buttonPcm').className = (pcMode) ? "active":"";
 	gId('bot').style.height = (pcMode && !cfg.comp.pcmbot) ? "0":"auto";
 	sCol('--bh', gId('bot').clientHeight + "px");
-=======
-	d.getElementById('buttonPcm').className = (pcMode) ? "active":"";
-	d.getElementById('bot').style.height = (pcMode && !cfg.comp.pcmbot) ? "0":"auto";
-	sCol('--bh', d.getElementById('bot').clientHeight + "px");
->>>>>>> f7404085
 	_C.style.width = (pcMode)?'100%':'400%';
 	lastw = w;
 }
