<!DOCTYPE html>
<html lang="en">
<head>
	<meta charset="utf-8">
	<meta content="width=device-width, initial-scale=1.0, maximum-scale=1.0, user-scalable=no" name="viewport">
	<title>LED Settings</title>
	<script>
		var d=document,laprev=55,maxB=1,maxD=1,maxA=1,maxV=0,maxM=4000,maxPB=2048,maxL=1664,maxCO=5,maxLbquot=0; //maximum bytes for LED allocation: 4kB for 8266, 32kB for 32
		var oMaxB=1;
		d.ledTypes = [/*{i:22,c:1,t:"D",n:"WS2812"},{i:42,c:6,t:"AA",n:"PWM CCT"}*/]; // filled from GetV()
		d.um_p = [];
		d.rsvd = [];
		d.ro_gpio = [];
		d.max_gpio = 50;
		var customStarts=false,startsDirty=[];
		var loc = false, locip, locproto = "http:";
		function H(){window.open("https://kno.wled.ge/features/settings/#led-settings");}
		function B(){window.open(getURL("/settings"),"_self");}
		function gId(n){return d.getElementById(n);}
		function off(n){d.getElementsByName(n)[0].value = -1;}
		// these functions correspond to C macros found in const.h
		function gT(t)     { for (let type of d.ledTypes) if (t == type.i) return type; } // getType from available ledTypes
		function isPWM(t)  { return gT(t).t.charAt(0) === "A"; }    // is PWM type
		function isAna(t)  { return gT(t).t === "" || isPWM(t); }   // is analog type
		function isDig(t)  { return gT(t).t === "D" || isD2P(t); }  // is digital type
		function isD2P(t)  { return gT(t).t === "2P"; }             // is digital 2 pin type
		function isNet(t)  { return gT(t).t === "N"; }              // is network type
		function isVir(t)  { return gT(t).t === "V" || isNet(t); }  // is virtual type
		function hasRGB(t) { return !!(gT(t).c & 0x01); }           // has RGB
		function hasW(t)   { return !!(gT(t).c & 0x02); }           // has white channel
		function hasCCT(t) { return !!(gT(t).c & 0x04); }           // is white CCT enabled
		function is16b(t)  { return !!(gT(t).c & 0x10); }           // is digital 16 bit type
		function numPins(t){ return Math.max(gT(t).t.length, 1); }  // type length determines number of GPIO pins
		// https://www.educative.io/edpresso/how-to-dynamically-load-a-js-file-in-javascript
		function loadJS(FILE_URL, async = true) {
			let scE = d.createElement("script");
			scE.setAttribute("src", FILE_URL);
			scE.setAttribute("type", "text/javascript");
			scE.setAttribute("async", async);
			d.body.appendChild(scE);
			// success event 
			scE.addEventListener("load", () => {
				GetV();
				checkSi();
				setABL();
				d.Sf.addEventListener("submit", trySubmit);
				if (d.um_p[0]==-1) d.um_p.shift();
				pinDropdowns();
			});
			// error event
			scE.addEventListener("error", (ev) => {
				console.log("Error on loading file", ev);
				alert("Loading of configuration script failed.\nIncomplete page data!");
			});
		}
		var timeout;
		function showToast(text, error = false)
		{
			var x = gId("toast");
			x.innerHTML = text;
			x.className = error ? "error":"show";
			clearTimeout(timeout);
			x.style.animation = 'none';
			timeout = setTimeout(()=>{ x.className = x.className.replace("show", ""); }, 2900);
		}
		function bLimits(b,v,p,m,l,o=5,d=2,a=6) {
			// maxB - max buses (can be changed if using ESP32 parallel I2S)
			// maxD - max digital channels (can be changed if using ESP32 parallel I2S)
			// maxA - max analog channels
			// maxV - min virtual buses
			// maxPB - max LEDs per bus
			// maxM - max LED memory
			// maxL - max LEDs (will serve to determine ESP >1664 == ESP32)
			// maxCO - max Color Order mappings
			oMaxB = maxB = b; maxD = d, maxA = a, maxV = v; maxM = m; maxPB = p; maxL = l; maxCO = o;
		}
		function pinsOK() {
			var ok = true;
			var nList = d.Sf.querySelectorAll("#mLC input[name^=L]");
			nList.forEach((LC,i)=>{
				if (!ok) return; // prevent iteration after conflict
				let nm = LC.name.substring(0,2);
				let n = LC.name.substring(2);
				let t = parseInt(d.Sf["LT"+n].value, 10); // LED type SELECT
				// ignore IP address
				if (nm=="L0" || nm=="L1" || nm=="L2" || nm=="L3") {
					if (isNet(t)) return;
				}
				//check for pin conflicts
				if (nm=="L0" || nm=="L1" || nm=="L2" || nm=="L3" || nm=="L4")
					if (LC.value!="" && LC.value!="-1") {
						let p = d.rsvd.concat(d.um_p); // used pin array
						d.Sf.querySelectorAll("select.pin").forEach((e)=>{if(e.value>-1)p.push(parseInt(e.value));}) // buttons, IR & relay
						if (p.some((e)=>e==parseInt(LC.value))) {
							alert(`Sorry, pins ${JSON.stringify(p)} can't be used.`);
							LC.value="";
							LC.focus();
							ok = false;
							return;
						} else if (d.ro_gpio.some((e)=>e==parseInt(LC.value))) {
							alert(`Sorry, pins ${JSON.stringify(d.ro_gpio)} are input only.`);
							LC.value="";
							LC.focus();
							ok = false;
							return;
						}
						for (j=i+1; j<nList.length; j++) {
							let n2 = nList[j].name.substring(0,2);
							if (n2=="L0" || n2=="L1" || n2=="L2" || n2=="L3" || n2=="L4") {
								if (n2.substring(0,1)==="L") {
									var m  = nList[j].name.substring(2);
									var t2 = parseInt(d.Sf["LT"+m].value, 10);
									if (t2>=80) continue;
								}
								if (nList[j].value!="" && nList[i].value==nList[j].value) {
									alert(`Pin conflict between ${LC.name}/${nList[j].name}!`);
									nList[j].value="";
									nList[j].focus();
									ok = false;
									return;
								}
							}
						}
					}
			});
			return ok;
		}
		function trySubmit(e) {
			d.Sf.data.value = '';
			e.preventDefault();
			if (!pinsOK()) {e.stopPropagation();return false;} // Prevent form submission and contact with server
			if (bquot > 100) {var msg = "Too many LEDs for me to handle!"; if (maxM < 10000) msg += "\n\rConsider using an ESP32."; alert(msg);}
			if (!d.Sf.ABL.checked || d.Sf.PPL.checked) d.Sf.MA.value = 0; // submit 0 as ABL (PPL will handle it)
			if (d.Sf.checkValidity()) {
				d.Sf.querySelectorAll("#mLC select[name^=LT]").forEach((s)=>{s.disabled=false;}); // just in case
				d.Sf.submit(); //https://stackoverflow.com/q/37323914
			}
		}
		function enABL()
		{
			var en = d.Sf.ABL.checked;
			gId('abl').style.display = (en) ? 'inline':'none';
			gId('psu2').style.display = (en) ? 'inline':'none';
			if (!en) d.Sf.PPL.checked = false;
			UI();
		}
		// enable per port limiter and calculate current
		function enPPL(sDI=0)
		{
			const abl = d.Sf.ABL.checked;
			const ppl = d.Sf.PPL.checked;
			let sumMA = 0;
			d.Sf.MA.readonly = ppl;
			d.Sf.MA.min = abl && !ppl ? 250 : 0;
			gId("psuMA").style.display = ppl ? 'none' : 'inline';
			gId("ppldis").style.display = ppl ? 'inline' : 'none';
			// set PPL minimum value and clear actual PPL limit if ABL disabled
			d.Sf.querySelectorAll("#mLC input[name^=MA]").forEach((i,x)=>{
				var n = String.fromCharCode((x<10?48:55)+x);
				gId("PSU"+n).style.display = ppl ? "inline" : "none";
				const t = parseInt(d.Sf["LT"+n].value); // LED type SELECT
				const c = parseInt(d.Sf["LC"+n].value); //get LED count
				i.min = ppl && !(isVir(t) || isAna(t)) ? 250 : 0;
				if (!abl || isVir(t) || isAna(t)) i.value = 0;
				else if (ppl) sumMA += parseInt(i.value,10);
				else if (sDI) i.value = Math.round(parseInt(d.Sf.MA.value,10)*c/sDI);
			});
			if (ppl) d.Sf.MA.value = sumMA; // populate UI ABL value if PPL used
		}
		function enLA(s,n)
		{
			const t = parseInt(d.Sf["LT"+n].value); // LED type SELECT
			gId('LAdis'+n).style.display = s.selectedIndex==5 ? "inline" : "none";
			if (s.value!=="0") d.Sf["LA"+n].value = s.value;
			d.Sf["LA"+n].min = (isVir(t) || isAna(t)) ? 0 : 1;
		}
		function setABL()
		{
			d.Sf.ABL.checked = parseInt(d.Sf.MA.value) > 0;
			// check if ABL is enabled (max mA entered per output)
			d.Sf.querySelectorAll("#mLC input[name^=MA]").forEach((i,n)=>{
				if (parseInt(i.value) > 0) d.Sf.ABL.checked = true;
			});
			// select appropriate LED current
			d.Sf.querySelectorAll("#mLC select[name^=LAsel]").forEach((sel,x)=>{
				sel.value = 0; // set custom
				var n = String.fromCharCode((x<10?48:55)+x);
				switch (parseInt(d.Sf["LA"+n].value)) {
					case 0: break; // disable ABL
					case 15: sel.value = 15; break;
					case 30: sel.value = 30; break;
					case 35: sel.value = 35; break;
					case 55: sel.value = 55; break;
					case 255: sel.value = 255; break;
				}
				enLA(sel,n);
			});
			enABL();
			gId('m1').innerHTML = maxM;
		}
		//returns mem usage
		function getMem(t, n) {
			if (isAna(t)) return 5;	// analog
			let len = parseInt(d.getElementsByName("LC"+n)[0].value);
			len += parseInt(d.getElementsByName("SL"+n)[0].value); // skipped LEDs are allocated too
			let dbl = 0;
			let ch = 3*hasRGB(t) + hasW(t) + hasCCT(t);
			let mul = 1;
			if (isDig(t)) {
				if (is16b(t)) len *= 2; // 16 bit LEDs
				if (maxM < 10000 && d.getElementsByName("L0"+n)[0].value == 3) { //8266 DMA uses 5x the mem
					mul = 5;
				}
				if (maxM >= 10000) { //ESP32 RMT uses double buffer?
					mul = 2;
				}
				if (d.Sf.LD.checked) dbl = len * ch; // double buffering
			}
			return len * ch * mul + dbl;
		}

		function UI(change=false)
		{
			let gRGBW = false, memu = 0;
			let busMA = 0;
			let sLC = 0, sPC = 0, sDI = 0, maxLC = 0;
			const ablEN = d.Sf.ABL.checked;
			maxB = oMaxB; // TODO make sure we start with all possible buses
			let setPinConfig = (n,t) => {
				let p0d = "GPIO:";
				let p1d = "";
				let off = "Off Refresh";
				switch (gT(t).t.charAt(0)) {
					case '2': // 2 pin digital
						p1d = "Clock "+p0d;
						// fallthrough
					case 'D': // digital
						p0d = "Data "+p0d;
						break;
					case 'A': // PWM analog
						if (numPins(t) > 1) p0d = "GPIOs:";
						off = "Dithering";
						break;
					case 'N': // network
						p0d = "IP address:";
						break;
					case 'V': // virtual/non-GPIO based
						p0d = "Config:"
						break;
				}
				gId("p0d"+n).innerText = p0d;
				gId("p1d"+n).innerText = p1d;
				gId("off"+n).innerText = off;
				// secondary pins show/hide (type string length is equivalent to number of pins used; except for network and on/off)
				let pins = Math.max(gT(t).t.length,1) + 3*isNet(t); // fixes network pins to 4
				for (let p=1; p<5; p++) {
					var LK = d.Sf["L"+p+n];
					if (!LK) continue;
					LK.style.display = (p < pins) ? "inline" : "none";
					LK.required = (p < pins);
					if (p >= pins) LK.value="";
				}
			}

			// enable/disable LED fields
			let LTs = d.Sf.querySelectorAll("#mLC select[name^=LT]");
			LTs.forEach((s,i)=>{
				if (i < LTs.length-1) s.disabled = true; // prevent changing type (as we can't update options)
				// is the field a LED type?
				var n = s.name.substring(2);
				var t = parseInt(s.value);
				memu += getMem(t, n); // calc memory
				setPinConfig(n,t);
				gId("abl"+n).style.display = (!ablEN || isVir(t) || isAna(t)) ? "none" : "inline";
				if (change) {
					gId("rf"+n).checked = (gId("rf"+n).checked || t == 31); // LEDs require data in off state (mandatory for TM1814)
					if (isAna(t)) d.Sf["LC"+n].value = 1;                   // for sanity change analog count just to 1 LED
					d.Sf["LA"+n].min = (isVir(t) || isAna(t)) ? 0 : 1;
					d.Sf["MA"+n].min = (isVir(t) || isAna(t)) ? 0 : 250;
				}
				gId("rf"+n).onclick = (t == 31) ? (()=>{return false}) : (()=>{});          // prevent change for TM1814
				gRGBW |= hasW(t);                                                           // RGBW checkbox
				gId("co"+n).style.display = (isVir(t) || isAna(t)) ? "none":"inline";       // hide color order for PWM
				gId("dig"+n+"w").style.display = (isDig(t) && hasW(t)) ? "inline":"none";   // show swap channels dropdown
				gId("dig"+n+"w").querySelector("[data-opt=CCT]").disabled = !hasCCT(t);     // disable WW/CW swapping	
				if (!(isDig(t) && hasW(t))) d.Sf["WO"+n].value = 0;                         // reset swapping
				gId("dig"+n+"c").style.display = (isAna(t)) ? "none":"inline";              // hide count for analog
				gId("dig"+n+"r").style.display = (isVir(t)) ? "none":"inline";              // hide reversed for virtual
				gId("dig"+n+"s").style.display = (isVir(t) || isAna(t)) ? "none":"inline";  // hide skip 1st for virtual & analog
				gId("dig"+n+"f").style.display = (isDig(t) || (isPWM(t) && maxL>2048)) ? "inline":"none"; // hide refresh (PWM hijacks reffresh for dithering on ESP32)
				gId("dig"+n+"a").style.display = (hasW(t)) ? "inline":"none";               // auto calculate white
				gId("dig"+n+"l").style.display = (isD2P(t) || isPWM(t)) ? "inline":"none";  // bus clock speed / PWM speed (relative) (not On/Off)
				gId("rev"+n).innerHTML = isAna(t) ? "Inverted output":"Reversed";           // change reverse text for analog else (rotated 180°)
				//gId("psd"+n).innerHTML = isAna(t) ? "Index:":"Start:";                      // change analog start description
			});
			// display global white channel overrides
			gId("wc").style.display = (gRGBW) ? 'inline':'none';
			if (!gRGBW) {
				d.Sf.AW.selectedIndex = 0;
				d.Sf.CR.checked = false;
			}
			// update start indexes, max values, calculate current, etc
			var nList = d.Sf.querySelectorAll("#mLC input[name^=L]");
			nList.forEach((LC,i)=>{
				let nm = LC.name.substring(0,2);  // field name
				let n  = LC.name.substring(2);    // bus number
				let t  = parseInt(d.Sf["LT"+n].value); // LED type SELECT
				// do we have a led count field
				if (nm=="LC") {
					let c = parseInt(LC.value,10); //get LED count
					if (c > 300 && i < 8) maxB = oMaxB - Math.max(maxD-7,0); //TODO: hard limit for buses when using ESP32 parallel I2S
					if (!customStarts || !startsDirty[n]) gId("ls"+n).value=sLC; //update start value
					gId("ls"+n).disabled = !customStarts; //enable/disable field editing
					if (c) {
						let s = parseInt(gId("ls"+n).value); //start value
						if (s+c > sLC) sLC = s+c; //update total count
						if (c > maxLC) maxLC = c; //max per output
						if (!isVir(t)) sPC += c; //virtual out busses do not count towards physical LEDs
						if (!(isVir(t) || isAna(t))) {
							sDI += c; // summarize digital LED count
							let maPL = parseInt(d.Sf["LA"+n].value);
							if (maPL == 255) maPL = 12;
							busMA += maPL*c; // summarize maximum bus current (calculated)
						}
					} // increase led count
					return;
				}
				// do we have led pins for digital leds
				if (nm=="L0" || nm=="L1") {
					d.Sf["LC"+n].max = maxPB; // update max led count value
				}
				// ignore IP address (stored in pins for virtual busses)
				if (nm=="L0" || nm=="L1" || nm=="L2" || nm=="L3") {
					if (isVir(t)) {
						LC.max = 255;
						LC.min = 0;
						LC.style.color="#fff";
						return; // do not check conflicts
					} else {
						LC.max = d.max_gpio;
						LC.min = -1;
					}
				}
				// check for pin conflicts & color fields
				if (nm=="L0" || nm=="L1" || nm=="L2" || nm=="L3" || nm=="L4")
					if (LC.value!="" && LC.value!="-1") {
						let p = d.rsvd.concat(d.um_p); // used pin array
						d.Sf.querySelectorAll("select.pin").forEach((e)=>{if(e.value>-1)p.push(parseInt(e.value));}) // buttons, IR & relay
						for (j=0; j<nList.length; j++) {
							if (i==j) continue;
							let n2 = nList[j].name.substring(0,2);
							if (n2=="L0" || n2=="L1" || n2=="L2" || n2=="L3" || n2=="L4") {
								if (n2.substring(0,1)==="L") {
									let m  = nList[j].name.substring(2);
									let t2 = parseInt(d.Sf["LT"+m].value, 10);
									if (isVir(t2)) continue;
								}
								if (nList[j].value!="" && nList[j].value!="-1") p.push(parseInt(nList[j].value,10));  // add current pin
							}
						}
						// now check for conflicts
						if (p.some((e)=>e==parseInt(LC.value))) LC.style.color = "red";
						else LC.style.color = d.ro_gpio.some((e)=>e==parseInt(LC.value)) ? "orange" : "#fff";
					}
			});
			// distribute ABL current if not using PPL
			enPPL(sDI);

			// update total led count
			gId("lc").textContent = sLC;
			gId("pc").textContent = (sLC == sPC) ? "":"(" + sPC + " physical)";

			// memory usage and warnings
			gId('m0').innerHTML = memu;
			bquot = memu / maxM * 100;
			gId('dbar').style.background = `linear-gradient(90deg, ${bquot > 60 ? (bquot > 90 ? "red":"orange"):"#ccc"} 0 ${bquot}%, #444 ${bquot}% 100%)`;
			gId('ledwarning').style.display = (maxLC > Math.min(maxPB,800) || bquot > 80) ? 'inline':'none';
			gId('ledwarning').style.color = (maxLC > Math.max(maxPB,800) || bquot > 100) ? 'red':'orange';
			gId('wreason').innerHTML = (bquot > 80) ? "80% of max. LED memory" +(bquot>100 ? ` (<b>ERROR: Using over ${maxM}B!</b>)` : "") : "800 LEDs per output";
			// calculate power
			gId('ampwarning').style.display = (parseInt(d.Sf.MA.value,10) > 7200) ? 'inline':'none';
			var val = Math.ceil((100 + busMA)/500)/2;
			val = (val > 5) ? Math.ceil(val) : val;
			var s = "A power supply with total of ";
			s += val;
			s += "A is required.";
			var val2 = Math.ceil((100 + busMA)/1500)/2;
			val2 = (val2 > 5) ? Math.ceil(val2) : val2;
			var s2 = "(for most effects, ~";
			s2 += val2;
			s2 += "A is enough)<br>";
			gId('psu').innerHTML = s;
			gId('psu2').innerHTML = s2;
			gId("json").style.display = d.Sf.IT.value==8 ? "" : "none";
		}
		function lastEnd(i) {
			if (i-- < 1) return 0;
			var s = String.fromCharCode((i<10?48:55)+i);
			v = parseInt(d.getElementsByName("LS"+s)[0].value) + parseInt(d.getElementsByName("LC"+s)[0].value);
			var t = parseInt(d.getElementsByName("LT"+s)[0].value);
			if (isPWM(t)) v = 1; //PWM busses
			return isNaN(v) ? 0 : v;
		}
		function addLEDs(n,init=true)
		{
			var o = d.getElementsByClassName("iST");
			var i = o.length;
			let disable = (sel,opt) => { sel.querySelectorAll(opt).forEach((o)=>{o.disabled=true;}); }

			var f = gId("mLC");
			let digitalB = 0, analogB = 0, twopinB = 0, virtB = 0;
			f.querySelectorAll("select[name^=LT]").forEach((s)=>{
				let t = s.value;
				if (isDig(t) && !isD2P(t)) digitalB++;
				if (isD2P(t)) twopinB++;
				if (isPWM(t)) analogB += numPins(t); // each GPIO is assigned to a channel
				if (isVir(t)) virtB++;
			});

			if ((n==1 && i>=maxB+maxV) || (n==-1 && i==0)) return;
			var s = String.fromCharCode((i<10?48:55)+i);

			if (n==1) {
// npm run build has trouble minimizing spaces inside string
				var cn = `<div class="iST">
<hr class="sml">
${i+1}:
<select name="LT${s}" onchange="UI(true)"></select><br>
<div id="abl${s}">
mA/LED: <select name="LAsel${s}" onchange="enLA(this,'${s}');UI();">
<option value="55" selected>55mA (typ. 5V WS281x)</option>
<option value="35">35mA (eco WS2812)</option>
<option value="30">30mA (typ. 12V)</option>
<option value="255">12mA (WS2815)</option>
<option value="15">15mA (seed/fairy pixels)</option>
<option value="0">Custom</option>
</select><br>
<div id="LAdis${s}" style="display: none;">max. mA/LED: <input name="LA${s}" type="number" min="1" max="255" oninput="UI()"> mA<br></div>
<div id="PSU${s}">PSU: <input name="MA${s}" type="number" class="xl" min="250" max="65000" oninput="UI()" value="250"> mA<br></div>
</div>
<div id="co${s}" style="display:inline">Color Order:
<select name="CO${s}">
<option value="0">GRB</option>
<option value="1">RGB</option>
<option value="2">BRG</option>
<option value="3">RBG</option>
<option value="4">BGR</option>
<option value="5">GBR</option>
</select></div>
<div id="dig${s}w" style="display:none">Swap: <select name="WO${s}"><option value="0">None</option><option value="1">W & B</option><option value="2">W & G</option><option value="3">W & R</option><option data-opt="CCT" value="4">WW & CW</option></select></div>
<div id="dig${s}l" style="display:none">Clock: <select name="SP${s}"><option value="0">Slowest</option><option value="1">Slow</option><option value="2">Normal</option><option value="3">Fast</option><option value="4">Fastest</option></select></div>
<div>
<span id="psd${s}">Start:</span> <input type="number" name="LS${s}" id="ls${s}" class="l starts" min="0" max="8191" value="${lastEnd(i)}" oninput="startsDirty[${i}]=true;UI();" required />&nbsp;
<div id="dig${s}c" style="display:inline">Length: <input type="number" name="LC${s}" class="l" min="1" max="${maxPB}" value="1" required oninput="UI()" /></div><br>
</div>
<span id="p0d${s}">GPIO:</span><input type="number" name="L0${s}" required class="s" onchange="UI();pinUpd(this);"/>
<span id="p1d${s}"></span><input type="number" name="L1${s}" class="s" onchange="UI();pinUpd(this);"/>
<span id="p2d${s}"></span><input type="number" name="L2${s}" class="s" onchange="UI();pinUpd(this);"/>
<span id="p3d${s}"></span><input type="number" name="L3${s}" class="s" onchange="UI();pinUpd(this);"/>
<span id="p4d${s}"></span><input type="number" name="L4${s}" class="s" onchange="UI();pinUpd(this);"/>
<div id="dig${s}r" style="display:inline"><br><span id="rev${s}">Reversed</span>: <input type="checkbox" name="CV${s}"></div>
<div id="dig${s}s" style="display:inline"><br>Skip first LEDs: <input type="number" name="SL${s}" min="0" max="255" value="0" oninput="UI()"></div>
<div id="dig${s}f" style="display:inline"><br><span id="off${s}">Off Refresh</span>: <input id="rf${s}" type="checkbox" name="RF${s}"></div>
<div id="dig${s}a" style="display:inline"><br>Auto-calculate W channel from RGB:<br><select name="AW${s}"><option value=0>None</option><option value=1>Brighter</option><option value=2>Accurate</option><option value=3>Dual</option><option value=4>Max</option></select>&nbsp;</div>
</div>`;
				f.insertAdjacentHTML("beforeend", cn);
				// fill led types (credit @netmindz)
				d.Sf.querySelectorAll("#mLC select[name^=LT]").forEach((sel,n)=>{
					if (sel.length == 0) { // ignore already updated
						for (let type of d.ledTypes) {
							let opt = d.createElement("option");
							opt.value = type.i;
							opt.text = type.n;
							if (type.t != undefined && type.t != "") {
								opt.setAttribute('data-type', type.t);
							}
							sel.appendChild(opt);			
						}
					}
				});
				// disable inappropriate LED types
				let sel = d.getElementsByName("LT"+s)[0]
				if (i >= maxB || digitalB >= maxD) disable(sel,'option[data-type="D"]');
				if (i >= maxB || twopinB >= 1)     disable(sel,'option[data-type="2P"]');
				disable(sel,`option[data-type^="${'A'.repeat(maxA-analogB+1)}"]`);
				sel.selectedIndex = sel.querySelector('option:not(:disabled)').index;
			}
			if (n==-1) {
				o[--i].remove();--i;
				o[i].querySelector("[name^=LT]").disabled = false;
			}

			gId("+").style.display = (i<maxB+maxV-1) ? "inline":"none";
			gId("-").style.display = (i>0) ? "inline":"none";

			if (!init) {
				UI();
			}
		}

		function addCOM(start=0,len=1,co=0) {
			var i = d.getElementsByClassName("com_entry").length;
			if (i >= maxCO) return;
			var s = String.fromCharCode((i<10?48:55)+i);
			var b = `<div class="com_entry">
<hr class="sml">
${i+1}: Start: <input type="number" name="XS${s}" id="xs${s}" class="l starts" min="0" max="65535" value="${start}" oninput="UI();" required="">&nbsp;
Length: <input type="number" name="XC${s}" id="xc${s}" class="l" min="1" max="65535" value="${len}" required="" oninput="UI()">
<div>Color Order:
<select id="xo${s}" name="XO${s}">
<option value="0">GRB</option>
<option value="1">RGB</option>
<option value="2">BRG</option>
<option value="3">RBG</option>
<option value="4">BGR</option>
<option value="5">GBR</option>
</select>
Swap: <select id="xw${s}" name="XW${s}">
<option value="0">Use global</option>
<option value="1">W & B</option>
<option value="2">W & G</option>
<option value="3">W & R</option>
</select>
</div></div>`;
			gId("com_entries").insertAdjacentHTML("beforeend", b);
			gId("xo"+s).value = co & 0x0F;
			gId("xw"+s).value = co >> 4;
			btnCOM(i+1);
			UI();
		}

		function remCOM() {
			var entries = d.getElementsByClassName("com_entry");
			var i = entries.length;
			if (i === 0) return;
			entries[i-1].remove();
			btnCOM(i-1);
			UI();
		}

		function resetCOM(_newMaxCOOverrides=undefined) {
			if (_newMaxCOOverrides) {
				maxCO = _newMaxCOOverrides;
			}
			for (let e of d.getElementsByClassName("com_entry")) {
				e.remove();
			}
			btnCOM(0);
		}

		function btnCOM(i) {
			gId("com_add").style.display = (i<maxCO) ? "inline":"none";
			gId("com_rem").style.display = (i>0) ? "inline":"none";
		}

		function addBtn(i,p,t) {
			var c = gId("btns").innerHTML;
			var s = String.fromCharCode((i<10?48:55)+i);
			c += `Button ${i} GPIO: <input type="number" name="BT${s}" onchange="UI()" class="xs" value="${p}">`;
			c += `&nbsp;<select name="BE${s}">`
			c += `<option value="0" ${t==0?"selected":""}>Disabled</option>`;
			c += `<option value="2" ${t==2?"selected":""}>Pushbutton</option>`;
			c += `<option value="3" ${t==3?"selected":""}>Push inverted</option>`;
			c += `<option value="4" ${t==4?"selected":""}>Switch</option>`;
			c += `<option value="5" ${t==5?"selected":""}>PIR sensor</option>`;
			c += `<option value="6" ${t==6?"selected":""}>Touch</option>`;
			c += `<option value="7" ${t==7?"selected":""}>Analog</option>`;
			c += `<option value="8" ${t==8?"selected":""}>Analog inverted</option>`;
			c += `<option value="9" ${t==9?"selected":""}>Touch (switch)</option>`;
			c += `</select>`;
			c += `<span style="cursor: pointer;" onclick="off('BT${s}')">&nbsp;&#x2715;</span><br>`;
			gId("btns").innerHTML = c;
		}
		function tglSi(cs) {
			customStarts = cs;
			if (!customStarts) startsDirty = []; //set all starts to clean
			UI();
		}
		function checkSi() { //on load, checks whether there are custom start fields
			var cs = false;
			for (var i=1; i < d.getElementsByClassName("iST").length; i++) {
				var v = parseInt(gId("ls"+(i-1)).value) + parseInt(d.getElementsByName("LC"+(i-1))[0].value);
				if (v != parseInt(gId("ls"+i).value)) {cs = true; startsDirty[i] = true;}
			}
			if (gId("ls0") && parseInt(gId("ls0").value) != 0) {cs = true; startsDirty[0] = true;}
			gId("si").checked = cs;
			tglSi(cs);
		}
		function uploadFile(name) {
			var req = new XMLHttpRequest();
			req.addEventListener('load', function(){showToast(this.responseText,this.status >= 400)});
			req.addEventListener('error', function(e){showToast(e.stack,true);});
			req.open("POST", "/upload");
			var formData = new FormData();
			formData.append("data", d.Sf.data.files[0], name);
			req.send(formData);
			d.Sf.data.value = '';
			return false;
		}
		// https://stackoverflow.com/questions/7346563/loading-local-json-file
		function loadCfg(o) {
			var f, fr;

			if (typeof window.FileReader !== 'function') {
				alert("The file API isn't supported on this browser yet.");
				return;
			}

			if (!o.files) {
				alert("This browser doesn't support the `files` property of file inputs.");
			} else if (!o.files[0]) {
				alert("Please select a JSON file first!");
			} else {
				f = o.files[0];
				fr = new FileReader();
				fr.onload = receivedText;
				fr.readAsText(f);
			}
			o.value = '';

			function receivedText(e) {
				let lines = e.target.result;
				var c = JSON.parse(lines); 
				if (c.hw) {
					if (c.hw.led) {
						for (var i=0; i<10; i++) addLEDs(-1);
						var l = c.hw.led;
						l.ins.forEach((v,i,a)=>{
							addLEDs(1);
							for (var j=0; j<v.pin.length; j++) d.getElementsByName(`L${j}${i}`)[0].value = v.pin[j];
							d.getElementsByName("LT"+i)[0].value = v.type;
							d.getElementsByName("LS"+i)[0].value = v.start;
							d.getElementsByName("LC"+i)[0].value = v.len;
							d.getElementsByName("CO"+i)[0].value = v.order;
							d.getElementsByName("SL"+i)[0].value = v.skip;
							d.getElementsByName("RF"+i)[0].checked = v.ref;
							d.getElementsByName("CV"+i)[0].checked = v.rev;
						});
					}
					if(c.hw.com) {
						resetCOM();
						c.hw.com.forEach(e => {
							addCOM(e.start, e.len, e.order);
						});
					}
					if (c.hw.btn) {
						var b = c.hw.btn;
						if (Array.isArray(b.ins)) gId("btns").innerHTML = "";
						b.ins.forEach((v,i,a)=>{
							addBtn(i,v.pin[0],v.type);
						});
						d.getElementsByName("TT")[0].value = b.tt;
					}
					if (c.hw.ir) {
						d.getElementsByName("IR")[0].value = c.hw.ir.pin;
						d.getElementsByName("IT")[0].value = c.hw.ir.type;
					}
					if (c.hw.relay) {
						d.getElementsByName("RL")[0].value = c.hw.relay.pin;
						d.getElementsByName("RM")[0].checked = c.hw.relay.rev;
						d.getElementsByName("RO")[0].checked = c.hw.relay.odrain;
					}
					UI();
				}
			}
		}
		function pinDropdowns() {
			let fields = ["IR","RL"]; // IR & relay
			gId("btns").querySelectorAll('input[type="number"]').forEach((e)=>{fields.push(e.name);}) // buttons
			for (let i of d.Sf.elements) {
				if (i.type === "number" && fields.includes(i.name)) { //select all pin select elements
					let v = parseInt(i.value);
					let sel = addDropdown(i.name,0);
					for (var j = -1; j <= d.max_gpio; j++) {
						if (d.rsvd.includes(j)) continue;
						let foundPin = d.um_p.indexOf(j);
						let txt = (j === -1) ? "unused" : `${j}`;
						if (foundPin >= 0 && j !== v) txt += ` used`; // already reserved pin
						if (d.ro_gpio.includes(j)) txt += " (R/O)";
						let opt = addOption(sel, txt, j);
						if (j === v) opt.selected = true; // this is "our" pin
						else if (d.um_p.includes(j)) opt.disabled = true; // someone else's pin
					}
				}
			}
			// update select options
			d.Sf.querySelectorAll("select.pin").forEach((e)=>{pinUpd(e);});
			// add dataset values for LED GPIO pins
			d.Sf.querySelectorAll(".iST input.s[name^=L]").forEach((i)=>{
				if (i.value!=="" && i.value>=0)
					i.dataset.val = i.value;
			});
		}
		function pinUpd(e) {
			// update changed select options across all usermods
			let oldV = parseInt(e.dataset.val);
			e.dataset.val = e.value;
			let txt = e.name;
			let pins = [];
			d.Sf.querySelectorAll(".iST input.s[name^=L]").forEach((i)=>{
				if (i.value!=="" && i.value>=0 && i.max<255)
					pins.push(i.value);
			});
			let selects = d.Sf.querySelectorAll("select.pin");
			for (let sel of selects) {
				if (sel == e) continue
				Array.from(sel.options).forEach((i)=>{
					let led = pins.includes(i.value);
					if (!(i.value==oldV || i.value==e.value || led)) return;
					if (i.value == -1) {
						i.text = "unused";
						return
					}
					i.text = i.value;
					if (i.value==oldV) {
						i.disabled = false;
					}
					if (i.value==e.value || led) {
						i.disabled = true;
						i.text += ` ${led?'LED':txt}`;
					}
					if (d.ro_gpio.includes(parseInt(i.value))) i.text += " (R/O)";
				});
			}
		}
		// https://stackoverflow.com/questions/39729741/javascript-change-input-text-to-select-option
		function addDropdown(field) {
			let sel = d.createElement('select');
			sel.classList.add("pin");
			let inp = d.getElementsByName(field)[0];
			if (inp && inp.tagName === "INPUT" && (inp.type === "text" || inp.type === "number")) {  // may also use nodeName
				let v = inp.value;
				let n = inp.name;
				// copy the existing input element's attributes to the new select element
				for (var i = 0; i < inp.attributes.length; ++ i) {
					var att = inp.attributes[i];
					// type and value don't apply, so skip them
					// ** you might also want to skip style, or others -- modify as needed **
					if (att.name != 'type' && att.name != 'value' && att.name != 'class' && att.name != 'style') {
						sel.setAttribute(att.name, att.value);
					}
				}
				sel.setAttribute("data-val", v);
				sel.setAttribute("onchange", "pinUpd(this)");
				// finally, replace the old input element with the new select element
				inp.parentElement.replaceChild(sel, inp);
				return sel;
			}
			return null;
		}
		function addOption(sel,txt,val) {
			if (sel===null) return; // select object missing
			let opt = d.createElement("option");
			opt.value = val;
			opt.text = txt;
			sel.appendChild(opt);
			for (let i=0; i<sel.childNodes.length; i++) {
				let c = sel.childNodes[i];
				if (c.value == sel.dataset.val) sel.selectedIndex = i;
			}
			return opt;
		}
		function S() {
			let l = window.location;
			if (l.protocol == "file:") {
				loc = true;
				locip = localStorage.getItem('locIp');
				if (!locip) {
					locip = prompt("File Mode. Please enter WLED IP!");
					localStorage.setItem('locIp', locip);
				}
			} else {
				// detect reverse proxy
				let path = l.pathname;
				let paths = path.slice(1,path.endsWith('/')?-1:undefined).split("/");
				if (paths.length > 2) {
					paths.pop(); // remove "leds"
					paths.pop(); // remove "settings"
					locproto = l.protocol;
					loc = true;
					locip = l.hostname + (l.port ? ":" + l.port : "") + "/" + paths.join('/');
				}
			}
			loadJS(getURL('/settings/s.js?p=2'), false);	// If we set async false, file is loaded and executed, then next statement is processed
			if (loc) d.Sf.action = getURL('/settings/leds');
		}
		function getURL(path) {
			return (loc ? locproto + "//" + locip : "") + path;
		}
	</script>
	<style>@import url("style.css");</style>
</head>
<body onload="S()">
	<form id="form_s" name="Sf" method="post">
		<div class="toprow">
		<div class="helpB"><button type="button" onclick="H()">?</button></div>
		<button type="button" onclick="B()">Back</button><button type="submit">Save</button><hr>
		</div>
		<h2>LED &amp; Hardware setup</h2>
		Total LEDs: <span id="lc">?</span> <span id="pc"></span><br>
		<i>Recommended power supply for brightest white:</i><br>
		<b><span id="psu">?</span></b><br>
		<span id="psu2"><br></span>
		<br>
		Enable automatic brightness limiter: <input type="checkbox" name="ABL" onchange="enABL()"><br>
		<div id="abl">
			<i>Automatically limits brightness to stay close to the limit.<br>
				Keep at &lt;1A if poweing LEDs directly from the ESP 5V pin!<br>
				If using multiple outputs it is recommended to use per-output limiter.<br>
				Analog (PWM) and virtual LEDs cannot use automatic brightness limiter.<br></i>
			<div id="psuMA">Maximum PSU Current: <input name="MA" type="number" class="xl" min="250" max="65000" oninput="UI()" required> mA<br></div>
			Use per-output limiter: <input type="checkbox" name="PPL" onchange="UI()"><br>
			<div id="ppldis" style="display:none;">
<<<<<<< HEAD
				<i>Make sure you enter correct values in each LED output.<br>
=======
				<i>Make sure you enter correct value for each LED output.<br>
>>>>>>> 23400d04
				If using multiple outputs with only one PSU, distribute its power proportionally amongst outputs.</i><br>
			</div>
			<div id="ampwarning" class="warn" style="display: none;">
				&#9888; Your power supply provides high current.<br>
				To improve the safety of your setup,<br>
				please use thick cables,<br>
				multiple power injection points and a fuse!<br>
			</div>
		</div>
		<h3>Hardware setup</h3>
		<div id="mLC">LED outputs:</div>
		<hr class="sml">
		<button type="button" id="+" onclick="addLEDs(1,false)">+</button>
		<button type="button" id="-" onclick="addLEDs(-1,false)">-</button><br>
		LED memory usage: <span id="m0">0</span> / <span id="m1">?</span> B<br>
		<div id="dbar" style="display:inline-block; width: 100px; height: 10px; border-radius: 20px;"></div><br>
		<div id="ledwarning" class="warn" style="display: none;">
			&#9888; You might run into stability or lag issues.<br>
			Use less than <span id="wreason">800 LEDs per output</span> for the best experience!<br>
		</div>
		<hr class="sml">
		Make a segment for each output: <input type="checkbox" name="MS"><br>
		Custom bus start indices: <input type="checkbox" onchange="tglSi(this.checked)" id="si"><br>
		Use global LED buffer: <input type="checkbox" name="LD" onchange="UI()"><br>
		<hr class="sml">
		<div id="color_order_mapping">
			Color Order Override:
			<div id="com_entries"></div>
			<hr class="sml">
			<button type="button" id="com_add" onclick="addCOM()">+</button>
			<button type="button" id="com_rem" onclick="remCOM()">-</button><br>
		</div>
		<hr class="sml">
		<div id="btns"></div>
		Disable internal pull-up/down: <input type="checkbox" name="IP"><br>
		Touch threshold: <input type="number" class="s" min="0" max="100" name="TT" required><br>
		<hr class="sml">
		IR GPIO: <input type="number" min="-1" max="48" name="IR" onchange="UI()" class="xs"><select name="IT" onchange="UI()">
		<option value=0>Remote disabled</option>
		<option value=1>24-key RGB</option>
		<option value=2>24-key with CT</option>
		<option value=3>40-key blue</option>
		<option value=4>44-key RGB</option>
		<option value=5>21-key RGB</option>
		<option value=6>6-key black</option>
		<option value=7>9-key red</option>
		<option value=8>JSON remote</option>
		</select><span style="cursor: pointer;" onclick="off('IR')">&nbsp;&#x2715;</span><br>
		Apply IR change to main segment only: <input type="checkbox" name="MSO"><br>
		<div id="json" style="display:none;">JSON file: <input type="file" name="data" accept=".json"><button type="button" class="sml" onclick="uploadFile('/ir.json')">Upload</button><br></div>
		<a href="https://kno.wled.ge/interfaces/infrared/" target="_blank">IR info</a><br>
		<hr class="sml">
		Relay GPIO: <input type="number" min="-1" max="48" name="RL" onchange="UI()" class="xs"><span style="cursor: pointer;" onclick="off('RL')">&nbsp;&#x2715;</span><br>
		Invert <input type="checkbox" name="RM"> Open drain <input type="checkbox" name="RO"><br>
		<hr class="sml">
		<h3>Defaults</h3>
		Turn LEDs on after power up/reset: <input type="checkbox" name="BO"><br>
		Default brightness: <input name="CA" type="number" class="m" min="1" max="255" required> (1-255)<br><br>
		Apply preset <input name="BP" type="number" class="m" min="0" max="250" required> at boot (0 uses values from above)<br><br>
		Use Gamma correction for color: <input type="checkbox" name="GC"> (strongly recommended)<br>
		Use Gamma correction for brightness: <input type="checkbox" name="GB"> (not recommended)<br>
		Use Gamma value: <input name="GV" type="number" class="m" placeholder="2.8" min="1" max="3" step="0.1" required><br><br>
		Brightness factor: <input name="BF" type="number" class="m" min="1" max="255" required> %
		<h3>Transitions</h3>
		Enable transitions: <input type="checkbox" name="TF" onchange="gId('tran').style.display=this.checked?'inline':'none';"><br>
		<span id="tran">
			Effect blending: <input type="checkbox" name="EB"><br>
			Default transition time: <input name="TD" type="number" class="xl" min="0" max="65500"> ms<br>
			Palette transitions: <input type="checkbox" name="PF"><br>
		</span>
		<i>Random Cycle</i> Palette Time: <input name="TP" type="number" class="m" min="1" max="255"> s<br>
		Use harmonic <i>Random Cycle</i> Palette: <input type="checkbox" name="TH"><br>
		<h3>Timed light</h3>
		Default duration: <input name="TL" type="number" class="m" min="1" max="255" required> min<br>
		Default target brightness: <input name="TB" type="number" class="m" min="0" max="255" required><br>
		Mode:
		<select name="TW">
			<option value="0">Wait and set</option>
			<option value="1">Fade</option>
			<option value="2">Fade Color</option>
			<option value="3">Sunrise</option>
		</select>
		<h3>White management</h3>
		White Balance correction: <input type="checkbox" name="CCT"><br>
		<div id="wc">
			Global override for Auto-calculate white:<br>
			<select name="AW">
				<option value=255>Disabled</option>
				<option value=0>None</option>
				<option value=1>Brighter</option>
				<option value=2>Accurate</option>
				<option value=3>Dual</option>
				<option value=4>Max</option>
			</select>
			<br>
			Calculate CCT from RGB: <input type="checkbox" name="CR"><br>
			CCT IC used (Athom 15W): <input type="checkbox" name="IC"><br>
			CCT additive blending: <input type="number" class="s" min="0" max="100" name="CB" onchange="UI()" required> %<br>
			<i class="warn">WARNING: When using H-bridge for reverse polarity (2-wire) CCT LED strip<br><b>make sure this value is 0</b>.<br>(ESP32 variants only, ESP8266 does not support H-bridges)</i>
		</div>
		<h3>Advanced</h3>
		Palette wrapping:
		<select name="PB">
			<option value="0">Linear (wrap if moving)</option>
			<option value="1">Linear (always wrap)</option>
			<option value="2">Linear (never wrap)</option>
			<option value="3">None (not recommended)</option>
		</select><br>
		Target refresh rate: <input type="number" class="s" min="1" max="120" name="FR" required> FPS
		<hr class="sml">
		<div id="cfg">Config template: <input type="file" name="data2" accept=".json"><button type="button" class="sml" onclick="loadCfg(d.Sf.data2)">Apply</button><br></div>
		<hr>
		<button type="button" onclick="B()">Back</button><button type="submit">Save</button>
	</form>
	<div id="toast"></div>
</body>
</html><|MERGE_RESOLUTION|>--- conflicted
+++ resolved
@@ -811,11 +811,7 @@
 			<div id="psuMA">Maximum PSU Current: <input name="MA" type="number" class="xl" min="250" max="65000" oninput="UI()" required> mA<br></div>
 			Use per-output limiter: <input type="checkbox" name="PPL" onchange="UI()"><br>
 			<div id="ppldis" style="display:none;">
-<<<<<<< HEAD
-				<i>Make sure you enter correct values in each LED output.<br>
-=======
 				<i>Make sure you enter correct value for each LED output.<br>
->>>>>>> 23400d04
 				If using multiple outputs with only one PSU, distribute its power proportionally amongst outputs.</i><br>
 			</div>
 			<div id="ampwarning" class="warn" style="display: none;">
