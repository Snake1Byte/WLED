<<<<<<< HEAD
<!DOCTYPE html>
<html lang="en">
<head>
  <meta charset="utf-8">
	<meta name="viewport" content="width=500">
	<title>LED Settings</title>
	<script>
    var d=document,laprev=55,maxB=1,maxM=5000,maxPB=4096,bquot=0; //maximum bytes for LED allocation: 5kB for 8266, 32kB for 32
		function H()
		{
			window.open("https://github.com/Aircoookie/WLED/wiki/Settings#led-settings");
		}
		function B()
		{
			window.open("/settings","_self");
    }
    function gId(n){return d.getElementById(n);}
    function off(n){
      d.getElementsByName(n)[0].value = -1;
    }
    var timeout;
    function showToast(text, error = false)
    {
      var x = gId("toast");
      x.innerHTML = text;
      x.className = error ? "error":"show";
      clearTimeout(timeout);
      x.style.animation = 'none';
      timeout = setTimeout(function(){ x.className = x.className.replace("show", ""); }, 2900);
    }
    function bLimits(b,p,m) {
      maxB = b; maxM = m; maxPB = p;
    }
    function pinsOK() {
      var LCs = d.getElementsByTagName("input");
      for (i=0; i<LCs.length; i++) {
        var nm = LCs[i].name.substring(0,2);
        //check for pin conflicts
        if (nm=="L0" || nm=="L1" || nm=="L2" || nm=="L3" || nm=="L4" || nm=="RL" || nm=="BT" || nm=="IR")
          if (LCs[i].value!="" && LCs[i].value!="-1") {
            if (d.um_p && d.um_p.some((e)=>e==parseInt(LCs[i].value,10))) {alert(`Sorry, pins ${JSON.stringify(d.um_p)} can't be used.`);LCs[i].value="";LCs[i].focus();return false;}
            else if (LCs[i].value > 5 && LCs[i].value < 12) {alert("Sorry, pins 6-11 can not be used.");LCs[i].value="";LCs[i].focus();return false;}
            for (j=i+1; j<LCs.length; j++)
            {
              var n2 = LCs[j].name.substring(0,2);
              if (n2=="L0" || n2=="L1" || n2=="L2" || n2=="L3" || n2=="L4" || n2=="RL" || n2=="BT" || n2=="IR")
                if (LCs[j].value!="" && LCs[i].value==LCs[j].value) {alert(`Pin conflict between ${nm}/${n2}!`);LCs[j].value="";LCs[j].focus();return false;}
            }
          }
      }
      return true;
    }
    function trySubmit(e) {
      d.Sf.data.value = '';
      e.preventDefault();
      if (!pinsOK()) {e.stopPropagation();return false;} // Prevent form submission and contact with server
      if (bquot > 100) {var msg = "Too many LEDs for me to handle!"; if (maxM < 10000) msg += "\n\rConsider using an ESP32."; alert(msg);}
      if (d.Sf.checkValidity()) d.Sf.submit(); //https://stackoverflow.com/q/37323914
    }
		function S(){GetV();setABL();}
    function enABL()
    {
      var en = gId('able').checked;
      d.Sf.LA.value = (en) ? laprev:0;
      gId('abl').style.display = (en) ? 'inline':'none';
      gId('psu2').style.display = (en) ? 'inline':'none';
      if (d.Sf.LA.value > 0) setABL();
    }
    function enLA()
    {
      var val = d.Sf.LAsel.value;
      d.Sf.LA.value = val;
      gId('LAdis').style.display = (val == 50) ? 'inline':'none';
      UI();
    }
    function setABL()
    {
      gId('able').checked = true;
      d.Sf.LAsel.value = 50;
      switch (parseInt(d.Sf.LA.value)) {
        case 0: gId('able').checked = false; enABL(); break;
        case 30: d.Sf.LAsel.value = 30; break;
        case 35: d.Sf.LAsel.value = 35; break;
        case 55: d.Sf.LAsel.value = 55; break;
        case 255: d.Sf.LAsel.value = 255; break;
        default: gId('LAdis').style.display = 'inline';
      }
      gId('m1').innerHTML = maxM;
      d.getElementsByName("Sf")[0].addEventListener("submit", trySubmit);
      UI();
    }
    //returns mem usage
    function getMem(type, len, p0) {
      //len = parseInt(len);
      if (type < 32) {
        if (maxM < 10000 && p0==3) {    //8266 DMA uses 5x the mem
          if (type > 29) return len*20; //RGBW
          return len*15;
        } else if (maxM >= 10000) //ESP32 RMT uses double buffer?
        {
          if (type > 29) return len*8; //RGBW
          return len*6;
        }
        if (type > 29) return len*4; //RGBW
        return len*3;
      }
      if (type > 31 && type < 48) return 5;
      if (type == 44 || type == 45) return len*4; //RGBW
      return len*3;
    }
		function UI(change=false)
		{
      var isRGBW = false, memu = 0;

      gId('ampwarning').style.display = (d.Sf.MA.value > 7200) ? 'inline':'none';

	    if (d.Sf.LA.value == 255) laprev = 12;
	    else if (d.Sf.LA.value > 0) laprev = d.Sf.LA.value;

      // enable/disable LED fields
      var s = d.getElementsByTagName("select");
      for (i=0; i<s.length; i++) {
        // is the field a LED type?
        if (s[i].name.substring(0,2)=="LT") {
          n=s[i].name.substring(2);
          var type = parseInt(s[i].value,10);
          gId("p0d"+n).innerHTML = (type > 49) ? "Data:" : (type >41) ? "Pins:" : "Pin:";
          gId("p1d"+n).innerHTML = (type > 49) ? "Clk:" : "";
          var LK = d.getElementsByName("L1"+n)[0]; // clock pin

          memu += getMem(type, d.getElementsByName("LC"+n)[0].value, d.getElementsByName("L0"+n)[0].value); // calc memory

          // enumerate pins
          for (p=1; p<5; p++) {
            var LK = d.getElementsByName("L"+p+n)[0]; // secondary pins
            if (!LK) continue;
            if ((type>49 && p==1) || (type>41 && type < 50 && (p+40 < type))) // TYPE_xxxx values from const.h
            {
              // display pin field
              LK.style.display = "inline";
              LK.required = true;
            } else {
              // hide pin field
              LK.style.display = "none";
              LK.required = false;
              LK.value="";
            }
          }
//          gId("ls"+n).readOnly = !(type > 31 && type < 48);  // if analog, allow editing LED start
//          gId("LC").readOnly = !(type > 31 && type < 48);    // if analog, allow editing total LED count
          if (change) {
//            gId("ew"+n).checked = (type == 30 || type == 31 || type == 44 || type == 45); // RGBW checkbox, TYPE_xxxx values from const.h
            gId("ls"+n).value = n+1;  // set LED start
            if (type > 31 && type < 48) d.getElementsByName("LC"+n)[0].value = 1; // for sanity change analog count just to 1 LED
          }
//          gId("ew"+n).onclick = (type > 31 && type < 48) ? (function(){return false}) : (function(){});  // prevent change for analog
//          isRGBW |= gId("ew"+n).checked;
          isRGBW |= (type == 30 || type == 31 || type == 44 || type == 45); // RGBW checkbox, TYPE_xxxx values from const.h
          gId("dig"+n).style.display = (type > 31 && type < 48) ? "none":"inline";  // hide reverse, skip 1st & count for analog
          gId("psd"+n).innerHTML = (type > 31 && type < 48) ? "Index:":"Start:";    // change analog start description
        }
      }
      // display white channel calculation method
      var myC = d.querySelectorAll('.wc'),
			l = myC.length;
			for (i = 0; i < l; i++) {
				myC[i].style.display = (isRGBW) ? 'inline':'none';
			}
      // check for pin conflicts
      var LCs = d.getElementsByTagName("input");
      var sLC = 0, maxLC = 0;
      for (i=0; i<LCs.length; i++) {
        var nm = LCs[i].name.substring(0,2);
        // do we have a led count field but not total led count
        if (nm=="LC" && LCs[i].name !== "LC") {
          var n=LCs[i].name.substring(2);
          var c=parseInt(LCs[i].value,10);
          /*if(gId("ls"+n).readOnly)*/ gId("ls"+n).value=sLC; // update led start field
          if(c){sLC+=c;if(c>maxLC)maxLC=c;} // increase led count
          continue;
        }
        // do we have led pins for digital leds
        if (nm=="L0" || nm=="L1") {
          var lc=d.getElementsByName("LC"+LCs[i].name.substring(2))[0];
          lc.max=maxPB; // update max led count value
        }
        // for pins check conflicts
        if (nm=="L0" || nm=="L1" || nm=="L2" || nm=="L3" || nm=="L4" || nm=="RL" || nm=="BT" || nm=="IR")
          if (LCs[i].value!="" && LCs[i].value!="-1") {
            var p = []; // used pin array
            if (d.um_p && Array.isArray(d.um_p)) for (k=0;k<d.um_p.length;k++) p.push(d.um_p[k]); // fill with reservations
            for (j=0; j<LCs.length; j++) {
              if (i==j) continue;
              var n2 = LCs[j].name.substring(0,2);
              if (n2=="L0" || n2=="L1" || n2=="L2" || n2=="L3" || n2=="L4" || n2=="RL" || n2=="BT" || n2=="IR")
                if (LCs[j].value!="" && LCs[j].value!="-1") p.push(parseInt(LCs[j].value,10));  // add current pin
            }
            // now check for conflicts
            if (p.some((e)=>e==parseInt(LCs[i].value,10))) LCs[i].style.color="red"; else LCs[i].style.color="#fff";
          }
      }
      // update total led count
      if (gId("LC").readOnly) d.getElementsByName("LC")[0].value = sLC;
      // if we are changing total led count update led count for 1st strip
      if (d.activeElement == d.getElementsByName("LC")[0]) {
        var o = d.getElementsByClassName("iST");
        var i = o.length;
        if (i == 1) d.getElementsByName("LC0")[0].value = d.getElementsByName("LC")[0].value;
      }
      // memory usage and warnings
      gId('m0').innerHTML = memu;
      bquot = memu / maxM * 100;
      gId('dbar').style.background = `linear-gradient(90deg, ${bquot > 60 ? (bquot > 90 ? "red":"orange"):"#ccc"} 0 ${bquot}%%, #444 ${bquot}%% 100%%)`;
      gId('ledwarning').style.display = (sLC > maxPB || maxLC > 800 || bquot > 80) ? 'inline':'none';
      gId('ledwarning').style.color = (sLC > maxPB || maxLC > maxPB || bquot > 100) ? 'red':'orange';
      gId('wreason').innerHTML = (bquot > 80) ? "80% of max. LED memory" +(bquot>100 ? ` (<b>WARNING: Using over ${maxM}B!</b>)` : "") : "800 LEDs per pin";
      // calculate power
      var val = Math.ceil((100 + sLC * laprev)/500)/2;
			val = (val > 5) ? Math.ceil(val) : val;
			var s = "";
      var is12V = (d.Sf.LAsel.value == 30);
      var isWS2815 = (d.Sf.LAsel.value == 255);
			if (val < 1.02 && !is12V && !isWS2815)
			{
				s = "ESP 5V pin with 1A USB supply";
			} else
			{
        		s += is12V ? "12V ": isWS2815 ? "WS2815 12V " : "5V ";
				s += val;
				s += "A supply connected to LEDs";
			}
      var val2 = Math.ceil((100 + sLC * laprev)/1500)/2;
      val2 = (val2 > 5) ? Math.ceil(val2) : val2;
      var s2 = "(for most effects, ~";
      s2 += val2;
      s2 += "A is enough)<br>";
			gId('psu').innerHTML = s;
      gId('psu2').innerHTML = isWS2815 ? "" : s2;
      gId("json").style.display = d.Sf.IT.value==8 ? "" : "none";
    }
    function lastEnd(i) {
      if (i<1) return 0;
      v = parseInt(d.getElementsByName("LS"+(i-1))[0].value) + parseInt(d.getElementsByName("LC"+(i-1))[0].value);
      if (isNaN(v)) return 0;
      return v;
    }
    function addLEDs(n)
    {
      if (n>1) {maxB=n; gId("+").style.display="inline"; return;}

      var o = d.getElementsByClassName("iST");
      var i = o.length;

      if ((n==1 && i>=maxB) || (n==-1 && i==0)) return;

      var f = gId("mLC");
      if (n==1) {
// npm run build has trouble minimizing spaces inside string
        var cn = `<div class="iST">
${i>0?'<hr style="width:260px">':''}
${i+1}:
<select name="LT${i}" onchange="UI(true)">
<option value="22">WS281x</option>
<option value="30">SK6812 RGBW</option>
<option value="31">TM1814</option>
<option value="24">400kHz</option>
<option value="50">WS2801</option>
<option value="51">APA102</option>
<option value="52">LPD8806</option>
<option value="53">P9813</option>
<option value="41">PWM White</option>
<option value="42">PWM WWCW</option>
<option value="43">PWM RGB</option>
<option value="44">PWM RGBW</option>
<option value="45">PWM RGBWC</option>
</select>&nbsp;
Color Order:
<select name="CO${i}">
<option value="0">GRB</option>
<option value="1">RGB</option>
<option value="2">BRG</option>
<option value="3">RBG</option>
<option value="4">BGR</option>
<option value="5">GBR</option>
</select><br>
<span id="p0d${i}">Pin:</span> <input type="number" name="L0${i}" min="0" max="40" required style="width:35px" onchange="UI()"/>
<span id="p1d${i}">Clock:</span> <input type="number" name="L1${i}" min="0" max="40" style="width:35px" onchange="UI()"/>
<span id="p2d${i}"></span><input type="number" name="L2${i}" min="0" max="40" style="width:35px" onchange="UI()"/>
<span id="p3d${i}"></span><input type="number" name="L3${i}" min="0" max="40" style="width:35px" onchange="UI()"/>
<span id="p4d${i}"></span><input type="number" name="L4${i}" min="0" max="40" style="width:35px" onchange="UI()"/>
<br>
<span id="psd${i}">Start:</span> <input type="number" name="LS${i}" id="ls${i}" min="0" max="8191" value="${lastEnd(i)}" readonly required />&nbsp;
<div id="dig${i}" style="display:inline">
Count: <input type="number" name="LC${i}" min="0" max="${maxPB}" value="1" required oninput="UI()" /><br>
Reverse (rotated 180°): <input type="checkbox" name="CV${i}">
&nbsp;Skip 1<sup>st</sup> LED: <input id="sl${i}" type="checkbox" name="SL${i}"><br>
</div>
</div>`;
        f.insertAdjacentHTML("beforeend", cn);
      }
      if (n==-1) {
        o[--i].remove();--i;
      }

      gId("+").style.display = (i<maxB-1) ? "inline":"none";
      gId("-").style.display = (i>0) ? "inline":"none";

      UI();
    }
    function addBtn(i,p,t) {
      var c = gId("btns").innerHTML;
      var bt = "BT" + i;
      var be = "BE" + i;
      c += `Button ${i} pin: <input type="number" min="-1" max="40" name="${bt}" onchange="UI()" style="width:35px" value="${p}">`;
      c += `<select name="${be}">`
      c += `<option value="0" ${t==0?"selected":""}>Disabled</option>`;
      c += `<option value="2" ${t==2?"selected":""}>Pushbutton</option>`;
      c += `<option value="3" ${t==3?"selected":""}>Push inverted</option>`;
      c += `<option value="4" ${t==4?"selected":""}>Switch</option>`;
      c += `<option value="5" ${t==5?"selected":""}>PIR sensor</option>`;
      c += `<option value="6" ${t==6?"selected":""}>Touch</option>`;
      c += `<option value="7" ${t==7?"selected":""}>Analog</option>`;
      c += `<option value="8" ${t==8?"selected":""}>Analog inverted</option>`;
      c += `</select>`;
      c += `<span style="cursor: pointer;" onclick="off('${bt}')">&nbsp;&#215;</span><br>`;
      gId("btns").innerHTML = c;
    }
    function uploadFile(name) {
      var req = new XMLHttpRequest();
      req.addEventListener('load', function(){showToast(this.responseText)});
      req.addEventListener('error', function(e){showToast(e.stack,true);});
      req.open("POST", "/upload");
      var formData = new FormData();
      formData.append("data", d.Sf.data.files[0], name);
      req.send(formData);
      d.Sf.data.value = '';
      return false;
    }
		function GetV()
		{
      //values injected by server while sending HTML
      //maxM=5000;maxPB=1536;d.um_p=[1,6,7,8,9,10,11];addLEDs(3);d.Sf.LC.value=250;addLEDs(1);d.Sf.L00.value=2;d.Sf.L10.value=0;d.Sf.LC0.value=250;d.Sf.LT0.value=22;d.Sf.CO0.value=0;d.Sf.LS0.value=0;d.Sf.LS0.checked=0;d.Sf.MA.value=5400;d.Sf.LA.value=55;d.getElementsByClassName("pow")[0].innerHTML="350mA";d.Sf.CA.value=40;d.Sf.AW.value=3;d.Sf.BO.checked=0;d.Sf.BP.value=3;d.Sf.GB.checked=0;d.Sf.GC.checked=1;d.Sf.TF.checked=1;d.Sf.TD.value=700;d.Sf.PF.checked=0;d.Sf.BF.value=64;d.Sf.TB.value=0;d.Sf.TL.value=60;d.Sf.TW.value=1;d.Sf.PB.selectedIndex=0;d.Sf.RL.value=12;d.Sf.RM.checked=0;addBtn(0,0,2);addBtn(1,3,4);addBtn(2,-1,0);d.Sf.IR.value=-1;
    }
	</script>
	<style>@import url("/style.css");</style>
	<link href="/skin.css" rel="stylesheet">
</head>
<body onload="S()">
	<form id="form_s" name="Sf" method="post">
    <div class="toprow">
		<div class="helpB"><button type="button" onclick="H()">?</button></div>
		<button type="button" onclick="B()">Back</button><button type="submit">Save</button><hr>
    </div>
    <h2>LED &amp; Hardware setup</h2>
    Total LED count: <input name="LC" id="LC" type="number" min="1" max="8192" oninput="UI()" required readonly><br>
    <i>Recommended power supply for brightest white:</i><br>
    <b><span id="psu">?</span></b><br>
    <span id="psu2"><br></span>
    <br>
    Enable automatic brightness limiter: <input type="checkbox" name="ABen" onchange="enABL()" id="able"><br>
    <div id="abl">
      Maximum Current: <input name="MA" type="number" min="250" max="65000" oninput="UI()" required> mA<br>
      <div id="ampwarning" style="color: orange; display: none;">
        &#9888; Your power supply provides high current.<br>
        To improve the safety of your setup,<br>
        please use thick cables,<br>
        multiple power injection points and a fuse!<br>
      </div>
      <i>Automatically limits brightness to stay close to the limit.<br>
      Keep at &lt;1A if powering LEDs directly from the ESP 5V pin!<br>
      If you are using an external power supply, enter its rating.<br>
      (Current estimated usage: <span class="pow">unknown</span>)</i><br><br>
      LED voltage (Max. current for a single LED):<br>
      <select name="LAsel" onchange="enLA()">
        <option value="55" selected>5V default (55mA)</option>
        <option value="35">5V efficient (35mA)</option>
        <option value="30">12V (30mA)</option>
        <option value="255">WS2815 (12mA)</option>
        <option value="50">Custom</option>
      </select><br>
      <span id="LAdis" style="display: none;">Custom max. current per LED: <input name="LA" type="number" min="0" max="255" id="la" oninput="UI()" required> mA<br></span>
      <i>Keep at default if you are unsure about your type of LEDs.</i><br>
    </div>
    <h3>Hardware setup</h3>
    <div id="mLC">LED outputs:</div>
    <button type="button" id="+" onclick="addLEDs(1)">+</button>
    <button type="button" id="-" onclick="addLEDs(-1)">-</button><br>
    LED Memory Usage: <span id="m0">0</span> / <span id="m1">?</span> B<br>
    <div id="dbar" style="display:inline-block; width: 100px; height: 10px; border-radius: 20px;"></div><br>
    <div id="ledwarning" style="color: orange; display: none;">
      &#9888; You might run into stability or lag issues.<br>
      Use less than <span id="wreason">800 LEDs per pin</span> for the best experience!<br>
    </div><hr style="width:260px">
    <div id="btns"></div>
    Touch threshold: <input type="number" min="0" max="100" name="TT" required><br>
    IR pin: <input type="number" min="-1" max="40" name="IR" onchange="UI()" style="width:35px"><select name="IT" onchange="UI()">
    <option value="0">Remote disabled</option>
    <option value="1">24-key RGB</option>
    <option value="2">24-key with CT</option>
    <option value="3">40-key blue</option>
    <option value="4">44-key RGB</option>
    <option value="5">21-key RGB</option>
    <option value="6">6-key black</option>
    <option value="7">9-key red</option>
    <option value="8">JSON remote</option>
    </select><span style="cursor: pointer;" onclick="off('IR')">&nbsp;&#215;</span><br>
    <div id="json" style="display:none;">JSON file: <input type="file" name="data" accept=".json"> <input type="button" value="Upload" onclick="uploadFile('/ir.json');"><br></div>
    <div id="toast"></div>
    <a href="https://github.com/Aircoookie/WLED/wiki/Infrared-Control" target="_blank">IR info</a><br>
    Relay pin: <input type="number" min="-1" max="40" name="RL" onchange="UI()" style="width:35px"> invert <input type="checkbox" name="RM"><span style="cursor: pointer;" onclick="off('RL')">&nbsp;&#215;</span><br>
    <hr style="width:260px">
		<h3>Defaults</h3>
		Turn LEDs on after power up/reset: <input type="checkbox" name="BO"><br>
    Default brightness: <input name="CA" type="number" min="0" max="255" required> (0-255)<br><br>
    Apply preset <input name="BP" type="number" min="0" max="250" required> at boot (0 uses defaults)
    <br>- <i>or</i> -<br>
    Set current preset cycle setting as boot default: <input type="checkbox" name="PC"><br><br>
		Use Gamma correction for color: <input type="checkbox" name="GC"> (strongly recommended)<br>
		Use Gamma correction for brightness: <input type="checkbox" name="GB"> (not recommended)<br><br>
		Brightness factor: <input name="BF" type="number" min="1" max="255" required> %
		<h3>Transitions</h3>
		Crossfade: <input type="checkbox" name="TF"><br>
		Transition Time: <input name="TD" maxlength="5" size="2"> ms<br>
		Enable Palette transitions: <input type="checkbox" name="PF">
		<h3>Timed light</h3>
		Default Duration: <input name="TL" type="number" min="1" max="255" required> min<br>
		Default Target brightness: <input name="TB" type="number" min="0" max="255" required><br>
		Mode:
    <select name="TW">
			<option value="0">Wait and set</option>
			<option value="1">Fade</option>
			<option value="2">Fade Color</option>
			<option value="3">Sunrise</option>
		</select>
    <h3>Advanced</h3>
		Palette blending:
		<select name="PB">
			<option value="0">Linear (wrap if moving)</option>
			<option value="1">Linear (always wrap)</option>
			<option value="2">Linear (never wrap)</option>
			<option value="3">None (not recommended)</option>
		</select><br>
    <span class="wc">
      Auto-calculate white channel from RGB:<br>
      <select name="AW">
        <option value=0>None</option>
        <option value=1>Brighter</option>
        <option value=2>Accurate</option>
        <option value=3>Dual</option>
        <option value=4>Legacy</option>
      </select>
    <br></span><hr>
		<button type="button" onclick="B()">Back</button><button type="submit">Save</button>
	</form>
</body>
</html>
=======
<!DOCTYPE html>
<html lang="en">
<head>
  <meta charset="utf-8">
	<meta name="viewport" content="width=500">
	<title>LED Settings</title>
	<script>
    var d=document,laprev=55,maxB=1,maxM=5000,maxPB=4096,bquot=0; //maximum bytes for LED allocation: 5kB for 8266, 32kB for 32
		function H()
		{
			window.open("https://github.com/Aircoookie/WLED/wiki/Settings#led-settings");
		}
		function B()
		{
			window.open("/settings","_self");
    }
    function gId(n){return d.getElementById(n);}
    function off(n){
      d.getElementsByName(n)[0].value = -1;
    }
    function bLimits(b,p,m) {
      maxB = b; maxM = m; maxPB = p;
    }
    function pinsOK() {
      var LCs = d.getElementsByTagName("input");
      for (i=0; i<LCs.length; i++) {
        var nm = LCs[i].name.substring(0,2);
        //check for pin conflicts
        if (nm=="L0" || nm=="L1" || nm=="L2" || nm=="L3" || nm=="L4" || nm=="RL" || nm=="BT" || nm=="IR")
          if (LCs[i].value!="" && LCs[i].value!="-1") {
            if (d.um_p && d.um_p.some((e)=>e==parseInt(LCs[i].value,10))) {alert(`Sorry, pins ${JSON.stringify(d.um_p)} can't be used.`);LCs[i].value="";LCs[i].focus();return false;}
            else if (LCs[i].value > 5 && LCs[i].value < 12) {alert("Sorry, pins 6-11 can not be used.");LCs[i].value="";LCs[i].focus();return false;}
            for (j=i+1; j<LCs.length; j++)
            {
              var n2 = LCs[j].name.substring(0,2);
              if (n2=="L0" || n2=="L1" || n2=="L2" || n2=="L3" || n2=="L4" || n2=="RL" || n2=="BT" || n2=="IR")
                if (LCs[j].value!="" && LCs[i].value==LCs[j].value) {alert(`Pin conflict between ${nm}/${n2}!`);LCs[j].value="";LCs[j].focus();return false;}
            }
          }
      }
      return true;
    }
    function trySubmit(e) {
      e.preventDefault();
      if (!pinsOK()) {e.stopPropagation();return false;} // Prevent form submission and contact with server
      if (bquot > 100) {var msg = "Too many LEDs for me to handle!"; if (maxM < 10000) msg += "\n\rConsider using an ESP32."; alert(msg);}
      if (d.Sf.checkValidity()) d.Sf.submit(); //https://stackoverflow.com/q/37323914
    }
		function S(){GetV();setABL();}
    function enABL()
    {
      var en = gId('able').checked;
      d.Sf.LA.value = (en) ? laprev:0;
      gId('abl').style.display = (en) ? 'inline':'none';
      gId('psu2').style.display = (en) ? 'inline':'none';
      if (d.Sf.LA.value > 0) setABL();
    }
    function enLA()
    {
      var val = d.Sf.LAsel.value;
      d.Sf.LA.value = val;
      gId('LAdis').style.display = (val == 50) ? 'inline':'none';
      UI();
    }
    function setABL()
    {
      gId('able').checked = true;
      d.Sf.LAsel.value = 50;
      switch (parseInt(d.Sf.LA.value)) {
        case 0: gId('able').checked = false; enABL(); break;
        case 30: d.Sf.LAsel.value = 30; break;
        case 35: d.Sf.LAsel.value = 35; break;
        case 55: d.Sf.LAsel.value = 55; break;
        case 255: d.Sf.LAsel.value = 255; break;
        default: gId('LAdis').style.display = 'inline';
      }
      gId('m1').innerHTML = maxM;
      d.getElementsByName("Sf")[0].addEventListener("submit", trySubmit);
      UI();
    }
    //returns mem usage
    function getMem(type, len, p0) {
      if (type < 32) {
        if (maxM < 10000 && p0==3) {    //8266 DMA uses 5x the mem
          if (type > 29) return len*20; //RGBW
          return len*15;
        } else if (maxM >= 10000) //ESP32 RMT uses double buffer?
        {
          if (type > 29) return len*8; //RGBW
          return len*6;
        }
        if (type > 29) return len*4; //RGBW
        return len*3;
      }
      if (type > 31 && type < 48) return 5;
      if (type == 44 || type == 45) return len*4; //RGBW
      return len*3;
    }
		function UI(change=false)
		{
      var isRGBW = false, memu = 0;

      gId('ampwarning').style.display = (d.Sf.MA.value > 7200) ? 'inline':'none';

	    if (d.Sf.LA.value == 255) laprev = 12;
	    else if (d.Sf.LA.value > 0) laprev = d.Sf.LA.value;

      var s = d.getElementsByTagName("select");
      for (i=0; i<s.length; i++) {
        if (s[i].name.substring(0,2)=="LT") {
          n=s[i].name.substring(2);
          var type = parseInt(s[i].value,10);
          gId("p0d"+n).innerHTML = (type > 49) ? "Data:" : (type >41) ? "Pins:" : "Pin:";
          gId("p1d"+n).innerHTML = (type > 49) ? "Clk:" : "";
          var LK = d.getElementsByName("L1"+n)[0];

          memu += getMem(type, d.getElementsByName("LC"+n)[0].value, d.getElementsByName("L0"+n)[0].value);

          for (p=1; p<5; p++) {
            var LK = d.getElementsByName("L"+p+n)[0];
            if (!LK) continue;
            if ((type>49 && p==1) || (type>41 && type < 50 && (p+40 < type))) // TYPE_xxxx values from const.h
            {
              LK.style.display = "inline";
              LK.required = true;
            } else {
              LK.style.display = "none";
              LK.required = false;
              LK.value="";
            }
          }
          if (type == 30 || type == 31 || (type > 40 && type < 46 && type != 43)) isRGBW = true;
          gId("dig"+n).style.display = (type > 31 && type < 48) ? "none":"inline";
          gId("psd"+n).innerHTML = (type > 31 && type < 48) ? "Index:":"Start:";
        }
      }

      var myC = d.querySelectorAll('.wc'),
			l = myC.length;
			for (i = 0; i < l; i++) {
				myC[i].style.display = (isRGBW) ? 'inline':'none';
			}

      if (d.activeElement == d.getElementsByName("LC")[0]) {
        var o = d.getElementsByClassName("iST");
        var i = o.length;
        if (i == 1) d.getElementsByName("LC0")[0].value = d.getElementsByName("LC")[0].value;
      }

      var LCs = d.getElementsByTagName("input");
      var sLC = 0, maxLC = 0;
      for (i=0; i<LCs.length; i++) {
        var nm = LCs[i].name.substring(0,2);
        if (nm=="LC" && LCs[i].name !== "LC") {
          var n=LCs[i].name.substring(2);
          var c=parseInt(LCs[i].value,10);
          if(gId("ls"+n).readOnly) gId("ls"+n).value=sLC;
          if(c){sLC+=c;if(c>maxLC)maxLC=c;}
          continue;
        }
        if (nm=="L0" || nm=="L1") {
          var lc=d.getElementsByName("LC"+LCs[i].name.substring(2))[0];
          lc.max=maxPB;
        }
        if (nm=="L0" || nm=="L1" || nm=="L2" || nm=="L3" || nm=="L4" || nm=="RL" || nm=="BT" || nm=="IR")
          if (LCs[i].value!="" && LCs[i].value!="-1") {
            var p = [];
            if (d.um_p && Array.isArray(d.um_p)) for (k=0;k<d.um_p.length;k++) p.push(d.um_p[k]);
            for (j=0; j<LCs.length; j++) {
              if (i==j) continue;
              var n2 = LCs[j].name.substring(0,2);
              if (n2=="L0" || n2=="L1" || n2=="L2" || n2=="L3" || n2=="L4" || n2=="RL" || n2=="BT" || n2=="IR")
                if (LCs[j].value!="" && LCs[j].value!="-1") p.push(parseInt(LCs[j].value,10));
            }
            if (p.some((e)=>e==parseInt(LCs[i].value,10))) LCs[i].style.color="red"; else LCs[i].style.color="#fff";
          }
      }

      gId('m0').innerHTML = memu;
      bquot = memu / maxM * 100;
      gId('dbar').style.background = `linear-gradient(90deg, ${bquot > 60 ? (bquot > 90 ? "red":"orange"):"#ccc"} 0 ${bquot}%%, #444 ${bquot}%% 100%%)`;
      gId('ledwarning').style.display = (sLC > maxPB || maxLC > 800 || bquot > 80) ? 'inline':'none';
      gId('ledwarning').style.color = (sLC > maxPB || maxLC > maxPB || bquot > 100) ? 'red':'orange';
      gId('wreason').innerHTML = (bquot > 80) ? "80% of max. LED memory" +(bquot>100 ? ` (<b>WARNING: Using over ${maxM}B!</b>)` : "") : "800 LEDs per pin";

      //var val = Math.ceil((100 + d.Sf.LC.value * laprev)/500)/2;
      var val = Math.ceil((100 + sLC * laprev)/500)/2;
			val = (val > 5) ? Math.ceil(val) : val;
			var s = "";
      var is12V = (d.Sf.LAsel.value == 30);
      var isWS2815 = (d.Sf.LAsel.value == 255);
			if (val < 1.02 && !is12V && !isWS2815)
			{
				s = "ESP 5V pin with 1A USB supply";
			} else
			{
        		s += is12V ? "12V ": isWS2815 ? "WS2815 12V " : "5V ";
				s += val;
				s += "A supply connected to LEDs";
			}
      var val2 = Math.ceil((100 + sLC * laprev)/1500)/2;
      val2 = (val2 > 5) ? Math.ceil(val2) : val2;
      var s2 = "(for most effects, ~";
      s2 += val2;
      s2 += "A is enough)<br>";
			gId('psu').innerHTML = s;
      gId('psu2').innerHTML = isWS2815 ? "" : s2;
    }
    function lastEnd(i) {
      if (i<1) return 0;
      v = parseInt(d.getElementsByName("LS"+(i-1))[0].value) + parseInt(d.getElementsByName("LC"+(i-1))[0].value);
      if (isNaN(v)) return 0;
      return v;
    }
    function addLEDs(n)
    {
      if (n>1) {maxB=n; gId("+").style.display="inline"; return;}

      var o = d.getElementsByClassName("iST");
      var i = o.length;

      if ((n==1 && i>=maxB) || (n==-1 && i==0)) return;

      var f = gId("mLC");
      if (n==1) {
// npm run build has trouble minimizing spaces inside string
        var cn = `<div class="iST">
${i>0?'<hr style="width:260px">':''}
${i+1}:
<select name="LT${i}" onchange="UI()">
<option value="22">WS281x</option>
<option value="30">SK6812 RGBW</option>
<option value="31">TM1814</option>
<option value="24">400kHz</option>
<option value="50">WS2801</option>
<option value="51">APA102</option>
<option value="52">LPD8806</option>
<option value="53">P9813</option>
<option value="41">PWM White</option>
<option value="42">PWM WWCW</option>
<option value="43">PWM RGB</option>
<option value="44">PWM RGBW</option>
<option value="45">PWM RGBWC</option>
</select>&nbsp;
Color Order:
<select name="CO${i}">
<option value="0">GRB</option>
<option value="1">RGB</option>
<option value="2">BRG</option>
<option value="3">RBG</option>
<option value="4">BGR</option>
<option value="5">GBR</option>
</select><br>
<span id="p0d${i}">Pin:</span> <input type="number" name="L0${i}" min="0" max="40" required style="width:35px" onchange="UI()"/>
<span id="p1d${i}">Clock:</span> <input type="number" name="L1${i}" min="0" max="40" style="width:35px" onchange="UI()"/>
<span id="p2d${i}"></span><input type="number" name="L2${i}" min="0" max="40" style="width:35px" onchange="UI()"/>
<span id="p3d${i}"></span><input type="number" name="L3${i}" min="0" max="40" style="width:35px" onchange="UI()"/>
<span id="p4d${i}"></span><input type="number" name="L4${i}" min="0" max="40" style="width:35px" onchange="UI()"/>
<br>
<span id="psd${i}">Start:</span> <input type="number" name="LS${i}" id="ls${i}" min="0" max="8191" value="${lastEnd(i)}" required />&nbsp;
<div id="dig${i}" style="display:inline">
Count: <input type="number" name="LC${i}" min="0" max="${maxPB}" value="1" required oninput="UI()" /><br>
Reverse (rotated 180°): <input type="checkbox" name="CV${i}">
&nbsp;Skip 1<sup>st</sup> LED: <input id="sl${i}" type="checkbox" name="SL${i}"><br>
</div>
</div>`;
        f.insertAdjacentHTML("beforeend", cn);
      }
      if (n==-1) {
        o[--i].remove();--i;
      }

      gId("+").style.display = (i<maxB-1) ? "inline":"none";
      gId("-").style.display = (i>0) ? "inline":"none";

      UI();
    }
    function addBtn(i,p,t) {
      var c = gId("btns").innerHTML;
      var bt = "BT" + i;
      var be = "BE" + i;
      c += `Button ${i} pin: <input type="number" min="-1" max="40" name="${bt}" onchange="UI()" style="width:35px" value="${p}">&nbsp;`;
      c += `<select name="${be}">`
      c += `<option value="0" ${t==0?"selected":""}>Disabled</option>`;
      c += `<option value="2" ${t==2?"selected":""}>Pushbutton</option>`;
      c += `<option value="3" ${t==3?"selected":""}>Push inverted</option>`;
      c += `<option value="4" ${t==4?"selected":""}>Switch</option>`;
      c += `<option value="5" ${t==4?"selected":""}>Switch inverted</option>`;
      c += `<option value="6" ${t==6?"selected":""}>Touch</option>`;
      c += `<option value="7" ${t==7?"selected":""}>Analog</option>`;
      c += `</select>`;
      c += `<span style="cursor: pointer;" onclick="off('${bt}')">&nbsp;&#215;</span><br>`;
      gId("btns").innerHTML = c;
    }
		function GetV()
		{
      //values injected by server while sending HTML
      //maxM=5000;maxPB=1536;d.um_p=[1,6,7,8,9,10,11];addLEDs(3);d.Sf.LC.value=250;addLEDs(1);d.Sf.L00.value=2;d.Sf.L10.value=0;d.Sf.LC0.value=250;d.Sf.LT0.value=22;d.Sf.CO0.value=0;d.Sf.LS0.value=0;d.Sf.LS0.checked=0;d.Sf.MA.value=5400;d.Sf.LA.value=55;d.getElementsByClassName("pow")[0].innerHTML="350mA";d.Sf.CA.value=40;d.Sf.AW.value=3;d.Sf.BO.checked=0;d.Sf.BP.value=3;d.Sf.GB.checked=0;d.Sf.GC.checked=1;d.Sf.TF.checked=1;d.Sf.TD.value=700;d.Sf.PF.checked=0;d.Sf.BF.value=64;d.Sf.TB.value=0;d.Sf.TL.value=60;d.Sf.TW.value=1;d.Sf.PB.selectedIndex=0;d.Sf.RL.value=12;d.Sf.RM.checked=0;addBtn(0,0,2);addBtn(1,3,4);addBtn(2,-1,0);d.Sf.IR.value=-1;
    }
	</script>
	<style>
		@import url("style.css");
	</style>
</head>
<body onload="S()">
	<form id="form_s" name="Sf" method="post">
		<div class="helpB"><button type="button" onclick="H()">?</button></div>
		<button type="button" onclick="B()">Back</button><button type="submit">Save</button><hr>
    <h2>LED &amp; Hardware setup</h2>
    Total LED count: <input name="LC" id="LC" type="number" min="1" max="8192" oninput="UI()" required><br>
    <i>Recommended power supply for brightest white:</i><br>
    <b><span id="psu">?</span></b><br>
    <span id="psu2"><br></span>
    <br>
    Enable automatic brightness limiter: <input type="checkbox" name="ABen" onchange="enABL()" id="able"><br>
    <div id="abl">
      Maximum Current: <input name="MA" type="number" min="250" max="65000" oninput="UI()" required> mA<br>
      <div id="ampwarning" style="color: orange; display: none;">
        &#9888; Your power supply provides high current.<br>
        To improve the safety of your setup,<br>
        please use thick cables,<br>
        multiple power injection points and a fuse!<br>
      </div>
      <i>Automatically limits brightness to stay close to the limit.<br>
      Keep at &lt;1A if powering LEDs directly from the ESP 5V pin!<br>
      If you are using an external power supply, enter its rating.<br>
      (Current estimated usage: <span class="pow">unknown</span>)</i><br><br>
      LED voltage (Max. current for a single LED):<br>
      <select name="LAsel" onchange="enLA()">
        <option value="55" selected>5V default (55mA)</option>
        <option value="35">5V efficient (35mA)</option>
        <option value="30">12V (30mA)</option>
        <option value="255">WS2815 (12mA)</option>
        <option value="50">Custom</option>
      </select><br>
      <span id="LAdis" style="display: none;">Custom max. current per LED: <input name="LA" type="number" min="0" max="255" id="la" oninput="UI()" required> mA<br></span>
      <i>Keep at default if you are unsure about your type of LEDs.</i><br>
    </div>
    <h3>Hardware setup</h3>
    <div id="mLC">LED outputs:</div>
    <button type="button" id="+" onclick="addLEDs(1)" style="display:none;border-radius:20px;height:36px;">+</button>
    <button type="button" id="-" onclick="addLEDs(-1)" style="display:none;border-radius:20px;width:36px;height:36px;">-</button><br>
    LED Memory Usage: <span id="m0">0</span> / <span id="m1">?</span> B<br>
    <div id="dbar" style="display:inline-block; width: 100px; height: 10px; border-radius: 20px;"></div><br>
    <div id="ledwarning" style="color: orange; display: none;">
      &#9888; You might run into stability or lag issues.<br>
      Use less than <span id="wreason">800 LEDs per pin</span> for the best experience!<br>
    </div><hr style="width:260px">
    <div id="btns"></div>
    Touch threshold: <input type="number" min="0" max="100" name="TT" required><br>
    IR pin: <input type="number" min="-1" max="40" name="IR" onchange="UI()" style="width:35px">&nbsp;<select name="IT">
    <option value="0">Remote disabled</option>
    <option value="1">24-key RGB</option>
    <option value="2">24-key with CT</option>
    <option value="3">40-key blue</option>
    <option value="4">44-key RGB</option>
    <option value="5">21-key RGB</option>
    <option value="6">6-key black</option>
    <option value="7">9-key red</option>
    </select><span style="cursor: pointer;" onclick="off('IR')">&nbsp;&#215;</span><br>
    <a href="https://github.com/Aircoookie/WLED/wiki/Infrared-Control" target="_blank">IR info</a><br>
    Relay pin: <input type="number" min="-1" max="40" name="RL" onchange="UI()" style="width:35px"> Invert <input type="checkbox" name="RM"><span style="cursor: pointer;" onclick="off('RL')">&nbsp;&#215;</span><br>
    <hr style="width:260px">
		<h3>Defaults</h3>
		Turn LEDs on after power up/reset: <input type="checkbox" name="BO"><br>
    Default brightness: <input name="CA" type="number" min="0" max="255" required> (0-255)<br><br>
    Apply preset <input name="BP" type="number" min="0" max="250" required> at boot (0 uses defaults)
    <br>- <i>or</i> -<br>
    Set current preset cycle setting as boot default: <input type="checkbox" name="PC"><br><br>
		Use Gamma correction for color: <input type="checkbox" name="GC"> (strongly recommended)<br>
		Use Gamma correction for brightness: <input type="checkbox" name="GB"> (not recommended)<br><br>
		Brightness factor: <input name="BF" type="number" min="1" max="255" required> %
		<h3>Transitions</h3>
		Crossfade: <input type="checkbox" name="TF"><br>
		Transition Time: <input name="TD" maxlength="5" size="2"> ms<br>
		Enable Palette transitions: <input type="checkbox" name="PF">
		<h3>Timed light</h3>
		Default Duration: <input name="TL" type="number" min="1" max="255" required> min<br>
		Default Target brightness: <input name="TB" type="number" min="0" max="255" required><br>
		Mode:
    <select name="TW">
			<option value="0">Wait and set</option>
			<option value="1">Fade</option>
			<option value="2">Fade Color</option>
			<option value="3">Sunrise</option>
		</select>
    <h3>Advanced</h3>
		Palette blending:
		<select name="PB">
			<option value="0">Linear (wrap if moving)</option>
			<option value="1">Linear (always wrap)</option>
			<option value="2">Linear (never wrap)</option>
			<option value="3">None (not recommended)</option>
		</select><br>
    <span class="wc">
      Auto-calculate white channel from RGB:<br>
      <select name="AW">
        <option value=0>None</option>
        <option value=1>Brighter</option>
        <option value=2>Accurate</option>
        <option value=3>Dual</option>
        <option value=4>Legacy</option>
      </select>
    <br></span><hr>
		<button type="button" onclick="B()">Back</button><button type="submit">Save</button>
	</form>
</body>
</html>
>>>>>>> 7610ab7a
<|MERGE_RESOLUTION|>--- conflicted
+++ resolved
@@ -1,867 +1,456 @@
-<<<<<<< HEAD
-<!DOCTYPE html>
-<html lang="en">
-<head>
-  <meta charset="utf-8">
-	<meta name="viewport" content="width=500">
-	<title>LED Settings</title>
-	<script>
-    var d=document,laprev=55,maxB=1,maxM=5000,maxPB=4096,bquot=0; //maximum bytes for LED allocation: 5kB for 8266, 32kB for 32
-		function H()
-		{
-			window.open("https://github.com/Aircoookie/WLED/wiki/Settings#led-settings");
-		}
-		function B()
-		{
-			window.open("/settings","_self");
-    }
-    function gId(n){return d.getElementById(n);}
-    function off(n){
-      d.getElementsByName(n)[0].value = -1;
-    }
-    var timeout;
-    function showToast(text, error = false)
-    {
-      var x = gId("toast");
-      x.innerHTML = text;
-      x.className = error ? "error":"show";
-      clearTimeout(timeout);
-      x.style.animation = 'none';
-      timeout = setTimeout(function(){ x.className = x.className.replace("show", ""); }, 2900);
-    }
-    function bLimits(b,p,m) {
-      maxB = b; maxM = m; maxPB = p;
-    }
-    function pinsOK() {
-      var LCs = d.getElementsByTagName("input");
-      for (i=0; i<LCs.length; i++) {
-        var nm = LCs[i].name.substring(0,2);
-        //check for pin conflicts
-        if (nm=="L0" || nm=="L1" || nm=="L2" || nm=="L3" || nm=="L4" || nm=="RL" || nm=="BT" || nm=="IR")
-          if (LCs[i].value!="" && LCs[i].value!="-1") {
-            if (d.um_p && d.um_p.some((e)=>e==parseInt(LCs[i].value,10))) {alert(`Sorry, pins ${JSON.stringify(d.um_p)} can't be used.`);LCs[i].value="";LCs[i].focus();return false;}
-            else if (LCs[i].value > 5 && LCs[i].value < 12) {alert("Sorry, pins 6-11 can not be used.");LCs[i].value="";LCs[i].focus();return false;}
-            for (j=i+1; j<LCs.length; j++)
-            {
-              var n2 = LCs[j].name.substring(0,2);
-              if (n2=="L0" || n2=="L1" || n2=="L2" || n2=="L3" || n2=="L4" || n2=="RL" || n2=="BT" || n2=="IR")
-                if (LCs[j].value!="" && LCs[i].value==LCs[j].value) {alert(`Pin conflict between ${nm}/${n2}!`);LCs[j].value="";LCs[j].focus();return false;}
-            }
-          }
-      }
-      return true;
-    }
-    function trySubmit(e) {
-      d.Sf.data.value = '';
-      e.preventDefault();
-      if (!pinsOK()) {e.stopPropagation();return false;} // Prevent form submission and contact with server
-      if (bquot > 100) {var msg = "Too many LEDs for me to handle!"; if (maxM < 10000) msg += "\n\rConsider using an ESP32."; alert(msg);}
-      if (d.Sf.checkValidity()) d.Sf.submit(); //https://stackoverflow.com/q/37323914
-    }
-		function S(){GetV();setABL();}
-    function enABL()
-    {
-      var en = gId('able').checked;
-      d.Sf.LA.value = (en) ? laprev:0;
-      gId('abl').style.display = (en) ? 'inline':'none';
-      gId('psu2').style.display = (en) ? 'inline':'none';
-      if (d.Sf.LA.value > 0) setABL();
-    }
-    function enLA()
-    {
-      var val = d.Sf.LAsel.value;
-      d.Sf.LA.value = val;
-      gId('LAdis').style.display = (val == 50) ? 'inline':'none';
-      UI();
-    }
-    function setABL()
-    {
-      gId('able').checked = true;
-      d.Sf.LAsel.value = 50;
-      switch (parseInt(d.Sf.LA.value)) {
-        case 0: gId('able').checked = false; enABL(); break;
-        case 30: d.Sf.LAsel.value = 30; break;
-        case 35: d.Sf.LAsel.value = 35; break;
-        case 55: d.Sf.LAsel.value = 55; break;
-        case 255: d.Sf.LAsel.value = 255; break;
-        default: gId('LAdis').style.display = 'inline';
-      }
-      gId('m1').innerHTML = maxM;
-      d.getElementsByName("Sf")[0].addEventListener("submit", trySubmit);
-      UI();
-    }
-    //returns mem usage
-    function getMem(type, len, p0) {
-      //len = parseInt(len);
-      if (type < 32) {
-        if (maxM < 10000 && p0==3) {    //8266 DMA uses 5x the mem
-          if (type > 29) return len*20; //RGBW
-          return len*15;
-        } else if (maxM >= 10000) //ESP32 RMT uses double buffer?
-        {
-          if (type > 29) return len*8; //RGBW
-          return len*6;
-        }
-        if (type > 29) return len*4; //RGBW
-        return len*3;
-      }
-      if (type > 31 && type < 48) return 5;
-      if (type == 44 || type == 45) return len*4; //RGBW
-      return len*3;
-    }
-		function UI(change=false)
-		{
-      var isRGBW = false, memu = 0;
-
-      gId('ampwarning').style.display = (d.Sf.MA.value > 7200) ? 'inline':'none';
-
-	    if (d.Sf.LA.value == 255) laprev = 12;
-	    else if (d.Sf.LA.value > 0) laprev = d.Sf.LA.value;
-
-      // enable/disable LED fields
-      var s = d.getElementsByTagName("select");
-      for (i=0; i<s.length; i++) {
-        // is the field a LED type?
-        if (s[i].name.substring(0,2)=="LT") {
-          n=s[i].name.substring(2);
-          var type = parseInt(s[i].value,10);
-          gId("p0d"+n).innerHTML = (type > 49) ? "Data:" : (type >41) ? "Pins:" : "Pin:";
-          gId("p1d"+n).innerHTML = (type > 49) ? "Clk:" : "";
-          var LK = d.getElementsByName("L1"+n)[0]; // clock pin
-
-          memu += getMem(type, d.getElementsByName("LC"+n)[0].value, d.getElementsByName("L0"+n)[0].value); // calc memory
-
-          // enumerate pins
-          for (p=1; p<5; p++) {
-            var LK = d.getElementsByName("L"+p+n)[0]; // secondary pins
-            if (!LK) continue;
-            if ((type>49 && p==1) || (type>41 && type < 50 && (p+40 < type))) // TYPE_xxxx values from const.h
-            {
-              // display pin field
-              LK.style.display = "inline";
-              LK.required = true;
-            } else {
-              // hide pin field
-              LK.style.display = "none";
-              LK.required = false;
-              LK.value="";
-            }
-          }
-//          gId("ls"+n).readOnly = !(type > 31 && type < 48);  // if analog, allow editing LED start
-//          gId("LC").readOnly = !(type > 31 && type < 48);    // if analog, allow editing total LED count
-          if (change) {
-//            gId("ew"+n).checked = (type == 30 || type == 31 || type == 44 || type == 45); // RGBW checkbox, TYPE_xxxx values from const.h
-            gId("ls"+n).value = n+1;  // set LED start
-            if (type > 31 && type < 48) d.getElementsByName("LC"+n)[0].value = 1; // for sanity change analog count just to 1 LED
-          }
-//          gId("ew"+n).onclick = (type > 31 && type < 48) ? (function(){return false}) : (function(){});  // prevent change for analog
-//          isRGBW |= gId("ew"+n).checked;
-          isRGBW |= (type == 30 || type == 31 || type == 44 || type == 45); // RGBW checkbox, TYPE_xxxx values from const.h
-          gId("dig"+n).style.display = (type > 31 && type < 48) ? "none":"inline";  // hide reverse, skip 1st & count for analog
-          gId("psd"+n).innerHTML = (type > 31 && type < 48) ? "Index:":"Start:";    // change analog start description
-        }
-      }
-      // display white channel calculation method
-      var myC = d.querySelectorAll('.wc'),
-			l = myC.length;
-			for (i = 0; i < l; i++) {
-				myC[i].style.display = (isRGBW) ? 'inline':'none';
-			}
-      // check for pin conflicts
-      var LCs = d.getElementsByTagName("input");
-      var sLC = 0, maxLC = 0;
-      for (i=0; i<LCs.length; i++) {
-        var nm = LCs[i].name.substring(0,2);
-        // do we have a led count field but not total led count
-        if (nm=="LC" && LCs[i].name !== "LC") {
-          var n=LCs[i].name.substring(2);
-          var c=parseInt(LCs[i].value,10);
-          /*if(gId("ls"+n).readOnly)*/ gId("ls"+n).value=sLC; // update led start field
-          if(c){sLC+=c;if(c>maxLC)maxLC=c;} // increase led count
-          continue;
-        }
-        // do we have led pins for digital leds
-        if (nm=="L0" || nm=="L1") {
-          var lc=d.getElementsByName("LC"+LCs[i].name.substring(2))[0];
-          lc.max=maxPB; // update max led count value
-        }
-        // for pins check conflicts
-        if (nm=="L0" || nm=="L1" || nm=="L2" || nm=="L3" || nm=="L4" || nm=="RL" || nm=="BT" || nm=="IR")
-          if (LCs[i].value!="" && LCs[i].value!="-1") {
-            var p = []; // used pin array
-            if (d.um_p && Array.isArray(d.um_p)) for (k=0;k<d.um_p.length;k++) p.push(d.um_p[k]); // fill with reservations
-            for (j=0; j<LCs.length; j++) {
-              if (i==j) continue;
-              var n2 = LCs[j].name.substring(0,2);
-              if (n2=="L0" || n2=="L1" || n2=="L2" || n2=="L3" || n2=="L4" || n2=="RL" || n2=="BT" || n2=="IR")
-                if (LCs[j].value!="" && LCs[j].value!="-1") p.push(parseInt(LCs[j].value,10));  // add current pin
-            }
-            // now check for conflicts
-            if (p.some((e)=>e==parseInt(LCs[i].value,10))) LCs[i].style.color="red"; else LCs[i].style.color="#fff";
-          }
-      }
-      // update total led count
-      if (gId("LC").readOnly) d.getElementsByName("LC")[0].value = sLC;
-      // if we are changing total led count update led count for 1st strip
-      if (d.activeElement == d.getElementsByName("LC")[0]) {
-        var o = d.getElementsByClassName("iST");
-        var i = o.length;
-        if (i == 1) d.getElementsByName("LC0")[0].value = d.getElementsByName("LC")[0].value;
-      }
-      // memory usage and warnings
-      gId('m0').innerHTML = memu;
-      bquot = memu / maxM * 100;
-      gId('dbar').style.background = `linear-gradient(90deg, ${bquot > 60 ? (bquot > 90 ? "red":"orange"):"#ccc"} 0 ${bquot}%%, #444 ${bquot}%% 100%%)`;
-      gId('ledwarning').style.display = (sLC > maxPB || maxLC > 800 || bquot > 80) ? 'inline':'none';
-      gId('ledwarning').style.color = (sLC > maxPB || maxLC > maxPB || bquot > 100) ? 'red':'orange';
-      gId('wreason').innerHTML = (bquot > 80) ? "80% of max. LED memory" +(bquot>100 ? ` (<b>WARNING: Using over ${maxM}B!</b>)` : "") : "800 LEDs per pin";
-      // calculate power
-      var val = Math.ceil((100 + sLC * laprev)/500)/2;
-			val = (val > 5) ? Math.ceil(val) : val;
-			var s = "";
-      var is12V = (d.Sf.LAsel.value == 30);
-      var isWS2815 = (d.Sf.LAsel.value == 255);
-			if (val < 1.02 && !is12V && !isWS2815)
-			{
-				s = "ESP 5V pin with 1A USB supply";
-			} else
-			{
-        		s += is12V ? "12V ": isWS2815 ? "WS2815 12V " : "5V ";
-				s += val;
-				s += "A supply connected to LEDs";
-			}
-      var val2 = Math.ceil((100 + sLC * laprev)/1500)/2;
-      val2 = (val2 > 5) ? Math.ceil(val2) : val2;
-      var s2 = "(for most effects, ~";
-      s2 += val2;
-      s2 += "A is enough)<br>";
-			gId('psu').innerHTML = s;
-      gId('psu2').innerHTML = isWS2815 ? "" : s2;
-      gId("json").style.display = d.Sf.IT.value==8 ? "" : "none";
-    }
-    function lastEnd(i) {
-      if (i<1) return 0;
-      v = parseInt(d.getElementsByName("LS"+(i-1))[0].value) + parseInt(d.getElementsByName("LC"+(i-1))[0].value);
-      if (isNaN(v)) return 0;
-      return v;
-    }
-    function addLEDs(n)
-    {
-      if (n>1) {maxB=n; gId("+").style.display="inline"; return;}
-
-      var o = d.getElementsByClassName("iST");
-      var i = o.length;
-
-      if ((n==1 && i>=maxB) || (n==-1 && i==0)) return;
-
-      var f = gId("mLC");
-      if (n==1) {
-// npm run build has trouble minimizing spaces inside string
-        var cn = `<div class="iST">
-${i>0?'<hr style="width:260px">':''}
-${i+1}:
-<select name="LT${i}" onchange="UI(true)">
-<option value="22">WS281x</option>
-<option value="30">SK6812 RGBW</option>
-<option value="31">TM1814</option>
-<option value="24">400kHz</option>
-<option value="50">WS2801</option>
-<option value="51">APA102</option>
-<option value="52">LPD8806</option>
-<option value="53">P9813</option>
-<option value="41">PWM White</option>
-<option value="42">PWM WWCW</option>
-<option value="43">PWM RGB</option>
-<option value="44">PWM RGBW</option>
-<option value="45">PWM RGBWC</option>
-</select>&nbsp;
-Color Order:
-<select name="CO${i}">
-<option value="0">GRB</option>
-<option value="1">RGB</option>
-<option value="2">BRG</option>
-<option value="3">RBG</option>
-<option value="4">BGR</option>
-<option value="5">GBR</option>
-</select><br>
-<span id="p0d${i}">Pin:</span> <input type="number" name="L0${i}" min="0" max="40" required style="width:35px" onchange="UI()"/>
-<span id="p1d${i}">Clock:</span> <input type="number" name="L1${i}" min="0" max="40" style="width:35px" onchange="UI()"/>
-<span id="p2d${i}"></span><input type="number" name="L2${i}" min="0" max="40" style="width:35px" onchange="UI()"/>
-<span id="p3d${i}"></span><input type="number" name="L3${i}" min="0" max="40" style="width:35px" onchange="UI()"/>
-<span id="p4d${i}"></span><input type="number" name="L4${i}" min="0" max="40" style="width:35px" onchange="UI()"/>
-<br>
-<span id="psd${i}">Start:</span> <input type="number" name="LS${i}" id="ls${i}" min="0" max="8191" value="${lastEnd(i)}" readonly required />&nbsp;
-<div id="dig${i}" style="display:inline">
-Count: <input type="number" name="LC${i}" min="0" max="${maxPB}" value="1" required oninput="UI()" /><br>
-Reverse (rotated 180°): <input type="checkbox" name="CV${i}">
-&nbsp;Skip 1<sup>st</sup> LED: <input id="sl${i}" type="checkbox" name="SL${i}"><br>
-</div>
-</div>`;
-        f.insertAdjacentHTML("beforeend", cn);
-      }
-      if (n==-1) {
-        o[--i].remove();--i;
-      }
-
-      gId("+").style.display = (i<maxB-1) ? "inline":"none";
-      gId("-").style.display = (i>0) ? "inline":"none";
-
-      UI();
-    }
-    function addBtn(i,p,t) {
-      var c = gId("btns").innerHTML;
-      var bt = "BT" + i;
-      var be = "BE" + i;
-      c += `Button ${i} pin: <input type="number" min="-1" max="40" name="${bt}" onchange="UI()" style="width:35px" value="${p}">`;
-      c += `<select name="${be}">`
-      c += `<option value="0" ${t==0?"selected":""}>Disabled</option>`;
-      c += `<option value="2" ${t==2?"selected":""}>Pushbutton</option>`;
-      c += `<option value="3" ${t==3?"selected":""}>Push inverted</option>`;
-      c += `<option value="4" ${t==4?"selected":""}>Switch</option>`;
-      c += `<option value="5" ${t==5?"selected":""}>PIR sensor</option>`;
-      c += `<option value="6" ${t==6?"selected":""}>Touch</option>`;
-      c += `<option value="7" ${t==7?"selected":""}>Analog</option>`;
-      c += `<option value="8" ${t==8?"selected":""}>Analog inverted</option>`;
-      c += `</select>`;
-      c += `<span style="cursor: pointer;" onclick="off('${bt}')">&nbsp;&#215;</span><br>`;
-      gId("btns").innerHTML = c;
-    }
-    function uploadFile(name) {
-      var req = new XMLHttpRequest();
-      req.addEventListener('load', function(){showToast(this.responseText)});
-      req.addEventListener('error', function(e){showToast(e.stack,true);});
-      req.open("POST", "/upload");
-      var formData = new FormData();
-      formData.append("data", d.Sf.data.files[0], name);
-      req.send(formData);
-      d.Sf.data.value = '';
-      return false;
-    }
-		function GetV()
-		{
-      //values injected by server while sending HTML
-      //maxM=5000;maxPB=1536;d.um_p=[1,6,7,8,9,10,11];addLEDs(3);d.Sf.LC.value=250;addLEDs(1);d.Sf.L00.value=2;d.Sf.L10.value=0;d.Sf.LC0.value=250;d.Sf.LT0.value=22;d.Sf.CO0.value=0;d.Sf.LS0.value=0;d.Sf.LS0.checked=0;d.Sf.MA.value=5400;d.Sf.LA.value=55;d.getElementsByClassName("pow")[0].innerHTML="350mA";d.Sf.CA.value=40;d.Sf.AW.value=3;d.Sf.BO.checked=0;d.Sf.BP.value=3;d.Sf.GB.checked=0;d.Sf.GC.checked=1;d.Sf.TF.checked=1;d.Sf.TD.value=700;d.Sf.PF.checked=0;d.Sf.BF.value=64;d.Sf.TB.value=0;d.Sf.TL.value=60;d.Sf.TW.value=1;d.Sf.PB.selectedIndex=0;d.Sf.RL.value=12;d.Sf.RM.checked=0;addBtn(0,0,2);addBtn(1,3,4);addBtn(2,-1,0);d.Sf.IR.value=-1;
-    }
-	</script>
-	<style>@import url("/style.css");</style>
-	<link href="/skin.css" rel="stylesheet">
-</head>
-<body onload="S()">
-	<form id="form_s" name="Sf" method="post">
-    <div class="toprow">
-		<div class="helpB"><button type="button" onclick="H()">?</button></div>
-		<button type="button" onclick="B()">Back</button><button type="submit">Save</button><hr>
-    </div>
-    <h2>LED &amp; Hardware setup</h2>
-    Total LED count: <input name="LC" id="LC" type="number" min="1" max="8192" oninput="UI()" required readonly><br>
-    <i>Recommended power supply for brightest white:</i><br>
-    <b><span id="psu">?</span></b><br>
-    <span id="psu2"><br></span>
-    <br>
-    Enable automatic brightness limiter: <input type="checkbox" name="ABen" onchange="enABL()" id="able"><br>
-    <div id="abl">
-      Maximum Current: <input name="MA" type="number" min="250" max="65000" oninput="UI()" required> mA<br>
-      <div id="ampwarning" style="color: orange; display: none;">
-        &#9888; Your power supply provides high current.<br>
-        To improve the safety of your setup,<br>
-        please use thick cables,<br>
-        multiple power injection points and a fuse!<br>
-      </div>
-      <i>Automatically limits brightness to stay close to the limit.<br>
-      Keep at &lt;1A if powering LEDs directly from the ESP 5V pin!<br>
-      If you are using an external power supply, enter its rating.<br>
-      (Current estimated usage: <span class="pow">unknown</span>)</i><br><br>
-      LED voltage (Max. current for a single LED):<br>
-      <select name="LAsel" onchange="enLA()">
-        <option value="55" selected>5V default (55mA)</option>
-        <option value="35">5V efficient (35mA)</option>
-        <option value="30">12V (30mA)</option>
-        <option value="255">WS2815 (12mA)</option>
-        <option value="50">Custom</option>
-      </select><br>
-      <span id="LAdis" style="display: none;">Custom max. current per LED: <input name="LA" type="number" min="0" max="255" id="la" oninput="UI()" required> mA<br></span>
-      <i>Keep at default if you are unsure about your type of LEDs.</i><br>
-    </div>
-    <h3>Hardware setup</h3>
-    <div id="mLC">LED outputs:</div>
-    <button type="button" id="+" onclick="addLEDs(1)">+</button>
-    <button type="button" id="-" onclick="addLEDs(-1)">-</button><br>
-    LED Memory Usage: <span id="m0">0</span> / <span id="m1">?</span> B<br>
-    <div id="dbar" style="display:inline-block; width: 100px; height: 10px; border-radius: 20px;"></div><br>
-    <div id="ledwarning" style="color: orange; display: none;">
-      &#9888; You might run into stability or lag issues.<br>
-      Use less than <span id="wreason">800 LEDs per pin</span> for the best experience!<br>
-    </div><hr style="width:260px">
-    <div id="btns"></div>
-    Touch threshold: <input type="number" min="0" max="100" name="TT" required><br>
-    IR pin: <input type="number" min="-1" max="40" name="IR" onchange="UI()" style="width:35px"><select name="IT" onchange="UI()">
-    <option value="0">Remote disabled</option>
-    <option value="1">24-key RGB</option>
-    <option value="2">24-key with CT</option>
-    <option value="3">40-key blue</option>
-    <option value="4">44-key RGB</option>
-    <option value="5">21-key RGB</option>
-    <option value="6">6-key black</option>
-    <option value="7">9-key red</option>
-    <option value="8">JSON remote</option>
-    </select><span style="cursor: pointer;" onclick="off('IR')">&nbsp;&#215;</span><br>
-    <div id="json" style="display:none;">JSON file: <input type="file" name="data" accept=".json"> <input type="button" value="Upload" onclick="uploadFile('/ir.json');"><br></div>
-    <div id="toast"></div>
-    <a href="https://github.com/Aircoookie/WLED/wiki/Infrared-Control" target="_blank">IR info</a><br>
-    Relay pin: <input type="number" min="-1" max="40" name="RL" onchange="UI()" style="width:35px"> invert <input type="checkbox" name="RM"><span style="cursor: pointer;" onclick="off('RL')">&nbsp;&#215;</span><br>
-    <hr style="width:260px">
-		<h3>Defaults</h3>
-		Turn LEDs on after power up/reset: <input type="checkbox" name="BO"><br>
-    Default brightness: <input name="CA" type="number" min="0" max="255" required> (0-255)<br><br>
-    Apply preset <input name="BP" type="number" min="0" max="250" required> at boot (0 uses defaults)
-    <br>- <i>or</i> -<br>
-    Set current preset cycle setting as boot default: <input type="checkbox" name="PC"><br><br>
-		Use Gamma correction for color: <input type="checkbox" name="GC"> (strongly recommended)<br>
-		Use Gamma correction for brightness: <input type="checkbox" name="GB"> (not recommended)<br><br>
-		Brightness factor: <input name="BF" type="number" min="1" max="255" required> %
-		<h3>Transitions</h3>
-		Crossfade: <input type="checkbox" name="TF"><br>
-		Transition Time: <input name="TD" maxlength="5" size="2"> ms<br>
-		Enable Palette transitions: <input type="checkbox" name="PF">
-		<h3>Timed light</h3>
-		Default Duration: <input name="TL" type="number" min="1" max="255" required> min<br>
-		Default Target brightness: <input name="TB" type="number" min="0" max="255" required><br>
-		Mode:
-    <select name="TW">
-			<option value="0">Wait and set</option>
-			<option value="1">Fade</option>
-			<option value="2">Fade Color</option>
-			<option value="3">Sunrise</option>
-		</select>
-    <h3>Advanced</h3>
-		Palette blending:
-		<select name="PB">
-			<option value="0">Linear (wrap if moving)</option>
-			<option value="1">Linear (always wrap)</option>
-			<option value="2">Linear (never wrap)</option>
-			<option value="3">None (not recommended)</option>
-		</select><br>
-    <span class="wc">
-      Auto-calculate white channel from RGB:<br>
-      <select name="AW">
-        <option value=0>None</option>
-        <option value=1>Brighter</option>
-        <option value=2>Accurate</option>
-        <option value=3>Dual</option>
-        <option value=4>Legacy</option>
-      </select>
-    <br></span><hr>
-		<button type="button" onclick="B()">Back</button><button type="submit">Save</button>
-	</form>
-</body>
-</html>
-=======
-<!DOCTYPE html>
-<html lang="en">
-<head>
-  <meta charset="utf-8">
-	<meta name="viewport" content="width=500">
-	<title>LED Settings</title>
-	<script>
-    var d=document,laprev=55,maxB=1,maxM=5000,maxPB=4096,bquot=0; //maximum bytes for LED allocation: 5kB for 8266, 32kB for 32
-		function H()
-		{
-			window.open("https://github.com/Aircoookie/WLED/wiki/Settings#led-settings");
-		}
-		function B()
-		{
-			window.open("/settings","_self");
-    }
-    function gId(n){return d.getElementById(n);}
-    function off(n){
-      d.getElementsByName(n)[0].value = -1;
-    }
-    function bLimits(b,p,m) {
-      maxB = b; maxM = m; maxPB = p;
-    }
-    function pinsOK() {
-      var LCs = d.getElementsByTagName("input");
-      for (i=0; i<LCs.length; i++) {
-        var nm = LCs[i].name.substring(0,2);
-        //check for pin conflicts
-        if (nm=="L0" || nm=="L1" || nm=="L2" || nm=="L3" || nm=="L4" || nm=="RL" || nm=="BT" || nm=="IR")
-          if (LCs[i].value!="" && LCs[i].value!="-1") {
-            if (d.um_p && d.um_p.some((e)=>e==parseInt(LCs[i].value,10))) {alert(`Sorry, pins ${JSON.stringify(d.um_p)} can't be used.`);LCs[i].value="";LCs[i].focus();return false;}
-            else if (LCs[i].value > 5 && LCs[i].value < 12) {alert("Sorry, pins 6-11 can not be used.");LCs[i].value="";LCs[i].focus();return false;}
-            for (j=i+1; j<LCs.length; j++)
-            {
-              var n2 = LCs[j].name.substring(0,2);
-              if (n2=="L0" || n2=="L1" || n2=="L2" || n2=="L3" || n2=="L4" || n2=="RL" || n2=="BT" || n2=="IR")
-                if (LCs[j].value!="" && LCs[i].value==LCs[j].value) {alert(`Pin conflict between ${nm}/${n2}!`);LCs[j].value="";LCs[j].focus();return false;}
-            }
-          }
-      }
-      return true;
-    }
-    function trySubmit(e) {
-      e.preventDefault();
-      if (!pinsOK()) {e.stopPropagation();return false;} // Prevent form submission and contact with server
-      if (bquot > 100) {var msg = "Too many LEDs for me to handle!"; if (maxM < 10000) msg += "\n\rConsider using an ESP32."; alert(msg);}
-      if (d.Sf.checkValidity()) d.Sf.submit(); //https://stackoverflow.com/q/37323914
-    }
-		function S(){GetV();setABL();}
-    function enABL()
-    {
-      var en = gId('able').checked;
-      d.Sf.LA.value = (en) ? laprev:0;
-      gId('abl').style.display = (en) ? 'inline':'none';
-      gId('psu2').style.display = (en) ? 'inline':'none';
-      if (d.Sf.LA.value > 0) setABL();
-    }
-    function enLA()
-    {
-      var val = d.Sf.LAsel.value;
-      d.Sf.LA.value = val;
-      gId('LAdis').style.display = (val == 50) ? 'inline':'none';
-      UI();
-    }
-    function setABL()
-    {
-      gId('able').checked = true;
-      d.Sf.LAsel.value = 50;
-      switch (parseInt(d.Sf.LA.value)) {
-        case 0: gId('able').checked = false; enABL(); break;
-        case 30: d.Sf.LAsel.value = 30; break;
-        case 35: d.Sf.LAsel.value = 35; break;
-        case 55: d.Sf.LAsel.value = 55; break;
-        case 255: d.Sf.LAsel.value = 255; break;
-        default: gId('LAdis').style.display = 'inline';
-      }
-      gId('m1').innerHTML = maxM;
-      d.getElementsByName("Sf")[0].addEventListener("submit", trySubmit);
-      UI();
-    }
-    //returns mem usage
-    function getMem(type, len, p0) {
-      if (type < 32) {
-        if (maxM < 10000 && p0==3) {    //8266 DMA uses 5x the mem
-          if (type > 29) return len*20; //RGBW
-          return len*15;
-        } else if (maxM >= 10000) //ESP32 RMT uses double buffer?
-        {
-          if (type > 29) return len*8; //RGBW
-          return len*6;
-        }
-        if (type > 29) return len*4; //RGBW
-        return len*3;
-      }
-      if (type > 31 && type < 48) return 5;
-      if (type == 44 || type == 45) return len*4; //RGBW
-      return len*3;
-    }
-		function UI(change=false)
-		{
-      var isRGBW = false, memu = 0;
-
-      gId('ampwarning').style.display = (d.Sf.MA.value > 7200) ? 'inline':'none';
-
-	    if (d.Sf.LA.value == 255) laprev = 12;
-	    else if (d.Sf.LA.value > 0) laprev = d.Sf.LA.value;
-
-      var s = d.getElementsByTagName("select");
-      for (i=0; i<s.length; i++) {
-        if (s[i].name.substring(0,2)=="LT") {
-          n=s[i].name.substring(2);
-          var type = parseInt(s[i].value,10);
-          gId("p0d"+n).innerHTML = (type > 49) ? "Data:" : (type >41) ? "Pins:" : "Pin:";
-          gId("p1d"+n).innerHTML = (type > 49) ? "Clk:" : "";
-          var LK = d.getElementsByName("L1"+n)[0];
-
-          memu += getMem(type, d.getElementsByName("LC"+n)[0].value, d.getElementsByName("L0"+n)[0].value);
-
-          for (p=1; p<5; p++) {
-            var LK = d.getElementsByName("L"+p+n)[0];
-            if (!LK) continue;
-            if ((type>49 && p==1) || (type>41 && type < 50 && (p+40 < type))) // TYPE_xxxx values from const.h
-            {
-              LK.style.display = "inline";
-              LK.required = true;
-            } else {
-              LK.style.display = "none";
-              LK.required = false;
-              LK.value="";
-            }
-          }
-          if (type == 30 || type == 31 || (type > 40 && type < 46 && type != 43)) isRGBW = true;
-          gId("dig"+n).style.display = (type > 31 && type < 48) ? "none":"inline";
-          gId("psd"+n).innerHTML = (type > 31 && type < 48) ? "Index:":"Start:";
-        }
-      }
-
-      var myC = d.querySelectorAll('.wc'),
-			l = myC.length;
-			for (i = 0; i < l; i++) {
-				myC[i].style.display = (isRGBW) ? 'inline':'none';
-			}
-
-      if (d.activeElement == d.getElementsByName("LC")[0]) {
-        var o = d.getElementsByClassName("iST");
-        var i = o.length;
-        if (i == 1) d.getElementsByName("LC0")[0].value = d.getElementsByName("LC")[0].value;
-      }
-
-      var LCs = d.getElementsByTagName("input");
-      var sLC = 0, maxLC = 0;
-      for (i=0; i<LCs.length; i++) {
-        var nm = LCs[i].name.substring(0,2);
-        if (nm=="LC" && LCs[i].name !== "LC") {
-          var n=LCs[i].name.substring(2);
-          var c=parseInt(LCs[i].value,10);
-          if(gId("ls"+n).readOnly) gId("ls"+n).value=sLC;
-          if(c){sLC+=c;if(c>maxLC)maxLC=c;}
-          continue;
-        }
-        if (nm=="L0" || nm=="L1") {
-          var lc=d.getElementsByName("LC"+LCs[i].name.substring(2))[0];
-          lc.max=maxPB;
-        }
-        if (nm=="L0" || nm=="L1" || nm=="L2" || nm=="L3" || nm=="L4" || nm=="RL" || nm=="BT" || nm=="IR")
-          if (LCs[i].value!="" && LCs[i].value!="-1") {
-            var p = [];
-            if (d.um_p && Array.isArray(d.um_p)) for (k=0;k<d.um_p.length;k++) p.push(d.um_p[k]);
-            for (j=0; j<LCs.length; j++) {
-              if (i==j) continue;
-              var n2 = LCs[j].name.substring(0,2);
-              if (n2=="L0" || n2=="L1" || n2=="L2" || n2=="L3" || n2=="L4" || n2=="RL" || n2=="BT" || n2=="IR")
-                if (LCs[j].value!="" && LCs[j].value!="-1") p.push(parseInt(LCs[j].value,10));
-            }
-            if (p.some((e)=>e==parseInt(LCs[i].value,10))) LCs[i].style.color="red"; else LCs[i].style.color="#fff";
-          }
-      }
-
-      gId('m0').innerHTML = memu;
-      bquot = memu / maxM * 100;
-      gId('dbar').style.background = `linear-gradient(90deg, ${bquot > 60 ? (bquot > 90 ? "red":"orange"):"#ccc"} 0 ${bquot}%%, #444 ${bquot}%% 100%%)`;
-      gId('ledwarning').style.display = (sLC > maxPB || maxLC > 800 || bquot > 80) ? 'inline':'none';
-      gId('ledwarning').style.color = (sLC > maxPB || maxLC > maxPB || bquot > 100) ? 'red':'orange';
-      gId('wreason').innerHTML = (bquot > 80) ? "80% of max. LED memory" +(bquot>100 ? ` (<b>WARNING: Using over ${maxM}B!</b>)` : "") : "800 LEDs per pin";
-
-      //var val = Math.ceil((100 + d.Sf.LC.value * laprev)/500)/2;
-      var val = Math.ceil((100 + sLC * laprev)/500)/2;
-			val = (val > 5) ? Math.ceil(val) : val;
-			var s = "";
-      var is12V = (d.Sf.LAsel.value == 30);
-      var isWS2815 = (d.Sf.LAsel.value == 255);
-			if (val < 1.02 && !is12V && !isWS2815)
-			{
-				s = "ESP 5V pin with 1A USB supply";
-			} else
-			{
-        		s += is12V ? "12V ": isWS2815 ? "WS2815 12V " : "5V ";
-				s += val;
-				s += "A supply connected to LEDs";
-			}
-      var val2 = Math.ceil((100 + sLC * laprev)/1500)/2;
-      val2 = (val2 > 5) ? Math.ceil(val2) : val2;
-      var s2 = "(for most effects, ~";
-      s2 += val2;
-      s2 += "A is enough)<br>";
-			gId('psu').innerHTML = s;
-      gId('psu2').innerHTML = isWS2815 ? "" : s2;
-    }
-    function lastEnd(i) {
-      if (i<1) return 0;
-      v = parseInt(d.getElementsByName("LS"+(i-1))[0].value) + parseInt(d.getElementsByName("LC"+(i-1))[0].value);
-      if (isNaN(v)) return 0;
-      return v;
-    }
-    function addLEDs(n)
-    {
-      if (n>1) {maxB=n; gId("+").style.display="inline"; return;}
-
-      var o = d.getElementsByClassName("iST");
-      var i = o.length;
-
-      if ((n==1 && i>=maxB) || (n==-1 && i==0)) return;
-
-      var f = gId("mLC");
-      if (n==1) {
-// npm run build has trouble minimizing spaces inside string
-        var cn = `<div class="iST">
-${i>0?'<hr style="width:260px">':''}
-${i+1}:
-<select name="LT${i}" onchange="UI()">
-<option value="22">WS281x</option>
-<option value="30">SK6812 RGBW</option>
-<option value="31">TM1814</option>
-<option value="24">400kHz</option>
-<option value="50">WS2801</option>
-<option value="51">APA102</option>
-<option value="52">LPD8806</option>
-<option value="53">P9813</option>
-<option value="41">PWM White</option>
-<option value="42">PWM WWCW</option>
-<option value="43">PWM RGB</option>
-<option value="44">PWM RGBW</option>
-<option value="45">PWM RGBWC</option>
-</select>&nbsp;
-Color Order:
-<select name="CO${i}">
-<option value="0">GRB</option>
-<option value="1">RGB</option>
-<option value="2">BRG</option>
-<option value="3">RBG</option>
-<option value="4">BGR</option>
-<option value="5">GBR</option>
-</select><br>
-<span id="p0d${i}">Pin:</span> <input type="number" name="L0${i}" min="0" max="40" required style="width:35px" onchange="UI()"/>
-<span id="p1d${i}">Clock:</span> <input type="number" name="L1${i}" min="0" max="40" style="width:35px" onchange="UI()"/>
-<span id="p2d${i}"></span><input type="number" name="L2${i}" min="0" max="40" style="width:35px" onchange="UI()"/>
-<span id="p3d${i}"></span><input type="number" name="L3${i}" min="0" max="40" style="width:35px" onchange="UI()"/>
-<span id="p4d${i}"></span><input type="number" name="L4${i}" min="0" max="40" style="width:35px" onchange="UI()"/>
-<br>
-<span id="psd${i}">Start:</span> <input type="number" name="LS${i}" id="ls${i}" min="0" max="8191" value="${lastEnd(i)}" required />&nbsp;
-<div id="dig${i}" style="display:inline">
-Count: <input type="number" name="LC${i}" min="0" max="${maxPB}" value="1" required oninput="UI()" /><br>
-Reverse (rotated 180°): <input type="checkbox" name="CV${i}">
-&nbsp;Skip 1<sup>st</sup> LED: <input id="sl${i}" type="checkbox" name="SL${i}"><br>
-</div>
-</div>`;
-        f.insertAdjacentHTML("beforeend", cn);
-      }
-      if (n==-1) {
-        o[--i].remove();--i;
-      }
-
-      gId("+").style.display = (i<maxB-1) ? "inline":"none";
-      gId("-").style.display = (i>0) ? "inline":"none";
-
-      UI();
-    }
-    function addBtn(i,p,t) {
-      var c = gId("btns").innerHTML;
-      var bt = "BT" + i;
-      var be = "BE" + i;
-      c += `Button ${i} pin: <input type="number" min="-1" max="40" name="${bt}" onchange="UI()" style="width:35px" value="${p}">&nbsp;`;
-      c += `<select name="${be}">`
-      c += `<option value="0" ${t==0?"selected":""}>Disabled</option>`;
-      c += `<option value="2" ${t==2?"selected":""}>Pushbutton</option>`;
-      c += `<option value="3" ${t==3?"selected":""}>Push inverted</option>`;
-      c += `<option value="4" ${t==4?"selected":""}>Switch</option>`;
-      c += `<option value="5" ${t==4?"selected":""}>Switch inverted</option>`;
-      c += `<option value="6" ${t==6?"selected":""}>Touch</option>`;
-      c += `<option value="7" ${t==7?"selected":""}>Analog</option>`;
-      c += `</select>`;
-      c += `<span style="cursor: pointer;" onclick="off('${bt}')">&nbsp;&#215;</span><br>`;
-      gId("btns").innerHTML = c;
-    }
-		function GetV()
-		{
-      //values injected by server while sending HTML
-      //maxM=5000;maxPB=1536;d.um_p=[1,6,7,8,9,10,11];addLEDs(3);d.Sf.LC.value=250;addLEDs(1);d.Sf.L00.value=2;d.Sf.L10.value=0;d.Sf.LC0.value=250;d.Sf.LT0.value=22;d.Sf.CO0.value=0;d.Sf.LS0.value=0;d.Sf.LS0.checked=0;d.Sf.MA.value=5400;d.Sf.LA.value=55;d.getElementsByClassName("pow")[0].innerHTML="350mA";d.Sf.CA.value=40;d.Sf.AW.value=3;d.Sf.BO.checked=0;d.Sf.BP.value=3;d.Sf.GB.checked=0;d.Sf.GC.checked=1;d.Sf.TF.checked=1;d.Sf.TD.value=700;d.Sf.PF.checked=0;d.Sf.BF.value=64;d.Sf.TB.value=0;d.Sf.TL.value=60;d.Sf.TW.value=1;d.Sf.PB.selectedIndex=0;d.Sf.RL.value=12;d.Sf.RM.checked=0;addBtn(0,0,2);addBtn(1,3,4);addBtn(2,-1,0);d.Sf.IR.value=-1;
-    }
-	</script>
-	<style>
-		@import url("style.css");
-	</style>
-</head>
-<body onload="S()">
-	<form id="form_s" name="Sf" method="post">
-		<div class="helpB"><button type="button" onclick="H()">?</button></div>
-		<button type="button" onclick="B()">Back</button><button type="submit">Save</button><hr>
-    <h2>LED &amp; Hardware setup</h2>
-    Total LED count: <input name="LC" id="LC" type="number" min="1" max="8192" oninput="UI()" required><br>
-    <i>Recommended power supply for brightest white:</i><br>
-    <b><span id="psu">?</span></b><br>
-    <span id="psu2"><br></span>
-    <br>
-    Enable automatic brightness limiter: <input type="checkbox" name="ABen" onchange="enABL()" id="able"><br>
-    <div id="abl">
-      Maximum Current: <input name="MA" type="number" min="250" max="65000" oninput="UI()" required> mA<br>
-      <div id="ampwarning" style="color: orange; display: none;">
-        &#9888; Your power supply provides high current.<br>
-        To improve the safety of your setup,<br>
-        please use thick cables,<br>
-        multiple power injection points and a fuse!<br>
-      </div>
-      <i>Automatically limits brightness to stay close to the limit.<br>
-      Keep at &lt;1A if powering LEDs directly from the ESP 5V pin!<br>
-      If you are using an external power supply, enter its rating.<br>
-      (Current estimated usage: <span class="pow">unknown</span>)</i><br><br>
-      LED voltage (Max. current for a single LED):<br>
-      <select name="LAsel" onchange="enLA()">
-        <option value="55" selected>5V default (55mA)</option>
-        <option value="35">5V efficient (35mA)</option>
-        <option value="30">12V (30mA)</option>
-        <option value="255">WS2815 (12mA)</option>
-        <option value="50">Custom</option>
-      </select><br>
-      <span id="LAdis" style="display: none;">Custom max. current per LED: <input name="LA" type="number" min="0" max="255" id="la" oninput="UI()" required> mA<br></span>
-      <i>Keep at default if you are unsure about your type of LEDs.</i><br>
-    </div>
-    <h3>Hardware setup</h3>
-    <div id="mLC">LED outputs:</div>
-    <button type="button" id="+" onclick="addLEDs(1)" style="display:none;border-radius:20px;height:36px;">+</button>
-    <button type="button" id="-" onclick="addLEDs(-1)" style="display:none;border-radius:20px;width:36px;height:36px;">-</button><br>
-    LED Memory Usage: <span id="m0">0</span> / <span id="m1">?</span> B<br>
-    <div id="dbar" style="display:inline-block; width: 100px; height: 10px; border-radius: 20px;"></div><br>
-    <div id="ledwarning" style="color: orange; display: none;">
-      &#9888; You might run into stability or lag issues.<br>
-      Use less than <span id="wreason">800 LEDs per pin</span> for the best experience!<br>
-    </div><hr style="width:260px">
-    <div id="btns"></div>
-    Touch threshold: <input type="number" min="0" max="100" name="TT" required><br>
-    IR pin: <input type="number" min="-1" max="40" name="IR" onchange="UI()" style="width:35px">&nbsp;<select name="IT">
-    <option value="0">Remote disabled</option>
-    <option value="1">24-key RGB</option>
-    <option value="2">24-key with CT</option>
-    <option value="3">40-key blue</option>
-    <option value="4">44-key RGB</option>
-    <option value="5">21-key RGB</option>
-    <option value="6">6-key black</option>
-    <option value="7">9-key red</option>
-    </select><span style="cursor: pointer;" onclick="off('IR')">&nbsp;&#215;</span><br>
-    <a href="https://github.com/Aircoookie/WLED/wiki/Infrared-Control" target="_blank">IR info</a><br>
-    Relay pin: <input type="number" min="-1" max="40" name="RL" onchange="UI()" style="width:35px"> Invert <input type="checkbox" name="RM"><span style="cursor: pointer;" onclick="off('RL')">&nbsp;&#215;</span><br>
-    <hr style="width:260px">
-		<h3>Defaults</h3>
-		Turn LEDs on after power up/reset: <input type="checkbox" name="BO"><br>
-    Default brightness: <input name="CA" type="number" min="0" max="255" required> (0-255)<br><br>
-    Apply preset <input name="BP" type="number" min="0" max="250" required> at boot (0 uses defaults)
-    <br>- <i>or</i> -<br>
-    Set current preset cycle setting as boot default: <input type="checkbox" name="PC"><br><br>
-		Use Gamma correction for color: <input type="checkbox" name="GC"> (strongly recommended)<br>
-		Use Gamma correction for brightness: <input type="checkbox" name="GB"> (not recommended)<br><br>
-		Brightness factor: <input name="BF" type="number" min="1" max="255" required> %
-		<h3>Transitions</h3>
-		Crossfade: <input type="checkbox" name="TF"><br>
-		Transition Time: <input name="TD" maxlength="5" size="2"> ms<br>
-		Enable Palette transitions: <input type="checkbox" name="PF">
-		<h3>Timed light</h3>
-		Default Duration: <input name="TL" type="number" min="1" max="255" required> min<br>
-		Default Target brightness: <input name="TB" type="number" min="0" max="255" required><br>
-		Mode:
-    <select name="TW">
-			<option value="0">Wait and set</option>
-			<option value="1">Fade</option>
-			<option value="2">Fade Color</option>
-			<option value="3">Sunrise</option>
-		</select>
-    <h3>Advanced</h3>
-		Palette blending:
-		<select name="PB">
-			<option value="0">Linear (wrap if moving)</option>
-			<option value="1">Linear (always wrap)</option>
-			<option value="2">Linear (never wrap)</option>
-			<option value="3">None (not recommended)</option>
-		</select><br>
-    <span class="wc">
-      Auto-calculate white channel from RGB:<br>
-      <select name="AW">
-        <option value=0>None</option>
-        <option value=1>Brighter</option>
-        <option value=2>Accurate</option>
-        <option value=3>Dual</option>
-        <option value=4>Legacy</option>
-      </select>
-    <br></span><hr>
-		<button type="button" onclick="B()">Back</button><button type="submit">Save</button>
-	</form>
-</body>
-</html>
->>>>>>> 7610ab7a
+<!DOCTYPE html>
+<html lang="en">
+<head>
+  <meta charset="utf-8">
+	<meta name="viewport" content="width=500">
+	<title>LED Settings</title>
+	<script>
+    var d=document,laprev=55,maxB=1,maxM=5000,maxPB=4096,bquot=0; //maximum bytes for LED allocation: 5kB for 8266, 32kB for 32
+		function H()
+		{
+			window.open("https://github.com/Aircoookie/WLED/wiki/Settings#led-settings");
+		}
+		function B()
+		{
+			window.open("/settings","_self");
+    }
+    function gId(n){return d.getElementById(n);}
+    function off(n){
+      d.getElementsByName(n)[0].value = -1;
+    }
+    var timeout;
+    function showToast(text, error = false)
+    {
+      var x = gId("toast");
+      x.innerHTML = text;
+      x.className = error ? "error":"show";
+      clearTimeout(timeout);
+      x.style.animation = 'none';
+      timeout = setTimeout(function(){ x.className = x.className.replace("show", ""); }, 2900);
+    }
+    function bLimits(b,p,m) {
+      maxB = b; maxM = m; maxPB = p;
+    }
+    function pinsOK() {
+      var LCs = d.getElementsByTagName("input");
+      for (i=0; i<LCs.length; i++) {
+        var nm = LCs[i].name.substring(0,2);
+        //check for pin conflicts
+        if (nm=="L0" || nm=="L1" || nm=="L2" || nm=="L3" || nm=="L4" || nm=="RL" || nm=="BT" || nm=="IR")
+          if (LCs[i].value!="" && LCs[i].value!="-1") {
+            if (d.um_p && d.um_p.some((e)=>e==parseInt(LCs[i].value,10))) {alert(`Sorry, pins ${JSON.stringify(d.um_p)} can't be used.`);LCs[i].value="";LCs[i].focus();return false;}
+            else if (LCs[i].value > 5 && LCs[i].value < 12) {alert("Sorry, pins 6-11 can not be used.");LCs[i].value="";LCs[i].focus();return false;}
+            for (j=i+1; j<LCs.length; j++)
+            {
+              var n2 = LCs[j].name.substring(0,2);
+              if (n2=="L0" || n2=="L1" || n2=="L2" || n2=="L3" || n2=="L4" || n2=="RL" || n2=="BT" || n2=="IR")
+                if (LCs[j].value!="" && LCs[i].value==LCs[j].value) {alert(`Pin conflict between ${nm}/${n2}!`);LCs[j].value="";LCs[j].focus();return false;}
+            }
+          }
+      }
+      return true;
+    }
+    function trySubmit(e) {
+      d.Sf.data.value = '';
+      e.preventDefault();
+      if (!pinsOK()) {e.stopPropagation();return false;} // Prevent form submission and contact with server
+      if (bquot > 100) {var msg = "Too many LEDs for me to handle!"; if (maxM < 10000) msg += "\n\rConsider using an ESP32."; alert(msg);}
+      if (d.Sf.checkValidity()) d.Sf.submit(); //https://stackoverflow.com/q/37323914
+    }
+		function S(){GetV();setABL();}
+    function enABL()
+    {
+      var en = gId('able').checked;
+      d.Sf.LA.value = (en) ? laprev:0;
+      gId('abl').style.display = (en) ? 'inline':'none';
+      gId('psu2').style.display = (en) ? 'inline':'none';
+      if (d.Sf.LA.value > 0) setABL();
+    }
+    function enLA()
+    {
+      var val = d.Sf.LAsel.value;
+      d.Sf.LA.value = val;
+      gId('LAdis').style.display = (val == 50) ? 'inline':'none';
+      UI();
+    }
+    function setABL()
+    {
+      gId('able').checked = true;
+      d.Sf.LAsel.value = 50;
+      switch (parseInt(d.Sf.LA.value)) {
+        case 0: gId('able').checked = false; enABL(); break;
+        case 30: d.Sf.LAsel.value = 30; break;
+        case 35: d.Sf.LAsel.value = 35; break;
+        case 55: d.Sf.LAsel.value = 55; break;
+        case 255: d.Sf.LAsel.value = 255; break;
+        default: gId('LAdis').style.display = 'inline';
+      }
+      gId('m1').innerHTML = maxM;
+      d.getElementsByName("Sf")[0].addEventListener("submit", trySubmit);
+      UI();
+    }
+    //returns mem usage
+    function getMem(type, len, p0) {
+      //len = parseInt(len);
+      if (type < 32) {
+        if (maxM < 10000 && p0==3) {    //8266 DMA uses 5x the mem
+          if (type > 29) return len*20; //RGBW
+          return len*15;
+        } else if (maxM >= 10000) //ESP32 RMT uses double buffer?
+        {
+          if (type > 29) return len*8; //RGBW
+          return len*6;
+        }
+        if (type > 29) return len*4; //RGBW
+        return len*3;
+      }
+      if (type > 31 && type < 48) return 5;
+      if (type == 44 || type == 45) return len*4; //RGBW
+      return len*3;
+    }
+		function UI(change=false)
+		{
+      var isRGBW = false, memu = 0;
+
+      gId('ampwarning').style.display = (d.Sf.MA.value > 7200) ? 'inline':'none';
+
+	    if (d.Sf.LA.value == 255) laprev = 12;
+	    else if (d.Sf.LA.value > 0) laprev = d.Sf.LA.value;
+
+      // enable/disable LED fields
+      var s = d.getElementsByTagName("select");
+      for (i=0; i<s.length; i++) {
+        // is the field a LED type?
+        if (s[i].name.substring(0,2)=="LT") {
+          n=s[i].name.substring(2);
+          var type = parseInt(s[i].value,10);
+          gId("p0d"+n).innerHTML = (type > 49) ? "Data:" : (type >41) ? "Pins:" : "Pin:";
+          gId("p1d"+n).innerHTML = (type > 49) ? "Clk:" : "";
+          var LK = d.getElementsByName("L1"+n)[0]; // clock pin
+
+          memu += getMem(type, d.getElementsByName("LC"+n)[0].value, d.getElementsByName("L0"+n)[0].value); // calc memory
+
+          // enumerate pins
+          for (p=1; p<5; p++) {
+            var LK = d.getElementsByName("L"+p+n)[0]; // secondary pins
+            if (!LK) continue;
+            if ((type>49 && p==1) || (type>41 && type < 50 && (p+40 < type))) // TYPE_xxxx values from const.h
+            {
+              // display pin field
+              LK.style.display = "inline";
+              LK.required = true;
+            } else {
+              // hide pin field
+              LK.style.display = "none";
+              LK.required = false;
+              LK.value="";
+            }
+          }
+//          gId("ls"+n).readOnly = !(type > 31 && type < 48);  // if analog, allow editing LED start
+//          gId("LC").readOnly = !(type > 31 && type < 48);    // if analog, allow editing total LED count
+          if (change) {
+//            gId("ew"+n).checked = (type == 30 || type == 31 || type == 44 || type == 45); // RGBW checkbox, TYPE_xxxx values from const.h
+            gId("ls"+n).value = n+1;  // set LED start
+            if (type > 31 && type < 48) d.getElementsByName("LC"+n)[0].value = 1; // for sanity change analog count just to 1 LED
+          }
+//          gId("ew"+n).onclick = (type > 31 && type < 48) ? (function(){return false}) : (function(){});  // prevent change for analog
+//          isRGBW |= gId("ew"+n).checked;
+          isRGBW |= (type == 30 || type == 31 || type == 44 || type == 45); // RGBW checkbox, TYPE_xxxx values from const.h
+          gId("dig"+n).style.display = (type > 31 && type < 48) ? "none":"inline";  // hide reverse, skip 1st & count for analog
+          gId("psd"+n).innerHTML = (type > 31 && type < 48) ? "Index:":"Start:";    // change analog start description
+        }
+      }
+      // display white channel calculation method
+      var myC = d.querySelectorAll('.wc'),
+			l = myC.length;
+			for (i = 0; i < l; i++) {
+				myC[i].style.display = (isRGBW) ? 'inline':'none';
+			}
+      // check for pin conflicts
+      var LCs = d.getElementsByTagName("input");
+      var sLC = 0, maxLC = 0;
+      for (i=0; i<LCs.length; i++) {
+        var nm = LCs[i].name.substring(0,2);
+        // do we have a led count field but not total led count
+        if (nm=="LC" && LCs[i].name !== "LC") {
+          var n=LCs[i].name.substring(2);
+          var c=parseInt(LCs[i].value,10);
+          /*if(gId("ls"+n).readOnly)*/ gId("ls"+n).value=sLC; // update led start field
+          if(c){sLC+=c;if(c>maxLC)maxLC=c;} // increase led count
+          continue;
+        }
+        // do we have led pins for digital leds
+        if (nm=="L0" || nm=="L1") {
+          var lc=d.getElementsByName("LC"+LCs[i].name.substring(2))[0];
+          lc.max=maxPB; // update max led count value
+        }
+        // for pins check conflicts
+        if (nm=="L0" || nm=="L1" || nm=="L2" || nm=="L3" || nm=="L4" || nm=="RL" || nm=="BT" || nm=="IR")
+          if (LCs[i].value!="" && LCs[i].value!="-1") {
+            var p = []; // used pin array
+            if (d.um_p && Array.isArray(d.um_p)) for (k=0;k<d.um_p.length;k++) p.push(d.um_p[k]); // fill with reservations
+            for (j=0; j<LCs.length; j++) {
+              if (i==j) continue;
+              var n2 = LCs[j].name.substring(0,2);
+              if (n2=="L0" || n2=="L1" || n2=="L2" || n2=="L3" || n2=="L4" || n2=="RL" || n2=="BT" || n2=="IR")
+                if (LCs[j].value!="" && LCs[j].value!="-1") p.push(parseInt(LCs[j].value,10));  // add current pin
+            }
+            // now check for conflicts
+            if (p.some((e)=>e==parseInt(LCs[i].value,10))) LCs[i].style.color="red"; else LCs[i].style.color="#fff";
+          }
+      }
+      // update total led count
+      if (gId("LC").readOnly) d.getElementsByName("LC")[0].value = sLC;
+      // if we are changing total led count update led count for 1st strip
+      if (d.activeElement == d.getElementsByName("LC")[0]) {
+        var o = d.getElementsByClassName("iST");
+        var i = o.length;
+        if (i == 1) d.getElementsByName("LC0")[0].value = d.getElementsByName("LC")[0].value;
+      }
+      // memory usage and warnings
+      gId('m0').innerHTML = memu;
+      bquot = memu / maxM * 100;
+      gId('dbar').style.background = `linear-gradient(90deg, ${bquot > 60 ? (bquot > 90 ? "red":"orange"):"#ccc"} 0 ${bquot}%%, #444 ${bquot}%% 100%%)`;
+      gId('ledwarning').style.display = (sLC > maxPB || maxLC > 800 || bquot > 80) ? 'inline':'none';
+      gId('ledwarning').style.color = (sLC > maxPB || maxLC > maxPB || bquot > 100) ? 'red':'orange';
+      gId('wreason').innerHTML = (bquot > 80) ? "80% of max. LED memory" +(bquot>100 ? ` (<b>WARNING: Using over ${maxM}B!</b>)` : "") : "800 LEDs per pin";
+      // calculate power
+      var val = Math.ceil((100 + sLC * laprev)/500)/2;
+			val = (val > 5) ? Math.ceil(val) : val;
+			var s = "";
+      var is12V = (d.Sf.LAsel.value == 30);
+      var isWS2815 = (d.Sf.LAsel.value == 255);
+			if (val < 1.02 && !is12V && !isWS2815)
+			{
+				s = "ESP 5V pin with 1A USB supply";
+			} else
+			{
+        		s += is12V ? "12V ": isWS2815 ? "WS2815 12V " : "5V ";
+				s += val;
+				s += "A supply connected to LEDs";
+			}
+      var val2 = Math.ceil((100 + sLC * laprev)/1500)/2;
+      val2 = (val2 > 5) ? Math.ceil(val2) : val2;
+      var s2 = "(for most effects, ~";
+      s2 += val2;
+      s2 += "A is enough)<br>";
+			gId('psu').innerHTML = s;
+      gId('psu2').innerHTML = isWS2815 ? "" : s2;
+      gId("json").style.display = d.Sf.IT.value==8 ? "" : "none";
+    }
+    function lastEnd(i) {
+      if (i<1) return 0;
+      v = parseInt(d.getElementsByName("LS"+(i-1))[0].value) + parseInt(d.getElementsByName("LC"+(i-1))[0].value);
+      if (isNaN(v)) return 0;
+      return v;
+    }
+    function addLEDs(n)
+    {
+      if (n>1) {maxB=n; gId("+").style.display="inline"; return;}
+
+      var o = d.getElementsByClassName("iST");
+      var i = o.length;
+
+      if ((n==1 && i>=maxB) || (n==-1 && i==0)) return;
+
+      var f = gId("mLC");
+      if (n==1) {
+// npm run build has trouble minimizing spaces inside string
+        var cn = `<div class="iST">
+${i>0?'<hr style="width:260px">':''}
+${i+1}:
+<select name="LT${i}" onchange="UI(true)">
+<option value="22">WS281x</option>
+<option value="30">SK6812 RGBW</option>
+<option value="31">TM1814</option>
+<option value="24">400kHz</option>
+<option value="50">WS2801</option>
+<option value="51">APA102</option>
+<option value="52">LPD8806</option>
+<option value="53">P9813</option>
+<option value="41">PWM White</option>
+<option value="42">PWM WWCW</option>
+<option value="43">PWM RGB</option>
+<option value="44">PWM RGBW</option>
+<option value="45">PWM RGBWC</option>
+</select>&nbsp;
+Color Order:
+<select name="CO${i}">
+<option value="0">GRB</option>
+<option value="1">RGB</option>
+<option value="2">BRG</option>
+<option value="3">RBG</option>
+<option value="4">BGR</option>
+<option value="5">GBR</option>
+</select><br>
+<span id="p0d${i}">Pin:</span> <input type="number" name="L0${i}" min="0" max="40" required style="width:40px" onchange="UI()"/>
+<span id="p1d${i}">Clock:</span> <input type="number" name="L1${i}" min="0" max="40" style="width:40px" onchange="UI()"/>
+<span id="p2d${i}"></span><input type="number" name="L2${i}" min="0" max="40" style="width:40px" onchange="UI()"/>
+<span id="p3d${i}"></span><input type="number" name="L3${i}" min="0" max="40" style="width:40px" onchange="UI()"/>
+<span id="p4d${i}"></span><input type="number" name="L4${i}" min="0" max="40" style="width:40px" onchange="UI()"/>
+<br>
+<span id="psd${i}">Start:</span> <input type="number" name="LS${i}" id="ls${i}" min="0" max="8191" value="${lastEnd(i)}" readonly required />&nbsp;
+<div id="dig${i}" style="display:inline">
+Count: <input type="number" name="LC${i}" min="0" max="${maxPB}" value="1" required oninput="UI()" /><br>
+Reverse (rotated 180°): <input type="checkbox" name="CV${i}">
+&nbsp;Skip 1<sup>st</sup> LED: <input id="sl${i}" type="checkbox" name="SL${i}"><br>
+</div>
+</div>`;
+        f.insertAdjacentHTML("beforeend", cn);
+      }
+      if (n==-1) {
+        o[--i].remove();--i;
+      }
+
+      gId("+").style.display = (i<maxB-1) ? "inline":"none";
+      gId("-").style.display = (i>0) ? "inline":"none";
+
+      UI();
+    }
+    function addBtn(i,p,t) {
+      var c = gId("btns").innerHTML;
+      var bt = "BT" + i;
+      var be = "BE" + i;
+      c += `Button ${i} pin: <input type="number" min="-1" max="40" name="${bt}" onchange="UI()" style="width:40px" value="${p}">`;
+      c += `<select name="${be}">`
+      c += `<option value="0" ${t==0?"selected":""}>Disabled</option>`;
+      c += `<option value="2" ${t==2?"selected":""}>Pushbutton</option>`;
+      c += `<option value="3" ${t==3?"selected":""}>Push inverted</option>`;
+      c += `<option value="4" ${t==4?"selected":""}>Switch</option>`;
+      c += `<option value="5" ${t==5?"selected":""}>PIR sensor</option>`;
+      c += `<option value="6" ${t==6?"selected":""}>Touch</option>`;
+      c += `<option value="7" ${t==7?"selected":""}>Analog</option>`;
+      c += `<option value="8" ${t==8?"selected":""}>Analog inverted</option>`;
+      c += `</select>`;
+      c += `<span style="cursor: pointer;" onclick="off('${bt}')">&nbsp;&#215;</span><br>`;
+      gId("btns").innerHTML = c;
+    }
+    function uploadFile(name) {
+      var req = new XMLHttpRequest();
+      req.addEventListener('load', function(){showToast(this.responseText)});
+      req.addEventListener('error', function(e){showToast(e.stack,true);});
+      req.open("POST", "/upload");
+      var formData = new FormData();
+      formData.append("data", d.Sf.data.files[0], name);
+      req.send(formData);
+      d.Sf.data.value = '';
+      return false;
+    }
+		function GetV()
+		{
+      //values injected by server while sending HTML
+      //maxM=5000;maxPB=1536;d.um_p=[1,6,7,8,9,10,11];addLEDs(3);d.Sf.LC.value=250;addLEDs(1);d.Sf.L00.value=2;d.Sf.L10.value=0;d.Sf.LC0.value=250;d.Sf.LT0.value=22;d.Sf.CO0.value=0;d.Sf.LS0.value=0;d.Sf.LS0.checked=0;d.Sf.MA.value=5400;d.Sf.LA.value=55;d.getElementsByClassName("pow")[0].innerHTML="350mA";d.Sf.CA.value=40;d.Sf.AW.value=3;d.Sf.BO.checked=0;d.Sf.BP.value=3;d.Sf.GB.checked=0;d.Sf.GC.checked=1;d.Sf.TF.checked=1;d.Sf.TD.value=700;d.Sf.PF.checked=0;d.Sf.BF.value=64;d.Sf.TB.value=0;d.Sf.TL.value=60;d.Sf.TW.value=1;d.Sf.PB.selectedIndex=0;d.Sf.RL.value=12;d.Sf.RM.checked=0;addBtn(0,0,2);addBtn(1,3,4);addBtn(2,-1,0);d.Sf.IR.value=-1;
+    }
+	</script>
+	<style>@import url("/style.css");</style>
+	<link href="/skin.css" rel="stylesheet">
+</head>
+<body onload="S()">
+	<form id="form_s" name="Sf" method="post">
+    <div class="toprow">
+		<div class="helpB"><button type="button" onclick="H()">?</button></div>
+		<button type="button" onclick="B()">Back</button><button type="submit">Save</button><hr>
+    </div>
+    <h2>LED &amp; Hardware setup</h2>
+    Total LED count: <input name="LC" id="LC" type="number" min="1" max="8192" oninput="UI()" required readonly><br>
+    <i>Recommended power supply for brightest white:</i><br>
+    <b><span id="psu">?</span></b><br>
+    <span id="psu2"><br></span>
+    <br>
+    Enable automatic brightness limiter: <input type="checkbox" name="ABen" onchange="enABL()" id="able"><br>
+    <div id="abl">
+      Maximum Current: <input name="MA" type="number" min="250" max="65000" oninput="UI()" required> mA<br>
+      <div id="ampwarning" style="color: orange; display: none;">
+        &#9888; Your power supply provides high current.<br>
+        To improve the safety of your setup,<br>
+        please use thick cables,<br>
+        multiple power injection points and a fuse!<br>
+      </div>
+      <i>Automatically limits brightness to stay close to the limit.<br>
+      Keep at &lt;1A if powering LEDs directly from the ESP 5V pin!<br>
+      If you are using an external power supply, enter its rating.<br>
+      (Current estimated usage: <span class="pow">unknown</span>)</i><br><br>
+      LED voltage (Max. current for a single LED):<br>
+      <select name="LAsel" onchange="enLA()">
+        <option value="55" selected>5V default (55mA)</option>
+        <option value="35">5V efficient (35mA)</option>
+        <option value="30">12V (30mA)</option>
+        <option value="255">WS2815 (12mA)</option>
+        <option value="50">Custom</option>
+      </select><br>
+      <span id="LAdis" style="display: none;">Custom max. current per LED: <input name="LA" type="number" min="0" max="255" id="la" oninput="UI()" required> mA<br></span>
+      <i>Keep at default if you are unsure about your type of LEDs.</i><br>
+    </div>
+    <h3>Hardware setup</h3>
+    <div id="mLC">LED outputs:</div>
+    <button type="button" id="+" onclick="addLEDs(1)">+</button>
+    <button type="button" id="-" onclick="addLEDs(-1)">-</button><br>
+    LED Memory Usage: <span id="m0">0</span> / <span id="m1">?</span> B<br>
+    <div id="dbar" style="display:inline-block; width: 100px; height: 10px; border-radius: 20px;"></div><br>
+    <div id="ledwarning" style="color: orange; display: none;">
+      &#9888; You might run into stability or lag issues.<br>
+      Use less than <span id="wreason">800 LEDs per pin</span> for the best experience!<br>
+    </div><hr style="width:260px">
+    <div id="btns"></div>
+    Touch threshold: <input type="number" min="0" max="100" name="TT" required><br>
+    IR pin: <input type="number" min="-1" max="40" name="IR" onchange="UI()" style="width:40px"><select name="IT" onchange="UI()">
+    <option value="0">Remote disabled</option>
+    <option value="1">24-key RGB</option>
+    <option value="2">24-key with CT</option>
+    <option value="3">40-key blue</option>
+    <option value="4">44-key RGB</option>
+    <option value="5">21-key RGB</option>
+    <option value="6">6-key black</option>
+    <option value="7">9-key red</option>
+    <option value="8">JSON remote</option>
+    </select><span style="cursor: pointer;" onclick="off('IR')">&nbsp;&#215;</span><br>
+    <div id="json" style="display:none;">JSON file: <input type="file" name="data" accept=".json"> <input type="button" value="Upload" onclick="uploadFile('/ir.json');"><br></div>
+    <div id="toast"></div>
+    <a href="https://github.com/Aircoookie/WLED/wiki/Infrared-Control" target="_blank">IR info</a><br>
+    Relay pin: <input type="number" min="-1" max="40" name="RL" onchange="UI()" style="width:40px"> invert <input type="checkbox" name="RM"><span style="cursor: pointer;" onclick="off('RL')">&nbsp;&#215;</span><br>
+    <hr style="width:260px">
+		<h3>Defaults</h3>
+		Turn LEDs on after power up/reset: <input type="checkbox" name="BO"><br>
+    Default brightness: <input name="CA" type="number" min="0" max="255" required> (0-255)<br><br>
+    Apply preset <input name="BP" type="number" min="0" max="250" required> at boot (0 uses defaults)
+    <br>- <i>or</i> -<br>
+    Set current preset cycle setting as boot default: <input type="checkbox" name="PC"><br><br>
+		Use Gamma correction for color: <input type="checkbox" name="GC"> (strongly recommended)<br>
+		Use Gamma correction for brightness: <input type="checkbox" name="GB"> (not recommended)<br><br>
+		Brightness factor: <input name="BF" type="number" min="1" max="255" required> %
+		<h3>Transitions</h3>
+		Crossfade: <input type="checkbox" name="TF"><br>
+		Transition Time: <input name="TD" maxlength="5" size="2"> ms<br>
+		Enable Palette transitions: <input type="checkbox" name="PF">
+		<h3>Timed light</h3>
+		Default Duration: <input name="TL" type="number" min="1" max="255" required> min<br>
+		Default Target brightness: <input name="TB" type="number" min="0" max="255" required><br>
+		Mode:
+    <select name="TW">
+			<option value="0">Wait and set</option>
+			<option value="1">Fade</option>
+			<option value="2">Fade Color</option>
+			<option value="3">Sunrise</option>
+		</select>
+    <h3>Advanced</h3>
+		Palette blending:
+		<select name="PB">
+			<option value="0">Linear (wrap if moving)</option>
+			<option value="1">Linear (always wrap)</option>
+			<option value="2">Linear (never wrap)</option>
+			<option value="3">None (not recommended)</option>
+		</select><br>
+    <span class="wc">
+      Auto-calculate white channel from RGB:<br>
+      <select name="AW">
+        <option value=0>None</option>
+        <option value=1>Brighter</option>
+        <option value=2>Accurate</option>
+        <option value=3>Dual</option>
+        <option value=4>Legacy</option>
+      </select>
+    <br></span><hr>
+		<button type="button" onclick="B()">Back</button><button type="submit">Save</button>
+	</form>
+</body>
+</html>