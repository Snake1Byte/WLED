--- conflicted
+++ resolved
@@ -474,12 +474,8 @@
 #include "soc/wdev_reg.h"
 #define HW_RND_REGISTER REG_READ(WDEV_RND_REG)
 #endif
-<<<<<<< HEAD
 #define hex2int(a) (((a)>='0' && (a)<='9') ? (a)-'0' : ((a)>='A' && (a)<='F') ? (a)-'A'+10 : ((a)>='a' && (a)<='f') ? (a)-'a'+10 : 0)
-int getNumVal(const String* req, uint16_t pos);
-=======
 [[gnu::pure]] int getNumVal(const String* req, uint16_t pos);
->>>>>>> 2448266d
 void parseNumber(const char* str, byte* val, byte minv=0, byte maxv=255);
 bool getVal(JsonVariant elem, byte* val, byte vmin=0, byte vmax=255); // getVal supports inc/decrementing and random ("X~Y(r|[w]~[-][Z])" form)
 [[gnu::pure]] bool getBoolVal(const JsonVariant &elem, bool dflt);
