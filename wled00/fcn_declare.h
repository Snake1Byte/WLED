#ifndef WLED_FCN_DECLARE_H
#define WLED_FCN_DECLARE_H
#include <Arduino.h>
#include "src/dependencies/espalexa/EspalexaDevice.h"
#include "src/dependencies/e131/ESPAsyncE131.h"

/*
 * All globally accessible functions are declared here
 */

//alexa.cpp
void onAlexaChange(EspalexaDevice* dev);
void alexaInit();
void handleAlexa();
void onAlexaChange(EspalexaDevice* dev);

//blynk.cpp
void initBlynk(const char* auth, const char* host, uint16_t port);
void handleBlynk();
void updateBlynk();

//button.cpp
void shortPressAction(uint8_t b=0);
bool isButtonPressed(uint8_t b=0);
void handleButton();
void handleIO();

//cfg.cpp
bool deserializeConfig(JsonObject doc, bool fromFS = false);
void deserializeConfigFromFS();
bool deserializeConfigSec();
void serializeConfig();
void serializeConfigSec();

template<typename DestType>
bool getJsonValue(const JsonVariant& element, DestType& destination) {
  if (element.isNull()) {
    return false;
  }

  destination = element.as<DestType>();
  return true;
}

template<typename DestType, typename DefaultType>
bool getJsonValue(const JsonVariant& element, DestType& destination, const DefaultType defaultValue) {
  if(!getJsonValue(element, destination)) {
    destination = defaultValue;
    return false;
  }

  return true;
}


//colors.cpp
void colorFromUint32(uint32_t in, bool secondary = false);
void colorFromUint24(uint32_t in, bool secondary = false);
uint32_t colorFromRgbw(byte* rgbw);
void relativeChangeWhite(int8_t amount, byte lowerBoundary = 0);
void colorHStoRGB(uint16_t hue, byte sat, byte* rgb); //hue, sat to rgb
void colorKtoRGB(uint16_t kelvin, byte* rgb);
void colorCTtoRGB(uint16_t mired, byte* rgb); //white spectrum to rgb

void colorXYtoRGB(float x, float y, byte* rgb); // only defined if huesync disabled TODO
void colorRGBtoXY(byte* rgb, float* xy); // only defined if huesync disabled TODO

void colorFromDecOrHexString(byte* rgb, char* in);
bool colorFromHexString(byte* rgb, const char* in);
void colorRGBtoRGBW(byte* rgb); //rgb to rgbw (http://codewelt.com/rgbw). (RGBW_MODE_LEGACY)

//dmx.cpp
void initDMX();
void handleDMX();

//e131.cpp
void handleE131Packet(e131_packet_t* p, IPAddress clientIP, byte protocol);

//file.cpp
bool handleFileRead(AsyncWebServerRequest*, String path);
bool writeObjectToFileUsingId(const char* file, uint16_t id, JsonDocument* content);
bool writeObjectToFile(const char* file, const char* key, JsonDocument* content);
bool readObjectFromFileUsingId(const char* file, uint16_t id, JsonDocument* dest);
bool readObjectFromFile(const char* file, const char* key, JsonDocument* dest);
void updateFSInfo();
void closeFile();

//hue.cpp
void handleHue();
void reconnectHue();
void onHueError(void* arg, AsyncClient* client, int8_t error);
void onHueConnect(void* arg, AsyncClient* client);
void sendHuePoll();
void onHueData(void* arg, AsyncClient* client, void *data, size_t len);

//ir.cpp
bool decodeIRCustom(uint32_t code);
void applyRepeatActions();
void relativeChange(byte* property, int8_t amount, byte lowerBoundary = 0, byte higherBoundary = 0xFF);
void changeEffectSpeed(int8_t amount);
void changeEffectIntensity(int8_t amount);
void decodeIR(uint32_t code);
void decodeIR24(uint32_t code);
void decodeIR24OLD(uint32_t code);
void decodeIR24CT(uint32_t code);
void decodeIR40(uint32_t code);
void decodeIR44(uint32_t code);
void decodeIR21(uint32_t code);
void decodeIR6(uint32_t code);
void decodeIR9(uint32_t code);
void decodeIRJson(uint32_t code);

void initIR();
void handleIR();

//json.cpp
#include "ESPAsyncWebServer.h"
#include "src/dependencies/json/ArduinoJson-v6.h"
#include "src/dependencies/json/AsyncJson-v6.h"
#include "FX.h"

void deserializeSegment(JsonObject elem, byte it, byte presetId = 0);
bool deserializeState(JsonObject root, byte callMode = CALL_MODE_DIRECT_CHANGE, byte presetId = 0);
void serializeSegment(JsonObject& root, WS2812FX::Segment& seg, byte id, bool forPreset = false, bool segmentBounds = true);
void serializeState(JsonObject root, bool forPreset = false, bool includeBri = true, bool segmentBounds = true);
void serializeInfo(JsonObject root);
void serveJson(AsyncWebServerRequest* request);
bool serveLiveLeds(AsyncWebServerRequest* request, uint32_t wsClient = 0);

//led.cpp
void setValuesFromMainSeg();
void resetTimebase();
void toggleOnOff();
void setAllLeds();
void setLedsStandard();
bool colorChanged();
void colorUpdated(int callMode);
void updateInterfaces(uint8_t callMode);
void handleTransitions();
void handleNightlight();
byte scaledBri(byte in);

//lx_parser.cpp
bool parseLx(int lxValue, byte* rgbw);
void parseLxJson(int lxValue, byte segId, bool secondary);

//mqtt.cpp
bool initMqtt();
void publishMqtt();

//ntp.cpp
void handleTime();
void handleNetworkTime();
void sendNTPPacket();
bool checkNTPResponse();    
void updateLocalTime();
void getTimeString(char* out);
bool checkCountdown();
void setCountdown();
byte weekdayMondayFirst();
void checkTimers();
void calculateSunriseAndSunset();
void setTimeFromAPI(uint32_t timein);

//overlay.cpp
void initCronixie();
void handleOverlays();
void handleOverlayDraw();
void _overlayAnalogCountdown();
void _overlayAnalogClock();

byte getSameCodeLength(char code, int index, char const cronixieDisplay[]);
void setCronixie();
void _overlayCronixie();    
void _drawOverlayCronixie();

//playlist.cpp
void shufflePlaylist();
void unloadPlaylist();
int16_t loadPlaylist(JsonObject playlistObject, byte presetId = 0);
void handlePlaylist();

//presets.cpp
bool applyPreset(byte index, byte callMode = CALL_MODE_DIRECT_CHANGE);
void savePreset(byte index, bool persist = true, const char* pname = nullptr, JsonObject saveobj = JsonObject());
void deletePreset(byte index);

//set.cpp
void _setRandomColor(bool _sec,bool fromButton=false);
bool isAsterisksOnly(const char* str, byte maxLen);
void handleSettingsSet(AsyncWebServerRequest *request, byte subPage);
bool handleSet(AsyncWebServerRequest *request, const String& req, bool apply=true);
int getNumVal(const String* req, uint16_t pos);
bool updateVal(const String* req, const char* key, byte* val, byte minv=0, byte maxv=255);

//udp.cpp
void notify(byte callMode, bool followUp=false);
uint8_t realtimeBroadcast(uint8_t type, IPAddress client, uint16_t length, byte *buffer, uint8_t bri=255, bool isRGBW=false);
void realtimeLock(uint32_t timeoutMs, byte md = REALTIME_MODE_GENERIC);
void handleNotifications();
void setRealtimePixel(uint16_t i, byte r, byte g, byte b, byte w);
void refreshNodeList();
void sendSysInfoUDP();

//um_manager.cpp
class Usermod {
  public:
    virtual void loop() {}
    virtual void handleOverlayDraw() {}
    virtual void setup() {}
    virtual void connected() {}
    virtual void addToJsonState(JsonObject& obj) {}
    virtual void addToJsonInfo(JsonObject& obj) {}
    virtual void readFromJsonState(JsonObject& obj) {}
    virtual void addToConfig(JsonObject& obj) {}
    virtual bool readFromConfig(JsonObject& obj) { return true; } // Note as of 2021-06 readFromConfig() now needs to return a bool, see usermod_v2_example.h
    virtual void onMqttConnect(bool sessionPresent) {}
    virtual bool onMqttMessage(char* topic, char* payload) { return false; }
    virtual uint16_t getId() {return USERMOD_ID_UNSPECIFIED;}
};

class UsermodManager {
  private:
    Usermod* ums[WLED_MAX_USERMODS];
    byte numMods = 0;

  public:
    void loop();
<<<<<<< HEAD
    void handleOverlayDraw();

=======
>>>>>>> b89f7180
    void setup();
    void connected();
    void addToJsonState(JsonObject& obj);
    void addToJsonInfo(JsonObject& obj);
    void readFromJsonState(JsonObject& obj);
    void addToConfig(JsonObject& obj);
    bool readFromConfig(JsonObject& obj);
    void onMqttConnect(bool sessionPresent);
    bool onMqttMessage(char* topic, char* payload);
    bool add(Usermod* um);
    Usermod* lookup(uint16_t mod_id);
    byte getModCount();
};

//usermods_list.cpp
void registerUsermods();

//usermod.cpp
void userSetup();
void userConnected();
void userLoop();

//wled_eeprom.cpp
void applyMacro(byte index);
void deEEP();
void deEEPSettings();
void clearEEPROM();

//wled_serial.cpp
void handleSerial();

//wled_server.cpp
bool isIp(String str);
bool captivePortal(AsyncWebServerRequest *request);
void initServer();
void serveIndexOrWelcome(AsyncWebServerRequest *request);
void serveIndex(AsyncWebServerRequest* request);
String msgProcessor(const String& var);
void serveMessage(AsyncWebServerRequest* request, uint16_t code, const String& headl, const String& subl="", byte optionT=255);
String settingsProcessor(const String& var);
String dmxProcessor(const String& var);
void serveSettings(AsyncWebServerRequest* request, bool post = false);

//ws.cpp
void handleWs();
void wsEvent(AsyncWebSocket * server, AsyncWebSocketClient * client, AwsEventType type, void * arg, uint8_t *data, size_t len);
void sendDataWs(AsyncWebSocketClient * client = nullptr);

//xml.cpp
void XML_response(AsyncWebServerRequest *request, char* dest = nullptr);
void URL_response(AsyncWebServerRequest *request);
void sappend(char stype, const char* key, int val);
void sappends(char stype, const char* key, char* val);
void getSettingsJS(byte subPage, char* dest);

#endif<|MERGE_RESOLUTION|>--- conflicted
+++ resolved
@@ -226,11 +226,8 @@
 
   public:
     void loop();
-<<<<<<< HEAD
     void handleOverlayDraw();
 
-=======
->>>>>>> b89f7180
     void setup();
     void connected();
     void addToJsonState(JsonObject& obj);
