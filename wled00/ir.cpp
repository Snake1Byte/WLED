#include "wled.h"

/*
 * Infrared sensor support for generic 24/40/44 key RGB remotes
 */

#if defined(WLED_DISABLE_INFRARED)
void handleIR(){}
#else

IRrecv* irrecv;
//change pin in NpbWrapper.h

decode_results results;

unsigned long irCheckedTime = 0;
uint32_t lastValidCode = 0;
byte lastRepeatableAction = ACTION_NONE;
uint8_t lastRepeatableValue = 0;
uint16_t irTimesRepeated = 0;
uint8_t lastIR6ColourIdx = 0;


// brightnessSteps: a static array of brightness levels following a geometric
// progression.  Can be generated from the following Python, adjusting the
// arbitrary 4.5 value to taste:
//
// def values(level):
//     while level >= 5:
//         yield int(level)
//         level -= level / 4.5
// result = [v for v in reversed(list(values(255)))]
// print("%d values: %s" % (len(result), result))
//
// It would be hard to maintain repeatable steps if calculating this on the fly.
const byte brightnessSteps[] = {
  5, 7, 9, 12, 16, 20, 26, 34, 43, 56, 72, 93, 119, 154, 198, 255
};
const size_t numBrightnessSteps = sizeof(brightnessSteps) / sizeof(uint8_t);

// increment `bri` to the next `brightnessSteps` value
void incBrightness()
{
  // dumb incremental search is efficient enough for so few items
  for (uint8_t index = 0; index < numBrightnessSteps; ++index)
  {
    if (brightnessSteps[index] > bri)
    {
      bri = brightnessSteps[index];
      lastRepeatableAction = ACTION_BRIGHT_UP;
      break;
    }
  }
}

// decrement `bri` to the next `brightnessSteps` value
void decBrightness()
{
  // dumb incremental search is efficient enough for so few items
  for (int index = numBrightnessSteps - 1; index >= 0; --index)
  {
    if (brightnessSteps[index] < bri)
    {
      bri = brightnessSteps[index];
      lastRepeatableAction = ACTION_BRIGHT_DOWN;
      break;
    }
  }
}

// apply preset or fallback to a effect and palette if it doesn't exist
void presetFallback(int8_t presetID, int8_t effectID, int8_t paletteID) 
{
  if (!applyPreset(presetID)) { 
    effectCurrent = effectID;      
    effectPalette = paletteID;
  }
}

/*
 * This is no longer needed due to JSON IR mod
 *
//Add what your custom IR codes should trigger here. Guide: https://github.com/Aircoookie/WLED/wiki/Infrared-Control
//IR codes themselves can be defined directly after "case" or in "ir_codes.h"
bool decodeIRCustom(uint32_t code)
{
  switch (code)
  {
    //just examples, feel free to modify or remove
    case IRCUSTOM_ONOFF : toggleOnOff(); break;
    case IRCUSTOM_MACRO1 : applyPreset(1); break;

    default: return false;
  }
  if (code != IRCUSTOM_MACRO1) colorUpdated(NOTIFIER_CALL_MODE_BUTTON); //don't update color again if we apply macro, it already does it
  return true;
}
*/

void relativeChange(byte* property, int8_t amount, byte lowerBoundary, byte higherBoundary)
{
  int16_t new_val = (int16_t) *property + amount;
  if (new_val > higherBoundary) new_val = higherBoundary;
  else if (new_val < lowerBoundary) new_val = lowerBoundary;
  *property = (byte)constrain(new_val,0.1,255.1);
}

void changeEffectSpeed(int8_t amount)
{
  if (effectCurrent != 0) {
    int16_t new_val = (int16_t) effectSpeed + amount;
    effectSpeed = (byte)constrain(new_val,0.1,255.1);
  } else {                              // if Effect == "solid Color", change the hue of the primary color
    CRGB fastled_col;
    fastled_col.red =   col[0];
    fastled_col.green = col[1];
    fastled_col.blue =  col[2];
    CHSV prim_hsv = rgb2hsv_approximate(fastled_col);
    int16_t new_val = (int16_t) prim_hsv.h + amount;
    if (new_val > 255) new_val -= 255;  // roll-over if  bigger than 255
    if (new_val < 0) new_val += 255;    // roll-over if smaller than 0
    prim_hsv.h = (byte)new_val;
    hsv2rgb_rainbow(prim_hsv, fastled_col);
    col[0] = fastled_col.red; 
    col[1] = fastled_col.green; 
    col[2] = fastled_col.blue;
  }

  if(amount > 0) lastRepeatableAction = ACTION_SPEED_UP;
  if(amount < 0) lastRepeatableAction = ACTION_SPEED_DOWN;
  lastRepeatableValue = amount;
}

void changeEffectIntensity(int8_t amount)
{
  if (effectCurrent != 0) {
    int16_t new_val = (int16_t) effectIntensity + amount;
    effectIntensity = (byte)constrain(new_val,0.1,255.1);
  } else {                                            // if Effect == "solid Color", change the saturation of the primary color
    CRGB fastled_col;
    fastled_col.red =   col[0];
    fastled_col.green = col[1];
    fastled_col.blue =  col[2];
    CHSV prim_hsv = rgb2hsv_approximate(fastled_col);
    int16_t new_val = (int16_t) prim_hsv.s + amount;
    prim_hsv.s = (byte)constrain(new_val,0.1,255.1);  // constrain to 0-255
    hsv2rgb_rainbow(prim_hsv, fastled_col);
    col[0] = fastled_col.red; 
    col[1] = fastled_col.green; 
    col[2] = fastled_col.blue;
  }

  if(amount > 0) lastRepeatableAction = ACTION_INTENSITY_UP;
  if(amount < 0) lastRepeatableAction = ACTION_INTENSITY_DOWN;
  lastRepeatableValue = amount;
}

void decodeIR(uint32_t code)
{
  if (code == 0xFFFFFFFF) //repeated code, continue brightness up/down
  {
    irTimesRepeated++;
    applyRepeatActions();
    return;
  }
  lastValidCode = 0; irTimesRepeated = 0;
//  if (decodeIRCustom(code)) return;
  if      (code > 0xFFFFFF) return; //invalid code
  switch (irEnabled) {
    case 1: 
      if (code > 0xF80000) {
        decodeIR24OLD(code);            // white 24-key remote (old) - it sends 0xFF0000 values
      } else {
        decodeIR24(code);               // 24-key remote - 0xF70000 to 0xF80000
      }
      break;
    case 2: decodeIR24CT(code);  break;  // white 24-key remote with CW, WW, CT+ and CT- keys
    case 3: decodeIR40(code);    break;  // blue  40-key remote with 25%, 50%, 75% and 100% keys
    case 4: decodeIR44(code);    break;  // white 44-key remote with color-up/down keys and DIY1 to 6 keys 
    case 5: decodeIR21(code);    break;  // white 21-key remote  
    case 6: decodeIR6(code);     break;  // black 6-key learning remote defaults: "CH" controls brightness,
                                          // "VOL +" controls effect, "VOL -" controls colour/palette, "MUTE" 
                                          // sets bright plain white
    case 7: decodeIR9(code);    break;
    case 8: decodeIRJson(code); break;   // any remote configurable with ir.json file
    default: return;
  }

  if (nightlightActive && bri == 0) nightlightActive = false;
  colorUpdated(NOTIFIER_CALL_MODE_BUTTON); //for notifier, IR is considered a button input
}

void applyRepeatActions(){
  
    if (lastRepeatableAction == ACTION_BRIGHT_UP)
    { 
      incBrightness(); colorUpdated(NOTIFIER_CALL_MODE_BUTTON);
    }
    else if (lastRepeatableAction == ACTION_BRIGHT_DOWN )
    {
      decBrightness(); colorUpdated(NOTIFIER_CALL_MODE_BUTTON);
    }

    if (lastRepeatableAction == ACTION_SPEED_UP)
    { 
      changeEffectSpeed(lastRepeatableValue); colorUpdated(NOTIFIER_CALL_MODE_BUTTON);
    }
    else if (lastRepeatableAction == ACTION_SPEED_DOWN )
    {
      changeEffectSpeed(lastRepeatableValue); colorUpdated(NOTIFIER_CALL_MODE_BUTTON);
    }

    if (lastRepeatableAction == ACTION_INTENSITY_UP)
    { 
      changeEffectIntensity(lastRepeatableValue); colorUpdated(NOTIFIER_CALL_MODE_BUTTON);
    }
    else if (lastRepeatableAction == ACTION_INTENSITY_DOWN )
    {
      changeEffectIntensity(lastRepeatableValue); colorUpdated(NOTIFIER_CALL_MODE_BUTTON);
    }

    if (lastValidCode == IR40_WPLUS)
    { 
      relativeChangeWhite(10); colorUpdated(NOTIFIER_CALL_MODE_BUTTON);
    }
    else if (lastValidCode == IR40_WMINUS)
    {
      relativeChangeWhite(-10, 5); colorUpdated(NOTIFIER_CALL_MODE_BUTTON);
    }
    else if ((lastValidCode == IR24_ON || lastValidCode == IR40_ON) && irTimesRepeated > 7 )
    {
      nightlightActive = true;
      nightlightStartTime = millis();
      colorUpdated(NOTIFIER_CALL_MODE_BUTTON);
    }
    else if (irEnabled == 8) 
    {
      decodeIRJson(lastValidCode);
    }
}

void decodeIR24(uint32_t code)
{
  switch (code) {
    case IR24_BRIGHTER  : incBrightness();                  break;
    case IR24_DARKER    : decBrightness();                  break;
    case IR24_OFF    : if (bri > 0) briLast = bri; bri = 0; break;
    case IR24_ON        : bri = briLast;                    break;
    case IR24_RED       : colorFromUint32(COLOR_RED);       break;
    case IR24_REDDISH   : colorFromUint32(COLOR_REDDISH);   break;
    case IR24_ORANGE    : colorFromUint32(COLOR_ORANGE);    break;
    case IR24_YELLOWISH : colorFromUint32(COLOR_YELLOWISH); break;
    case IR24_YELLOW    : colorFromUint32(COLOR_YELLOW);    break;
    case IR24_GREEN     : colorFromUint32(COLOR_GREEN);     break;
    case IR24_GREENISH  : colorFromUint32(COLOR_GREENISH);  break;
    case IR24_TURQUOISE : colorFromUint32(COLOR_TURQUOISE); break;
    case IR24_CYAN      : colorFromUint32(COLOR_CYAN);      break;
    case IR24_AQUA      : colorFromUint32(COLOR_AQUA);      break;
    case IR24_BLUE      : colorFromUint32(COLOR_BLUE);      break;
    case IR24_DEEPBLUE  : colorFromUint32(COLOR_DEEPBLUE);  break;
    case IR24_PURPLE    : colorFromUint32(COLOR_PURPLE);    break;
    case IR24_MAGENTA   : colorFromUint32(COLOR_MAGENTA);   break;
    case IR24_PINK      : colorFromUint32(COLOR_PINK);      break;
    case IR24_WHITE     : colorFromUint32(COLOR_WHITE);           effectCurrent = 0;  break;
    case IR24_FLASH     : if (!applyPreset(1)) effectCurrent = FX_MODE_COLORTWINKLE;  break;
    case IR24_STROBE    : if (!applyPreset(2)) effectCurrent = FX_MODE_RAINBOW_CYCLE; break;
    case IR24_FADE      : if (!applyPreset(3)) effectCurrent = FX_MODE_BREATH;        break;
    case IR24_SMOOTH    : if (!applyPreset(4)) effectCurrent = FX_MODE_RAINBOW;       break;
    default: return;
  }
  lastValidCode = code;
}

void decodeIR24OLD(uint32_t code)
{
  switch (code) {
    case IR24_OLD_BRIGHTER  : incBrightness();                     break;
    case IR24_OLD_DARKER    : decBrightness();                     break;
    case IR24_OLD_OFF       : if (bri > 0) briLast = bri; bri = 0; break;
    case IR24_OLD_ON        : bri = briLast;                       break;
    case IR24_OLD_RED       : colorFromUint32(COLOR_RED);          break;
    case IR24_OLD_REDDISH   : colorFromUint32(COLOR_REDDISH);      break;
    case IR24_OLD_ORANGE    : colorFromUint32(COLOR_ORANGE);       break;
    case IR24_OLD_YELLOWISH : colorFromUint32(COLOR_YELLOWISH);    break;
    case IR24_OLD_YELLOW    : colorFromUint32(COLOR_YELLOW);       break;
    case IR24_OLD_GREEN     : colorFromUint32(COLOR_GREEN);        break;
    case IR24_OLD_GREENISH  : colorFromUint32(COLOR_GREENISH);     break;
    case IR24_OLD_TURQUOISE : colorFromUint32(COLOR_TURQUOISE);    break;
    case IR24_OLD_CYAN      : colorFromUint32(COLOR_CYAN);         break;
    case IR24_OLD_AQUA      : colorFromUint32(COLOR_AQUA);         break;
    case IR24_OLD_BLUE      : colorFromUint32(COLOR_BLUE);         break;
    case IR24_OLD_DEEPBLUE  : colorFromUint32(COLOR_DEEPBLUE);     break;
    case IR24_OLD_PURPLE    : colorFromUint32(COLOR_PURPLE);       break;
    case IR24_OLD_MAGENTA   : colorFromUint32(COLOR_MAGENTA);      break;
    case IR24_OLD_PINK      : colorFromUint32(COLOR_PINK);         break;
    case IR24_OLD_WHITE     : colorFromUint32(COLOR_WHITE);        effectCurrent = 0;     break;
    case IR24_OLD_FLASH     : if (!applyPreset(1)) { effectCurrent = FX_MODE_COLORTWINKLE;  effectPalette = 0; } break;
    case IR24_OLD_STROBE    : if (!applyPreset(2)) { effectCurrent = FX_MODE_RAINBOW_CYCLE; effectPalette = 0; } break;
    case IR24_OLD_FADE      : if (!applyPreset(3)) { effectCurrent = FX_MODE_BREATH;        effectPalette = 0; } break;
    case IR24_OLD_SMOOTH    : if (!applyPreset(4)) { effectCurrent = FX_MODE_RAINBOW;       effectPalette = 0; } break;
    default: return;
  }
  lastValidCode = code;
}

void decodeIR24CT(uint32_t code)
{
  switch (code) {
    case IR24_CT_BRIGHTER   : incBrightness();                     break;
    case IR24_CT_DARKER     : decBrightness();                     break;
    case IR24_CT_OFF        : if (bri > 0) briLast = bri; bri = 0; break;
    case IR24_CT_ON         : bri = briLast;                       break;
    case IR24_CT_RED        : colorFromUint32(COLOR_RED);          break;
    case IR24_CT_REDDISH    : colorFromUint32(COLOR_REDDISH);      break;
    case IR24_CT_ORANGE     : colorFromUint32(COLOR_ORANGE);       break;
    case IR24_CT_YELLOWISH  : colorFromUint32(COLOR_YELLOWISH);    break;
    case IR24_CT_YELLOW     : colorFromUint32(COLOR_YELLOW);       break;
    case IR24_CT_GREEN      : colorFromUint32(COLOR_GREEN);        break;
    case IR24_CT_GREENISH   : colorFromUint32(COLOR_GREENISH);     break;
    case IR24_CT_TURQUOISE  : colorFromUint32(COLOR_TURQUOISE);    break;
    case IR24_CT_CYAN       : colorFromUint32(COLOR_CYAN);         break;
    case IR24_CT_AQUA       : colorFromUint32(COLOR_AQUA);         break;
    case IR24_CT_BLUE       : colorFromUint32(COLOR_BLUE);         break;
    case IR24_CT_DEEPBLUE   : colorFromUint32(COLOR_DEEPBLUE);     break;
    case IR24_CT_PURPLE     : colorFromUint32(COLOR_PURPLE);       break;
    case IR24_CT_MAGENTA    : colorFromUint32(COLOR_MAGENTA);      break;
    case IR24_CT_PINK       : colorFromUint32(COLOR_PINK);         break;
    case IR24_CT_COLDWHITE  : colorFromUint32(COLOR2_COLDWHITE);    effectCurrent = 0;  break;
    case IR24_CT_WARMWHITE  : colorFromUint32(COLOR2_WARMWHITE);    effectCurrent = 0;  break;
    case IR24_CT_CTPLUS     : colorFromUint32(COLOR2_COLDWHITE2);   effectCurrent = 0;  break;
    case IR24_CT_CTMINUS    : colorFromUint32(COLOR2_WARMWHITE2);   effectCurrent = 0;  break;
    case IR24_CT_MEMORY   : {
      if (col[3] > 0) col[3] = 0; 
      else colorFromUint32(COLOR2_NEUTRALWHITE); effectCurrent = 0; }                   break;
    default: return; 
  }
  lastValidCode = code;
}

void decodeIR40(uint32_t code)
{
  switch (code) {
    case IR40_BPLUS        : incBrightness();                                            break;
    case IR40_BMINUS       : decBrightness();                                            break;
    case IR40_OFF          : if (bri > 0) briLast = bri; bri = 0;                        break;
    case IR40_ON           : bri = briLast;                                              break;
    case IR40_RED          : colorFromUint24(COLOR_RED);                                 break;
    case IR40_REDDISH      : colorFromUint24(COLOR_REDDISH);                             break;
    case IR40_ORANGE       : colorFromUint24(COLOR_ORANGE);                              break;
    case IR40_YELLOWISH    : colorFromUint24(COLOR_YELLOWISH);                           break;
    case IR40_YELLOW       : colorFromUint24(COLOR_YELLOW);                              break;
    case IR40_GREEN        : colorFromUint24(COLOR_GREEN);                               break;
    case IR40_GREENISH     : colorFromUint24(COLOR_GREENISH);                            break;
    case IR40_TURQUOISE    : colorFromUint24(COLOR_TURQUOISE);                           break;
    case IR40_CYAN         : colorFromUint24(COLOR_CYAN);                                break;
    case IR40_AQUA         : colorFromUint24(COLOR_AQUA);                                break;
    case IR40_BLUE         : colorFromUint24(COLOR_BLUE);                                break;
    case IR40_DEEPBLUE     : colorFromUint24(COLOR_DEEPBLUE);                            break;
    case IR40_PURPLE       : colorFromUint24(COLOR_PURPLE);                              break;
    case IR40_MAGENTA      : colorFromUint24(COLOR_MAGENTA);                             break;
    case IR40_PINK         : colorFromUint24(COLOR_PINK);                                break;
    case IR40_WARMWHITE2   : {
      if (strip.isRgbw) {        colorFromUint32(COLOR2_WARMWHITE2);   effectCurrent = 0; }    
      else                  colorFromUint24(COLOR_WARMWHITE2);                       }   break;
    case IR40_WARMWHITE    : {
      if (strip.isRgbw) {        colorFromUint32(COLOR2_WARMWHITE);    effectCurrent = 0; }    
      else                  colorFromUint24(COLOR_WARMWHITE);                        }   break;
    case IR40_WHITE        : {
      if (strip.isRgbw) {        colorFromUint32(COLOR2_NEUTRALWHITE); effectCurrent = 0; }    
      else                  colorFromUint24(COLOR_NEUTRALWHITE);                     }   break;
    case IR40_COLDWHITE    : {
      if (strip.isRgbw) {        colorFromUint32(COLOR2_COLDWHITE);    effectCurrent = 0; }   
      else                  colorFromUint24(COLOR_COLDWHITE);                        }   break;
    case IR40_COLDWHITE2    : {
      if (strip.isRgbw) {        colorFromUint32(COLOR2_COLDWHITE2);   effectCurrent = 0; }   
      else                  colorFromUint24(COLOR_COLDWHITE2);                       }   break;
    case IR40_WPLUS        : relativeChangeWhite(10);                                    break;
    case IR40_WMINUS       : relativeChangeWhite(-10, 5);                                break;
    case IR40_WOFF         : whiteLast = col[3]; col[3] = 0;                             break;
    case IR40_WON          : col[3] = whiteLast;                                         break;
    case IR40_W25          : bri = 63;                                                   break;
    case IR40_W50          : bri = 127;                                                  break;
    case IR40_W75          : bri = 191;                                                  break;
    case IR40_W100         : bri = 255;                                                  break;
    case IR40_QUICK        : changeEffectSpeed( 16);                                     break;
    case IR40_SLOW         : changeEffectSpeed(-16);                                     break;
    case IR40_JUMP7        : changeEffectIntensity( 16);                                 break;
    case IR40_AUTO         : changeEffectIntensity(-16);                                 break;
    case IR40_JUMP3        : if (!applyPreset(1)) { effectCurrent = FX_MODE_STATIC;        effectPalette = 0; } break;
    case IR40_FADE3        : if (!applyPreset(2)) { effectCurrent = FX_MODE_BREATH;        effectPalette = 0; } break;
    case IR40_FADE7        : if (!applyPreset(3)) { effectCurrent = FX_MODE_FIRE_FLICKER;  effectPalette = 0; } break;
    case IR40_FLASH        : if (!applyPreset(4)) { effectCurrent = FX_MODE_RAINBOW;       effectPalette = 0; } break;
  }
  lastValidCode = code;
}

void decodeIR44(uint32_t code)
{
  switch (code) {
    case IR44_BPLUS       : incBrightness();                                            break;
    case IR44_BMINUS      : decBrightness();                                            break;
    case IR44_OFF         : if (bri > 0) briLast = bri; bri = 0;                        break;
    case IR44_ON          : bri = briLast;                                              break;
    case IR44_RED         : colorFromUint24(COLOR_RED);                                 break;
    case IR44_REDDISH     : colorFromUint24(COLOR_REDDISH);                             break;
    case IR44_ORANGE      : colorFromUint24(COLOR_ORANGE);                              break;
    case IR44_YELLOWISH   : colorFromUint24(COLOR_YELLOWISH);                           break;
    case IR44_YELLOW      : colorFromUint24(COLOR_YELLOW);                              break;
    case IR44_GREEN       : colorFromUint24(COLOR_GREEN);                               break;
    case IR44_GREENISH    : colorFromUint24(COLOR_GREENISH);                            break;
    case IR44_TURQUOISE   : colorFromUint24(COLOR_TURQUOISE);                           break;
    case IR44_CYAN        : colorFromUint24(COLOR_CYAN);                                break;
    case IR44_AQUA        : colorFromUint24(COLOR_AQUA);                                break;
    case IR44_BLUE        : colorFromUint24(COLOR_BLUE);                                break;
    case IR44_DEEPBLUE    : colorFromUint24(COLOR_DEEPBLUE);                            break;
    case IR44_PURPLE      : colorFromUint24(COLOR_PURPLE);                              break;
    case IR44_MAGENTA     : colorFromUint24(COLOR_MAGENTA);                             break;
    case IR44_PINK        : colorFromUint24(COLOR_PINK);                                break;
    case IR44_WHITE       : {
      if (strip.isRgbw) {
        if (col[3] > 0) col[3] = 0; 
        else {              colorFromUint32(COLOR2_NEUTRALWHITE); effectCurrent = 0; }
      } else                colorFromUint24(COLOR_NEUTRALWHITE);                     }  break;
    case IR44_WARMWHITE2  : {
      if (strip.isRgbw) {        colorFromUint32(COLOR2_WARMWHITE2);   effectCurrent = 0; }    
      else                  colorFromUint24(COLOR_WARMWHITE2);                       }  break;
    case IR44_WARMWHITE   : {
      if (strip.isRgbw) {        colorFromUint32(COLOR2_WARMWHITE);    effectCurrent = 0; }    
      else                  colorFromUint24(COLOR_WARMWHITE);                        }  break;
    case IR44_COLDWHITE   : {
      if (strip.isRgbw) {        colorFromUint32(COLOR2_COLDWHITE);    effectCurrent = 0; }   
      else                  colorFromUint24(COLOR_COLDWHITE);                        }  break;
    case IR44_COLDWHITE2  : {
      if (strip.isRgbw) {        colorFromUint32(COLOR2_COLDWHITE2);   effectCurrent = 0; }    
      else                  colorFromUint24(COLOR_COLDWHITE2);                       }  break;
    case IR44_REDPLUS     : relativeChange(&effectCurrent,  1, 0, MODE_COUNT);          break;
    case IR44_REDMINUS    : relativeChange(&effectCurrent, -1, 0);                      break;
    case IR44_GREENPLUS   : relativeChange(&effectPalette,  1, 0, strip.getPaletteCount() -1);     break;
    case IR44_GREENMINUS  : relativeChange(&effectPalette, -1, 0);                      break;
    case IR44_BLUEPLUS    : changeEffectIntensity( 16);                                 break;
    case IR44_BLUEMINUS   : changeEffectIntensity(-16);                                 break;
    case IR44_QUICK       : changeEffectSpeed( 16);                                     break;
    case IR44_SLOW        : changeEffectSpeed(-16);                                     break;
    case IR44_DIY1        : if (!applyPreset(1)) { effectCurrent = FX_MODE_STATIC;        effectPalette = 0; } break;
    case IR44_DIY2        : if (!applyPreset(2)) { effectCurrent = FX_MODE_BREATH;        effectPalette = 0; } break;
    case IR44_DIY3        : if (!applyPreset(3)) { effectCurrent = FX_MODE_FIRE_FLICKER;  effectPalette = 0; } break;
    case IR44_DIY4        : if (!applyPreset(4)) { effectCurrent = FX_MODE_RAINBOW;       effectPalette = 0; } break;
    case IR44_DIY5        : if (!applyPreset(5)) { effectCurrent = FX_MODE_METEOR_SMOOTH; effectPalette = 0; } break;
    case IR44_DIY6        : if (!applyPreset(6)) { effectCurrent = FX_MODE_RAIN;          effectPalette = 0; } break;
    case IR44_AUTO        : effectCurrent = FX_MODE_STATIC;                             break;
    case IR44_FLASH       : effectCurrent = FX_MODE_PALETTE;                            break;
    case IR44_JUMP3       : bri = 63;                                                   break;
    case IR44_JUMP7       : bri = 127;                                                  break;
    case IR44_FADE3       : bri = 191;                                                  break;
    case IR44_FADE7       : bri = 255;                                                  break;
  }
  lastValidCode = code;
}

void decodeIR21(uint32_t code)
{
    switch (code) {
    case IR21_BRIGHTER:  incBrightness();                  break;
    case IR21_DARKER:    decBrightness();                  break;
    case IR21_OFF:    if (bri > 0) briLast = bri; bri = 0; break;
    case IR21_ON:        bri = briLast;                    break;
    case IR21_RED:       colorFromUint32(COLOR_RED);       break;
    case IR21_REDDISH:   colorFromUint32(COLOR_REDDISH);   break;
    case IR21_ORANGE:    colorFromUint32(COLOR_ORANGE);    break;
    case IR21_YELLOWISH: colorFromUint32(COLOR_YELLOWISH); break;
    case IR21_GREEN:     colorFromUint32(COLOR_GREEN);     break;
    case IR21_GREENISH:  colorFromUint32(COLOR_GREENISH);  break;
    case IR21_TURQUOISE: colorFromUint32(COLOR_TURQUOISE); break;
    case IR21_CYAN:      colorFromUint32(COLOR_CYAN);      break;
    case IR21_BLUE:      colorFromUint32(COLOR_BLUE);      break;
    case IR21_DEEPBLUE:  colorFromUint32(COLOR_DEEPBLUE);  break;
    case IR21_PURPLE:    colorFromUint32(COLOR_PURPLE);    break;
    case IR21_PINK:      colorFromUint32(COLOR_PINK);      break;
    case IR21_WHITE:     colorFromUint32(COLOR_WHITE);           effectCurrent = 0;  break;
    case IR21_FLASH:     if (!applyPreset(1)) { effectCurrent = FX_MODE_COLORTWINKLE;  effectPalette = 0; } break;
    case IR21_STROBE:    if (!applyPreset(2)) { effectCurrent = FX_MODE_RAINBOW_CYCLE; effectPalette = 0; } break;
    case IR21_FADE:      if (!applyPreset(3)) { effectCurrent = FX_MODE_BREATH;        effectPalette = 0; } break;
    case IR21_SMOOTH:    if (!applyPreset(4)) { effectCurrent = FX_MODE_RAINBOW;       effectPalette = 0; } break;
    default: return;
    }
    lastValidCode = code;
}

void decodeIR6(uint32_t code)
{
  switch (code) {
    case IR6_POWER: toggleOnOff();                                          break;
    case IR6_CHANNEL_UP: incBrightness();                                   break;
    case IR6_CHANNEL_DOWN: decBrightness();                                 break;
    case IR6_VOLUME_UP:   relativeChange(&effectCurrent, 1, 0, MODE_COUNT); break;  // next effect
    case IR6_VOLUME_DOWN:                                                           // next palette
      relativeChange(&effectPalette, 1, 0, strip.getPaletteCount() -1); 
      switch(lastIR6ColourIdx) {
        case 0: colorFromUint32(COLOR_RED);       break;
        case 1: colorFromUint32(COLOR_REDDISH);   break;
        case 2: colorFromUint32(COLOR_ORANGE);    break;
        case 3: colorFromUint32(COLOR_YELLOWISH); break;
        case 4: colorFromUint32(COLOR_GREEN);     break;
        case 5: colorFromUint32(COLOR_GREENISH);  break;
        case 6: colorFromUint32(COLOR_TURQUOISE); break;
        case 7: colorFromUint32(COLOR_CYAN);      break;
        case 8: colorFromUint32(COLOR_BLUE);      break;
        case 9: colorFromUint32(COLOR_DEEPBLUE);  break;
        case 10:colorFromUint32(COLOR_PURPLE);    break;
        case 11:colorFromUint32(COLOR_PINK);      break;
        case 12:colorFromUint32(COLOR_WHITE);     break;
        default:                                  break;
      }
      lastIR6ColourIdx++;
      if(lastIR6ColourIdx > 12) lastIR6ColourIdx = 0;                      break;
    case IR6_MUTE: effectCurrent = 0; effectPalette = 0; colorFromUint32(COLOR_WHITE); bri=255; break;
  }
  lastValidCode = code;
}

void decodeIR9(uint32_t code)
{
  switch (code) {
    case IR9_POWER      : toggleOnOff();  break;
    case IR9_A          : if (!applyPreset(1)) effectCurrent = FX_MODE_COLORTWINKLE;  break;
    case IR9_B          : if (!applyPreset(2)) effectCurrent = FX_MODE_RAINBOW_CYCLE; break;
    case IR9_C          : if (!applyPreset(3)) effectCurrent = FX_MODE_BREATH;        break;
    case IR9_UP         : incBrightness();                                            break;
    case IR9_DOWN       : decBrightness();                                            break;
    //case IR9_UP         : changeEffectIntensity(16);         break;
    //case IR9_DOWN       : changeEffectIntensity(-16);     break;
    case IR9_LEFT       : changeEffectSpeed(-16);                                     break;
    case IR9_RIGHT      : changeEffectSpeed(16);                                      break;
    case IR9_SELECT     : relativeChange(&effectCurrent, 1, 0, MODE_COUNT);           break;
    default: return;
  }
  lastValidCode = code;
}


/*
This allows users to customize IR actions without the need to edit C code and compile.
From the https://github.com/Aircoookie/WLED/wiki/Infrared-Control page, download the starter 
ir.json file that corresponds to the number of buttons on your remote.
Many of the remotes with the same number of buttons emit the same codes, but will have
different labels or colors. Once you edit the ir.json file, upload it to your controller
using the /edit page.

Each key should be the hex encoded IR code. The "cmd" property should be the HTTP API 
or JSON API command to execute on button press. If the command contains a relative change (SI=~16),
it will register as a repeatable command. If the command doesn't contain a "~" but is repeatable, add "rpt" property
set to true. Other properties are ignored but having labels and positions can assist with editing
the json file.

Sample:
{
  "0xFF629D": {"cmd": "T=2", "rpt": true, "label": "Toggle on/off"},  // HTTP command
  "0xFF9867": {"cmd": "A=~16", "label": "Inc brightness"},            // HTTP command with incrementing
  "0xFF38C7": {"cmd": {"bri": 10}, "label": "Dim to 10"},             // JSON command
  "0xFF22DD": {"cmd": "!presetFallback", "PL": 1, "FX": 16, "FP": 6,  // Custom command
               "label": "Preset 1, fallback to Saw - Party if not found"},
}
*/
void decodeIRJson(uint32_t code) 
{
  char objKey[10];
  const char* cmd;
  String cmdStr;
  DynamicJsonDocument irDoc(JSON_BUFFER_SIZE);
  JsonObject fdo;
  JsonObject jsonCmdObj;

  sprintf_P(objKey, PSTR("\"0x%lX\":"), (unsigned long)code);

  errorFlag = readObjectFromFile("/ir.json", objKey, &irDoc) ? ERR_NONE : ERR_FS_PLOAD;
  fdo = irDoc.as<JsonObject>();
  lastValidCode = 0;
  if (!errorFlag) 
  {
    cmd = fdo["cmd"];
    cmdStr = String(cmd);
    jsonCmdObj = fdo["cmd"];
    if (!cmdStr.isEmpty()) 
    {
      if (cmdStr.startsWith("!")) {
        // call limited set of C functions
<<<<<<< HEAD
        if (cmdStr == F("!incBrightness")) {
          lastValidCode = code;
          incBrightness();
        } else if (cmdStr == F("!decBrightness")) {
          lastValidCode = code;
          decBrightness();
        } else if (cmdStr == F("!presetFallback")) {
          uint8_t p1 = fdo[F("PL")] ? fdo[F("PL")] : 1;
          uint8_t p2 = fdo[F("FX")] ? fdo[F("FX")] : random8(100);
          uint8_t p3 = fdo[F("FP")] ? fdo[F("FP")] : 0;
=======
        if (cmdStr.startsWith(F("!incBri"))) {
          lastValidCode = code;
          incBrightness();
        } else if (cmdStr.startsWith(F("!decBri"))) {
          lastValidCode = code;
          decBrightness();
        } else if (cmdStr.startsWith(F("!presetF"))) { //!presetFallback
          uint8_t p1 = fdo["PL"] ? fdo["PL"] : 1;
          uint8_t p2 = fdo["FX"] ? fdo["FX"] : random8(100);
          uint8_t p3 = fdo["FP"] ? fdo["FP"] : 0;
>>>>>>> 5903e825
          presetFallback(p1, p2, p3);
        }
      } else {
        // HTTP API command
        if (cmdStr.indexOf("~") || fdo[F("rpt")]) 
        {
          // repeatable action
          lastValidCode = code;
<<<<<<< HEAD
        } if (effectCurrent == 0 && cmdStr.indexOf(F("FP=")) > -1) {
=======
        }
        if (effectCurrent == 0 && cmdStr.indexOf("FP=") > -1) {
>>>>>>> 5903e825
          // setting palette but it wont show because effect is solid
          effectCurrent = FX_MODE_GRADIENT;
        }
        if (!cmdStr.startsWith("win&")) {
          cmdStr = "win&" + cmdStr;
        }
        handleSet(nullptr, cmdStr, false); 
      }        
    } else if (!jsonCmdObj.isNull()) {
      // command is JSON object
      //allow applyPreset() to reuse JSON buffer, or it would alloc. a second buffer and run out of mem.
      fileDoc = &irDoc;
      deserializeState(jsonCmdObj);
      fileDoc = nullptr;
    }
  }
}

void initIR()
{
  if (irEnabled > 0)
  {
    irrecv = new IRrecv(irPin);
    irrecv->enableIRIn();
  }
}

void handleIR()
{
  if (irEnabled > 0 && millis() - irCheckedTime > 120)
  {
    irCheckedTime = millis();
    if (irEnabled > 0)
    {
      if (irrecv == NULL)
      { 
        initIR(); return;
      }
      
      if (irrecv->decode(&results))
      {
        if (results.value != 0) // only print results if anything is received ( != 0 )
        {
          DEBUG_PRINTF("IR recv: 0x%lX\n", (unsigned long)results.value);
        }
        decodeIR(results.value);
        irrecv->resume();
      }
    } else if (irrecv != NULL)
    {
      irrecv->disableIRIn();
      delete irrecv; irrecv = NULL;
    }
  }
}

#endif<|MERGE_RESOLUTION|>--- conflicted
+++ resolved
@@ -584,18 +584,6 @@
     {
       if (cmdStr.startsWith("!")) {
         // call limited set of C functions
-<<<<<<< HEAD
-        if (cmdStr == F("!incBrightness")) {
-          lastValidCode = code;
-          incBrightness();
-        } else if (cmdStr == F("!decBrightness")) {
-          lastValidCode = code;
-          decBrightness();
-        } else if (cmdStr == F("!presetFallback")) {
-          uint8_t p1 = fdo[F("PL")] ? fdo[F("PL")] : 1;
-          uint8_t p2 = fdo[F("FX")] ? fdo[F("FX")] : random8(100);
-          uint8_t p3 = fdo[F("FP")] ? fdo[F("FP")] : 0;
-=======
         if (cmdStr.startsWith(F("!incBri"))) {
           lastValidCode = code;
           incBrightness();
@@ -606,7 +594,6 @@
           uint8_t p1 = fdo["PL"] ? fdo["PL"] : 1;
           uint8_t p2 = fdo["FX"] ? fdo["FX"] : random8(100);
           uint8_t p3 = fdo["FP"] ? fdo["FP"] : 0;
->>>>>>> 5903e825
           presetFallback(p1, p2, p3);
         }
       } else {
@@ -615,12 +602,8 @@
         {
           // repeatable action
           lastValidCode = code;
-<<<<<<< HEAD
-        } if (effectCurrent == 0 && cmdStr.indexOf(F("FP=")) > -1) {
-=======
         }
         if (effectCurrent == 0 && cmdStr.indexOf("FP=") > -1) {
->>>>>>> 5903e825
           // setting palette but it wont show because effect is solid
           effectCurrent = FX_MODE_GRADIENT;
         }
