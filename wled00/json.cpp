#include "wled.h"

/*
 * JSON API (De)serialization
 */

void deserializeSegment(JsonObject elem, byte it)
{
  byte id = elem[F("id")] | it;
  if (id < strip.getMaxSegments())
  {
    WS2812FX::Segment& seg = strip.getSegment(id);
    uint16_t start = elem[F("start")] | seg.start;
    int stop = elem["stop"] | -1;

    if (stop < 0) {
      uint16_t len = elem[F("len")];
      stop = (len > 0) ? start + len : seg.stop;
    }
    uint16_t grp = elem[F("grp")] | seg.grouping;
    uint16_t spc = elem[F("spc")] | seg.spacing;
    strip.setSegment(id, start, stop, grp, spc);

    int segbri = elem["bri"] | -1;
    if (segbri == 0) {
      seg.setOption(SEG_OPTION_ON, 0);
    } else if (segbri > 0) {
      seg.opacity = segbri;
      seg.setOption(SEG_OPTION_ON, 1);
    }
  
    seg.setOption(SEG_OPTION_ON, elem["on"] | seg.getOption(SEG_OPTION_ON));
    
    JsonArray colarr = elem[F("col")];
    if (!colarr.isNull())
    {
      for (uint8_t i = 0; i < 3; i++)
      {
        JsonArray colX = colarr[i];
        if (colX.isNull()) break;
        byte sz = colX.size();
        if (sz > 0 && sz < 5)
        {
          int rgbw[] = {0,0,0,0};
          byte cp = copyArray(colX, rgbw);
          
          if (cp == 1) {
            if (rgbw[0] == 0) seg.colors[i] = 0;
            else {
              byte ctrgb[] = {0,0,0,0};
              colorKtoRGB(rgbw[0], ctrgb);
              for (uint8_t c = 0; c < 3; c++) rgbw[c] = ctrgb[c];
            }
          }
          if (id == strip.getMainSegmentId() && i < 2) //temporary, to make transition work on main segment
          { 
            if (i == 0) {col[0] = rgbw[0]; col[1] = rgbw[1]; col[2] = rgbw[2]; col[3] = rgbw[3];}
            if (i == 1) {colSec[0] = rgbw[0]; colSec[1] = rgbw[1]; colSec[2] = rgbw[2]; colSec[3] = rgbw[3];}
          } else {
            seg.colors[i] = ((rgbw[3] << 24) | ((rgbw[0]&0xFF) << 16) | ((rgbw[1]&0xFF) << 8) | ((rgbw[2]&0xFF)));
          }
        }
      }
    }

    // lx parser
    #ifdef WLED_ENABLE_LOXONE
    int lx = elem[F("lx")] | -1;
    if (lx > 0) {
      parseLxJson(lx, id, false);
    }
    int ly = elem[F("ly")] | -1;
    if (ly > 0) {
      parseLxJson(ly, id, true);
    }
    #endif
    
    //if (pal != seg.palette && pal < strip.getPaletteCount()) strip.setPalette(pal);
    seg.setOption(SEG_OPTION_SELECTED, elem[F("sel")] | seg.getOption(SEG_OPTION_SELECTED));
    seg.setOption(SEG_OPTION_REVERSED, elem[F("rev")] | seg.getOption(SEG_OPTION_REVERSED));
    seg.setOption(SEG_OPTION_MIRROR  , elem[F("mi")]  | seg.getOption(SEG_OPTION_MIRROR  ));

    //temporary, strip object gets updated via colorUpdated()
    if (id == strip.getMainSegmentId()) {
      effectCurrent = elem[F("fx")] | effectCurrent;
      effectSpeed = elem[F("sx")] | effectSpeed;
      effectIntensity = elem[F("ix")] | effectIntensity;
      effectPalette = elem[F("pal")] | effectPalette;
    } else { //permanent
      byte fx = elem[F("fx")] | seg.mode;
      if (fx != seg.mode && fx < strip.getModeCount()) strip.setMode(id, fx);
      seg.speed = elem[F("sx")] | seg.speed;
      seg.intensity = elem[F("ix")] | seg.intensity;
      seg.palette = elem[F("pal")] | seg.palette;
    }

    JsonArray iarr = elem[F("i")]; //set individual LEDs
    if (!iarr.isNull()) {
      strip.setPixelSegment(id);

      //freeze and init to black
      if (!seg.getOption(SEG_OPTION_FREEZE)) {
        seg.setOption(SEG_OPTION_FREEZE, true);
        strip.fill(0);
      }

      uint16_t start = 0, stop = 0;
      byte set = 0; //0 nothing set, 1 start set, 2 range set

      for (uint16_t i = 0; i < iarr.size(); i++) {
        if(iarr[i].is<JsonInteger>()) {
          if (!set) {
            start = iarr[i];
            set = 1;
          } else {
            stop = iarr[i];
            set = 2;
          }
        } else {
          JsonArray icol = iarr[i];
          if (icol.isNull()) break;

          byte sz = icol.size();
          if (sz == 0 && sz > 4) break;

          int rgbw[] = {0,0,0,0};
          byte cp = copyArray(icol, rgbw);

          if (set < 2) stop = start + 1;
          for (uint16_t i = start; i < stop; i++) {
            strip.setPixelColor(i, rgbw[0], rgbw[1], rgbw[2], rgbw[3]);
          }
          if (!set) start++;
          set = 0;
        }
      }
      strip.setPixelSegment(255);
      strip.trigger();
    } else { //return to regular effect
      seg.setOption(SEG_OPTION_FREEZE, false);
    }

  }
}

bool deserializeState(JsonObject root)
{
  strip.applyToAllSelected = false;
  bool stateResponse = root[F("v")] | false;
  
  bri = root["bri"] | bri;
  
  bool on = root["on"] | (bri > 0);
  if (!on != !bri) toggleOnOff();

  int tr = root[F("transition")] | -1;
  if (tr >= 0)
  {
    transitionDelay = tr;
    transitionDelay *= 100;
  }

  tr = root[F("tt")] | -1;
  if (tr >= 0)
  {
    transitionDelayTemp = tr;
    transitionDelayTemp *= 100;
    jsonTransitionOnce = true;
  }
  
  int cy = root[F("pl")] | -2;
  if (cy > -2) presetCyclingEnabled = (cy >= 0);
  JsonObject ccnf = root["ccnf"];
  presetCycleMin = ccnf[F("min")] | presetCycleMin;
  presetCycleMax = ccnf[F("max")] | presetCycleMax;
  tr = ccnf[F("time")] | -1;
  if (tr >= 2) presetCycleTime = tr;

  JsonObject nl = root["nl"];
  nightlightActive    = nl["on"]      | nightlightActive;
  nightlightDelayMins = nl[F("dur")]  | nightlightDelayMins;
  nightlightMode      = nl[F("fade")] | nightlightMode; //deprecated
  nightlightMode      = nl[F("mode")] | nightlightMode;
  nightlightTargetBri = nl[F("tbri")] | nightlightTargetBri;

  JsonObject udpn = root["udpn"];
  notifyDirect         = udpn[F("send")] | notifyDirect;
  receiveNotifications = udpn[F("recv")] | receiveNotifications;
  bool noNotification  = udpn[F("nn")]; //send no notification just for this request

  int timein = root[F("time")] | -1;
  if (timein != -1 && millis() - ntpLastSyncTime > 50000000L) setTime(timein);
  doReboot = root[F("rb")] | doReboot;

  realtimeOverride = root[F("lor")] | realtimeOverride;
  if (realtimeOverride > 2) realtimeOverride = REALTIME_OVERRIDE_ALWAYS;

  byte prevMain = strip.getMainSegmentId();
  strip.mainSegment = root[F("mainseg")] | prevMain;
  if (strip.getMainSegmentId() != prevMain) setValuesFromMainSeg();

  int it = 0;
  JsonVariant segVar = root["seg"];
  if (segVar.is<JsonObject>())
  {
    int id = segVar[F("id")] | -1;
    
    if (id < 0) { //set all selected segments
      bool didSet = false;
      byte lowestActive = 99;
      for (byte s = 0; s < strip.getMaxSegments(); s++)
      {
        WS2812FX::Segment sg = strip.getSegment(s);
        if (sg.isActive())
        {
          if (lowestActive == 99) lowestActive = s;
          if (sg.isSelected()) {
            deserializeSegment(segVar, s);
            didSet = true;
          }
        }
      }
      if (!didSet && lowestActive < strip.getMaxSegments()) deserializeSegment(segVar, lowestActive);
    } else { //set only the segment with the specified ID
      deserializeSegment(segVar, it);
    }
  } else {
    JsonArray segs = segVar.as<JsonArray>();
    for (JsonObject elem : segs)
    {
      deserializeSegment(elem, it);
      it++;
    }
  }

  usermods.readFromJsonState(root);

  int ps = root[F("psave")] | -1;
  if (ps > 0) {
    savePreset(ps, true, nullptr, root);
  } else {
    ps = root[F("pdel")] | -1; //deletion
    if (ps > 0) {
      deletePreset(ps);
    }
    ps = root["ps"] | -1; //load preset (clears state request!)
    if (ps >= 0) {applyPreset(ps); return stateResponse;}

    //HTTP API commands
    const char* httpwin = root["win"];
    if (httpwin) {
      String apireq = "win&";
      apireq += httpwin;
      handleSet(nullptr, apireq, false);
    }
  }

  JsonObject playlist = root[F("playlist")];
  if (!playlist.isNull()) {
    loadPlaylist(playlist); return stateResponse;
  }

  colorUpdated(noNotification ? NOTIFIER_CALL_MODE_NO_NOTIFY : NOTIFIER_CALL_MODE_DIRECT_CHANGE);

  return stateResponse;
}

void serializeSegment(JsonObject& root, WS2812FX::Segment& seg, byte id, bool forPreset, bool segmentBounds)
{
	root[F("id")] = id;
  if (segmentBounds) {
    root[F("start")] = seg.start;
    root["stop"] = seg.stop;
  }
	if (!forPreset)  root[F("len")] = seg.stop - seg.start;
  root[F("grp")] = seg.grouping;
  root[F("spc")] = seg.spacing;
  root["on"] = seg.getOption(SEG_OPTION_ON);
  byte segbri = seg.opacity;
  root["bri"] = (segbri) ? segbri : 255;

	JsonArray colarr = root.createNestedArray("col");
  
	for (uint8_t i = 0; i < 3; i++)
	{
		JsonArray colX = colarr.createNestedArray();
    if (id == strip.getMainSegmentId() && i < 2) //temporary, to make transition work on main segment
    {
      if (i == 0) {
        colX.add(col[0]); colX.add(col[1]); colX.add(col[2]); if (useRGBW) colX.add(col[3]); 
      } else {
         colX.add(colSec[0]); colX.add(colSec[1]); colX.add(colSec[2]); if (useRGBW) colX.add(colSec[3]); 
      }
    } else {
  		colX.add((seg.colors[i] >> 16) & 0xFF);
  		colX.add((seg.colors[i] >> 8) & 0xFF);
  		colX.add((seg.colors[i]) & 0xFF);
  		if (useRGBW)
  			colX.add((seg.colors[i] >> 24) & 0xFF);
    }
	}

	root[F("fx")]  = seg.mode;
	root[F("sx")]  = seg.speed;
	root[F("ix")]  = seg.intensity;
	root[F("pal")] = seg.palette;
	root[F("sel")] = seg.isSelected();
	root[F("rev")] = seg.getOption(SEG_OPTION_REVERSED);
  root[F("mi")]  = seg.getOption(SEG_OPTION_MIRROR);
}

void serializeState(JsonObject root, bool forPreset, bool includeBri, bool segmentBounds)
{ 
  if (includeBri) {
    root["on"] = (bri > 0);
    root["bri"] = briLast;
    root[F("transition")] = transitionDelay/100; //in 100ms
  }

<<<<<<< HEAD
void serializeState(JsonObject root)
{
  if (errorFlag) root[F("error")] = errorFlag;
  
  root["on"] = (bri > 0);
  root["bri"] = briLast;
  root[F("transition")] = transitionDelay/100; //in 100ms

  root[F("ps")] = currentPreset;
  root[F("pss")] = savedPresets;
  root[F("pl")] = (presetCyclingEnabled) ? 0: -1;

  usermods.addToJsonState(root);

  //temporary for preset cycle
  JsonObject ccnf = root.createNestedObject("ccnf");
  ccnf[F("min")] = presetCycleMin;
  ccnf[F("max")] = presetCycleMax;
  ccnf[F("time")] = presetCycleTime;
  
  JsonObject nl = root.createNestedObject("nl");
  nl["on"] = nightlightActive;
  nl[F("dur")] = nightlightDelayMins;
  nl[F("fade")] = (nightlightMode > NL_MODE_SET); //deprecated
  nl[F("mode")] = nightlightMode;
  nl[F("tbri")] = nightlightTargetBri;
  if (nightlightActive) {
      nl[F("rem")] = (nightlightDelayMs - (millis() - nightlightStartTime)) / 1000; // seconds remaining
  } else {
      nl[F("rem")] = -1;
  }

  JsonObject udpn = root.createNestedObject("udpn");
  udpn[F("send")] = notifyDirect;
  udpn[F("recv")] = receiveNotifications;

  root[F("lor")] = realtimeOverride;
=======
  if (!forPreset) {
    if (errorFlag) root[F("error")] = errorFlag;
    
    root[F("ps")] = currentPreset;
    root[F("pss")] = savedPresets;
    root[F("pl")] = (presetCyclingEnabled) ? 0: -1;
    
    usermods.addToJsonState(root);

    //temporary for preset cycle
    JsonObject ccnf = root.createNestedObject("ccnf");
    ccnf[F("min")] = presetCycleMin;
    ccnf[F("max")] = presetCycleMax;
    ccnf[F("time")] = presetCycleTime;

    JsonObject nl = root.createNestedObject("nl");
    nl["on"] = nightlightActive;
    nl[F("dur")] = nightlightDelayMins;
    nl[F("fade")] = (nightlightMode > NL_MODE_SET); //deprecated
    nl[F("mode")] = nightlightMode;
    nl[F("tbri")] = nightlightTargetBri;

    JsonObject udpn = root.createNestedObject("udpn");
    udpn[F("send")] = notifyDirect;
    udpn[F("recv")] = receiveNotifications;

    root[F("lor")] = realtimeOverride;
  }
>>>>>>> 3425f2bf

  root[F("mainseg")] = strip.getMainSegmentId();

  JsonArray seg = root.createNestedArray("seg");
  for (byte s = 0; s < strip.getMaxSegments(); s++)
  {
    WS2812FX::Segment sg = strip.getSegment(s);
    if (sg.isActive())
    {
      JsonObject seg0 = seg.createNestedObject();
      serializeSegment(seg0, sg, s, forPreset, segmentBounds);
    } else if (forPreset && segmentBounds) { //disable segments not part of preset
      JsonObject seg0 = seg.createNestedObject();
      seg0["stop"] = 0;
    }
  }
}

//by https://github.com/tzapu/WiFiManager/blob/master/WiFiManager.cpp
int getSignalQuality(int rssi)
{
    int quality = 0;

    if (rssi <= -100)
    {
        quality = 0;
    }
    else if (rssi >= -50)
    {
        quality = 100;
    }
    else
    {
        quality = 2 * (rssi + 100);
    }
    return quality;
}

void serializeInfo(JsonObject root)
{
  root[F("ver")] = versionString;
  root[F("vid")] = VERSION;
  //root[F("cn")] = WLED_CODENAME;
  
  JsonObject leds = root.createNestedObject("leds");
  leds[F("count")] = ledCount;
  leds[F("rgbw")] = useRGBW;
  leds[F("wv")] = useRGBW && (strip.rgbwMode == RGBW_MODE_MANUAL_ONLY || strip.rgbwMode == RGBW_MODE_DUAL); //should a white channel slider be displayed?
  JsonArray leds_pin = leds.createNestedArray("pin");
  leds_pin.add(LEDPIN);
  
  leds[F("pwr")] = strip.currentMilliamps;
  leds[F("maxpwr")] = (strip.currentMilliamps)? strip.ablMilliampsMax : 0;
  leds[F("maxseg")] = strip.getMaxSegments();
  leds[F("seglock")] = false; //will be used in the future to prevent modifications to segment config

  root[F("str")] = syncToggleReceive;
  
  root[F("name")] = serverDescription;
  root[F("udpport")] = udpPort;
  root[F("live")] = (bool)realtimeMode;

  switch (realtimeMode) {
    case REALTIME_MODE_INACTIVE: root["lm"] = ""; break;
    case REALTIME_MODE_GENERIC:  root["lm"] = ""; break;
    case REALTIME_MODE_UDP:      root["lm"] = F("UDP"); break;
    case REALTIME_MODE_HYPERION: root["lm"] = F("Hyperion"); break;
    case REALTIME_MODE_E131:     root["lm"] = F("E1.31"); break;
    case REALTIME_MODE_ADALIGHT: root["lm"] = F("USB Adalight/TPM2"); break;
    case REALTIME_MODE_ARTNET:   root["lm"] = F("Art-Net"); break;
    case REALTIME_MODE_TPM2NET:  root["lm"] = F("tpm2.net"); break;
    case REALTIME_MODE_DDP:      root["lm"] = F("DDP"); break;
  }

  if (realtimeIP[0] == 0)
  {
    root[F("lip")] = "";
  } else {
    root[F("lip")] = realtimeIP.toString();
  }

  #ifdef WLED_ENABLE_WEBSOCKETS
  root[F("ws")] = ws.count();
  #else
  root[F("ws")] = -1;
  #endif

  root[F("fxcount")] = strip.getModeCount();
  root[F("palcount")] = strip.getPaletteCount();

  JsonObject wifi_info = root.createNestedObject("wifi");
  wifi_info[F("bssid")] = WiFi.BSSIDstr();
  int qrssi = WiFi.RSSI();
  wifi_info[F("rssi")] = qrssi;
  wifi_info[F("signal")] = getSignalQuality(qrssi);
  wifi_info[F("channel")] = WiFi.channel();

  JsonObject fs_info = root.createNestedObject("fs");
  fs_info["u"] = fsBytesUsed / 1000;
  fs_info["t"] = fsBytesTotal / 1000;
  fs_info[F("pmt")] = presetsModifiedTime;
  
  #ifdef ARDUINO_ARCH_ESP32
  #ifdef WLED_DEBUG
    wifi_info[F("txPower")] = (int) WiFi.getTxPower();
    wifi_info[F("sleep")] = (bool) WiFi.getSleep();
  #endif
  root[F("arch")] = "esp32";
  root[F("core")] = ESP.getSdkVersion();
  //root[F("maxalloc")] = ESP.getMaxAllocHeap();
  #ifdef WLED_DEBUG
    root[F("resetReason0")] = (int)rtc_get_reset_reason(0);
    root[F("resetReason1")] = (int)rtc_get_reset_reason(1);
  #endif
  root[F("lwip")] = 0;
  #else
  root[F("arch")] = "esp8266";
  root[F("core")] = ESP.getCoreVersion();
  //root[F("maxalloc")] = ESP.getMaxFreeBlockSize();
  #ifdef WLED_DEBUG
    root[F("resetReason")] = (int)ESP.getResetInfoPtr()->reason;
  #endif
  root[F("lwip")] = LWIP_VERSION_MAJOR;
  #endif
  
  root[F("freeheap")] = ESP.getFreeHeap();
  root[F("uptime")] = millis()/1000 + rolloverMillis*4294967;

  
  usermods.addToJsonInfo(root);
  
  byte os = 0;
  #ifdef WLED_DEBUG
  os  = 0x80;
  #endif
  #ifndef WLED_DISABLE_ALEXA
  os += 0x40;
  #endif
  #ifndef WLED_DISABLE_BLYNK
  os += 0x20;
  #endif
  #ifndef WLED_DISABLE_CRONIXIE
  os += 0x10;
  #endif
  #ifndef WLED_DISABLE_FILESYSTEM
  os += 0x08;
  #endif
  #ifndef WLED_DISABLE_HUESYNC
  os += 0x04;
  #endif
  #ifdef WLED_ENABLE_ADALIGHT
  os += 0x02;
  #endif
  #ifndef WLED_DISABLE_OTA 
  os += 0x01;
  #endif
  root[F("opt")] = os;
  
  root[F("brand")] = "WLED";
  root[F("product")] = F("FOSS");
  root["mac"] = escapedMac;
}

void serveJson(AsyncWebServerRequest* request)
{
  byte subJson = 0;
  const String& url = request->url();
  if      (url.indexOf("state") > 0) subJson = 1;
  else if (url.indexOf("info")  > 0) subJson = 2;
  else if (url.indexOf("si") > 0) subJson = 3;
  else if (url.indexOf("live")  > 0) {
    serveLiveLeds(request);
    return;
  }
  else if (url.indexOf(F("eff"))   > 0) {
    request->send_P(200, "application/json", JSON_mode_names);
    return;
  }
  else if (url.indexOf(F("pal"))   > 0) {
    request->send_P(200, "application/json", JSON_palette_names);
    return;
  }
  else if (url.length() > 6) { //not just /json
    request->send(  501, "application/json", F("{\"error\":\"Not implemented\"}"));
    return;
  }
  
  AsyncJsonResponse* response = new AsyncJsonResponse(JSON_BUFFER_SIZE);
  JsonObject doc = response->getRoot();

  switch (subJson)
  {
    case 1: //state
      serializeState(doc); break;
    case 2: //info
      serializeInfo(doc); break;
    default: //all
      JsonObject state = doc.createNestedObject("state");
      serializeState(state);
      JsonObject info  = doc.createNestedObject("info");
      serializeInfo(info);
      if (subJson != 3)
      {
        doc[F("effects")]  = serialized((const __FlashStringHelper*)JSON_mode_names);
        doc[F("palettes")] = serialized((const __FlashStringHelper*)JSON_palette_names);
      }
  }
  
  response->setLength();
  request->send(response);
}

#define MAX_LIVE_LEDS 180

bool serveLiveLeds(AsyncWebServerRequest* request, uint32_t wsClient)
{
  AsyncWebSocketClient * wsc;
  if (!request) { //not HTTP, use Websockets
    #ifdef WLED_ENABLE_WEBSOCKETS
    wsc = ws.client(wsClient);
    if (!wsc || wsc->queueLength() > 0) return false; //only send if queue free
    #endif
  }

  uint16_t used = ledCount;
  uint16_t n = (used -1) /MAX_LIVE_LEDS +1; //only serve every n'th LED if count over MAX_LIVE_LEDS
  char buffer[2000];
  strcpy_P(buffer, PSTR("{\"leds\":["));
  obuf = buffer;
  olen = 9;

  for (uint16_t i= 0; i < used; i += n)
  {
    olen += sprintf(obuf + olen, "\"%06X\",", strip.getPixelColor(i));
  }
  olen -= 1;
  oappend((const char*)F("],\"n\":"));
  oappendi(n);
  oappend("}");
  if (request) {
    request->send(200, "application/json", buffer);
  }
  #ifdef WLED_ENABLE_WEBSOCKETS
  else {
    wsc->text(obuf, olen);
  }
  #endif
  return true;
}<|MERGE_RESOLUTION|>--- conflicted
+++ resolved
@@ -317,45 +317,6 @@
     root[F("transition")] = transitionDelay/100; //in 100ms
   }
 
-<<<<<<< HEAD
-void serializeState(JsonObject root)
-{
-  if (errorFlag) root[F("error")] = errorFlag;
-  
-  root["on"] = (bri > 0);
-  root["bri"] = briLast;
-  root[F("transition")] = transitionDelay/100; //in 100ms
-
-  root[F("ps")] = currentPreset;
-  root[F("pss")] = savedPresets;
-  root[F("pl")] = (presetCyclingEnabled) ? 0: -1;
-
-  usermods.addToJsonState(root);
-
-  //temporary for preset cycle
-  JsonObject ccnf = root.createNestedObject("ccnf");
-  ccnf[F("min")] = presetCycleMin;
-  ccnf[F("max")] = presetCycleMax;
-  ccnf[F("time")] = presetCycleTime;
-  
-  JsonObject nl = root.createNestedObject("nl");
-  nl["on"] = nightlightActive;
-  nl[F("dur")] = nightlightDelayMins;
-  nl[F("fade")] = (nightlightMode > NL_MODE_SET); //deprecated
-  nl[F("mode")] = nightlightMode;
-  nl[F("tbri")] = nightlightTargetBri;
-  if (nightlightActive) {
-      nl[F("rem")] = (nightlightDelayMs - (millis() - nightlightStartTime)) / 1000; // seconds remaining
-  } else {
-      nl[F("rem")] = -1;
-  }
-
-  JsonObject udpn = root.createNestedObject("udpn");
-  udpn[F("send")] = notifyDirect;
-  udpn[F("recv")] = receiveNotifications;
-
-  root[F("lor")] = realtimeOverride;
-=======
   if (!forPreset) {
     if (errorFlag) root[F("error")] = errorFlag;
     
@@ -377,6 +338,11 @@
     nl[F("fade")] = (nightlightMode > NL_MODE_SET); //deprecated
     nl[F("mode")] = nightlightMode;
     nl[F("tbri")] = nightlightTargetBri;
+    if (nightlightActive) {
+      nl[F("rem")] = (nightlightDelayMs - (millis() - nightlightStartTime)) / 1000; // seconds remaining
+    } else {
+      nl[F("rem")] = -1;
+    }
 
     JsonObject udpn = root.createNestedObject("udpn");
     udpn[F("send")] = notifyDirect;
@@ -384,7 +350,6 @@
 
     root[F("lor")] = realtimeOverride;
   }
->>>>>>> 3425f2bf
 
   root[F("mainseg")] = strip.getMainSegmentId();
 
