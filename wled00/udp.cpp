#include "wled.h"

/*
 * UDP sync notifier / Realtime / Hyperion / TPM2.NET
 */

#define UDP_SEG_SIZE 28
#define SEG_OFFSET (41+(MAX_NUM_SEGMENTS*UDP_SEG_SIZE))
#define WLEDPACKETSIZE (41+(MAX_NUM_SEGMENTS*UDP_SEG_SIZE)+0)
#define UDP_IN_MAXSIZE 1472
#define PRESUMED_NETWORK_DELAY 3 //how many ms could it take on avg to reach the receiver? This will be added to transmitted times

void notify(byte callMode, bool followUp)
{
  if (!udpConnected) return;
  if (!syncGroups) return;
  switch (callMode)
  {
    case CALL_MODE_INIT:          return;
    case CALL_MODE_DIRECT_CHANGE: if (!notifyDirect) return; break;
    case CALL_MODE_BUTTON:        if (!notifyButton) return; break;
    case CALL_MODE_BUTTON_PRESET: if (!notifyButton) return; break;
    case CALL_MODE_NIGHTLIGHT:    if (!notifyDirect) return; break;
    case CALL_MODE_HUE:           if (!notifyHue)    return; break;
    case CALL_MODE_PRESET_CYCLE:  if (!notifyDirect) return; break;
    case CALL_MODE_BLYNK:         if (!notifyDirect) return; break;
    case CALL_MODE_ALEXA:         if (!notifyAlexa)  return; break;
    default: return;
  }
  byte udpOut[WLEDPACKETSIZE];
  WS2812FX::Segment& mainseg = strip.getMainSegment();
  udpOut[0] = 0; //0: wled notifier protocol 1: WARLS protocol
  udpOut[1] = callMode;
  udpOut[2] = bri;
  uint32_t col = mainseg.colors[0];
  udpOut[3] = R(col);
  udpOut[4] = G(col);
  udpOut[5] = B(col);
  udpOut[6] = nightlightActive;
  udpOut[7] = nightlightDelayMins;
  udpOut[8] = mainseg.mode;
  udpOut[9] = mainseg.speed;
  udpOut[10] = W(col);
  //compatibilityVersionByte: 
  //0: old 1: supports white 2: supports secondary color
  //3: supports FX intensity, 24 byte packet 4: supports transitionDelay 5: sup palette
  //6: supports timebase syncing, 29 byte packet 7: supports tertiary color 8: supports sys time sync, 36 byte packet
  //9: supports sync groups, 37 byte packet 10: supports CCT, 39 byte packet 11: per segment options, variable packet length (40+MAX_NUM_SEGMENTS*3)
  udpOut[11] = 11;
  col = mainseg.colors[1];
  udpOut[12] = R(col);
  udpOut[13] = G(col);
  udpOut[14] = B(col);
  udpOut[15] = W(col);
  udpOut[16] = mainseg.intensity;
  udpOut[17] = (transitionDelay >> 0) & 0xFF;
  udpOut[18] = (transitionDelay >> 8) & 0xFF;
  udpOut[19] = mainseg.palette;
  col = mainseg.colors[2];
  udpOut[20] = R(col);
  udpOut[21] = G(col);
  udpOut[22] = B(col);
  udpOut[23] = W(col);
  
  udpOut[24] = followUp;
  uint32_t t = millis() + strip.timebase;
  udpOut[25] = (t >> 24) & 0xFF;
  udpOut[26] = (t >> 16) & 0xFF;
  udpOut[27] = (t >>  8) & 0xFF;
  udpOut[28] = (t >>  0) & 0xFF;

  //sync system time
  udpOut[29] = toki.getTimeSource();
  Toki::Time tm = toki.getTime();
  uint32_t unix = tm.sec;
  udpOut[30] = (unix >> 24) & 0xFF;
  udpOut[31] = (unix >> 16) & 0xFF;
  udpOut[32] = (unix >>  8) & 0xFF;
  udpOut[33] = (unix >>  0) & 0xFF;
  uint16_t ms = tm.ms;
  udpOut[34] = (ms >> 8) & 0xFF;
  udpOut[35] = (ms >> 0) & 0xFF;

  //sync groups
  udpOut[36] = syncGroups;

  //Might be changed to Kelvin in the future, receiver code should handle that case
  //0: byte 38 contains 0-255 value, 255: no valid CCT, 1-254: Kelvin value MSB
  udpOut[37] = strip.hasCCTBus() ? 0 : 255; //check this is 0 for the next value to be significant
  udpOut[38] = mainseg.cct;

  udpOut[39] = strip.getMaxSegments();
  udpOut[40] = UDP_SEG_SIZE; //size of each loop iteration (one segment)
  for (uint8_t i = 0; i < strip.getMaxSegments(); i++) {
    WS2812FX::Segment &selseg = strip.getSegment(i);
    uint16_t ofs = 41 + i*UDP_SEG_SIZE; //start of segment offset byte
    udpOut[0 +ofs] = i;
    udpOut[1 +ofs] = selseg.start >> 8;
    udpOut[2 +ofs] = selseg.start & 0xFF;
    udpOut[3 +ofs] = selseg.stop >> 8;
    udpOut[4 +ofs] = selseg.stop & 0xFF;
    udpOut[5 +ofs] = selseg.grouping;
    udpOut[6 +ofs] = selseg.spacing;
    udpOut[7 +ofs] = selseg.offset >> 8;
    udpOut[8 +ofs] = selseg.offset & 0xFF;
    udpOut[9 +ofs] = selseg.options & 0x0F; //only take into account mirrored, selected, on, reversed
    udpOut[10+ofs] = selseg.opacity;
    udpOut[11+ofs] = selseg.mode;
    udpOut[12+ofs] = selseg.speed;
    udpOut[13+ofs] = selseg.intensity;
    udpOut[14+ofs] = selseg.palette;
    udpOut[15+ofs] = R(selseg.colors[0]);
    udpOut[16+ofs] = G(selseg.colors[0]);
    udpOut[17+ofs] = B(selseg.colors[0]);
    udpOut[18+ofs] = W(selseg.colors[0]);
    udpOut[19+ofs] = R(selseg.colors[1]);
    udpOut[20+ofs] = G(selseg.colors[1]);
    udpOut[21+ofs] = B(selseg.colors[1]);
    udpOut[22+ofs] = W(selseg.colors[1]);
    udpOut[23+ofs] = R(selseg.colors[2]);
    udpOut[24+ofs] = G(selseg.colors[2]);
    udpOut[25+ofs] = B(selseg.colors[2]);
    udpOut[26+ofs] = W(selseg.colors[2]);
    udpOut[27+ofs] = selseg.cct;
  }

  //uint16_t offs = SEG_OFFSET;
  //next value to be added has index: udpOut[offs + 0]

  IPAddress broadcastIp;
  broadcastIp = ~uint32_t(Network.subnetMask()) | uint32_t(Network.gatewayIP());

  notifierUdp.beginPacket(broadcastIp, udpPort);
  notifierUdp.write(udpOut, WLEDPACKETSIZE);
  notifierUdp.endPacket();
  notificationSentCallMode = callMode;
  notificationSentTime = millis();
  notificationTwoRequired = (followUp)? false:notifyTwice;
}

void realtimeLock(uint32_t timeoutMs, byte md)
{
  if (!realtimeMode && !realtimeOverride){
    uint16_t totalLen = strip.getLengthTotal();
    for (uint16_t i = 0; i < totalLen; i++)
    {
      strip.setPixelColor(i,0,0,0,0);
    }
  }

  realtimeTimeout = millis() + timeoutMs;
  if (timeoutMs == 255001 || timeoutMs == 65000) realtimeTimeout = UINT32_MAX;
  // if strip is off (bri==0) and not already in RTM
  if (bri == 0 && !realtimeMode) {
    strip.setBrightness(scaledBri(briLast));
  }
  realtimeMode = md;

  if (arlsForceMaxBri && !realtimeOverride) strip.setBrightness(scaledBri(255));
  if (md == REALTIME_MODE_GENERIC) strip.show();
}


#define TMP2NET_OUT_PORT 65442

void sendTPM2Ack() {
  notifierUdp.beginPacket(notifierUdp.remoteIP(), TMP2NET_OUT_PORT);
  uint8_t response_ack = 0xac;
  notifierUdp.write(&response_ack, 1);
  notifierUdp.endPacket();
}


void handleNotifications()
{
  IPAddress localIP;

  //send second notification if enabled
  if(udpConnected && notificationTwoRequired && millis()-notificationSentTime > 250){
    notify(notificationSentCallMode,true);
  }
  
  if (e131NewData && millis() - strip.getLastShow() > 15)
  {
    e131NewData = false;
    strip.show();
  }

  //unlock strip when realtime UDP times out
  if (realtimeMode && millis() > realtimeTimeout)
  {
    if (realtimeOverride == REALTIME_OVERRIDE_ONCE) realtimeOverride = REALTIME_OVERRIDE_NONE;
    strip.setBrightness(scaledBri(bri));
    realtimeMode = REALTIME_MODE_INACTIVE;
    realtimeIP[0] = 0;
  }

  //receive UDP notifications
  if (!udpConnected) return;
    
  bool isSupp = false;
  uint16_t packetSize = notifierUdp.parsePacket();
  if (!packetSize && udp2Connected) {
    packetSize = notifier2Udp.parsePacket();
    isSupp = true;
  }

  //hyperion / raw RGB
  if (!packetSize && udpRgbConnected) {
    packetSize = rgbUdp.parsePacket();
    if (packetSize) {
      if (!receiveDirect) return;
      if (packetSize > UDP_IN_MAXSIZE || packetSize < 3) return;
      realtimeIP = rgbUdp.remoteIP();
      DEBUG_PRINTLN(rgbUdp.remoteIP());
      uint8_t lbuf[packetSize];
      rgbUdp.read(lbuf, packetSize);
      realtimeLock(realtimeTimeoutMs, REALTIME_MODE_HYPERION);
      if (realtimeOverride) return;
      uint16_t id = 0;
      uint16_t totalLen = strip.getLengthTotal();
      for (uint16_t i = 0; i < packetSize -2; i += 3)
      {
        setRealtimePixel(id, lbuf[i], lbuf[i+1], lbuf[i+2], 0);
        id++; if (id >= totalLen) break;
      }
      strip.show();
      return;
    } 
  }

  if (!(receiveNotifications || receiveDirect)) return;
  
  localIP = Network.localIP();
  //notifier and UDP realtime
  if (!packetSize || packetSize > UDP_IN_MAXSIZE) return;
  if (!isSupp && notifierUdp.remoteIP() == localIP) return; //don't process broadcasts we send ourselves

  uint8_t udpIn[packetSize +1];
  uint16_t len;
  if (isSupp) len = notifier2Udp.read(udpIn, packetSize);
  else        len =  notifierUdp.read(udpIn, packetSize);

  // WLED nodes info notifications
  if (isSupp && udpIn[0] == 255 && udpIn[1] == 1 && len >= 40) {
    if (!nodeListEnabled || notifier2Udp.remoteIP() == localIP) return;

    uint8_t unit = udpIn[39];
    NodesMap::iterator it = Nodes.find(unit);
    if (it == Nodes.end() && Nodes.size() < WLED_MAX_NODES) { // Create a new element when not present
      Nodes[unit].age = 0;
      it = Nodes.find(unit);
    }

    if (it != Nodes.end()) {
      for (byte x = 0; x < 4; x++) {
        it->second.ip[x] = udpIn[x + 2];
      }
      it->second.age = 0; // reset 'age counter'
      char tmpNodeName[33] = { 0 };
      memcpy(&tmpNodeName[0], reinterpret_cast<byte *>(&udpIn[6]), 32);
      tmpNodeName[32]     = 0;
      it->second.nodeName = tmpNodeName;
      it->second.nodeName.trim();
      it->second.nodeType = udpIn[38];
      uint32_t build = 0;
      if (len >= 44)
        for (byte i=0; i<sizeof(uint32_t); i++)
          build |= udpIn[40+i]<<(8*i);
      it->second.build = build;
    }
    return;
  }

  //wled notifier, ignore if realtime packets active
  if (udpIn[0] == 0 && !realtimeMode && receiveNotifications)
  {
    //ignore notification if received within a second after sending a notification ourselves
    if (millis() - notificationSentTime < 1000) return;
    if (udpIn[1] > 199) return; //do not receive custom versions

    //compatibilityVersionByte: 
    byte version = udpIn[11];

    // if we are not part of any sync group ignore message
    if (version < 9 || version > 199) {
      // legacy senders are treated as if sending in sync group 1 only
      if (!(receiveGroups & 0x01)) return;
    } else if (!(receiveGroups & udpIn[36])) return;
    
    bool someSel = (receiveNotificationBrightness || receiveNotificationColor || receiveNotificationEffects);

    //apply colors from notification to main segment, only if not syncing full segments
    if ((receiveNotificationColor || !someSel) && (version < 11 || !receiveSegmentOptions)) {
      col[0] = udpIn[3];
      col[1] = udpIn[4];
      col[2] = udpIn[5];
      if (version > 0) //sending module's white val is intended
      {
        col[3] = udpIn[10];
        if (version > 1) {
          colSec[0] = udpIn[12];
          colSec[1] = udpIn[13];
          colSec[2] = udpIn[14];
          colSec[3] = udpIn[15];
        }
        if (version > 6) {
          strip.setColor(2, RGBW32(udpIn[20], udpIn[21], udpIn[22], udpIn[23])); //tertiary color
          if (version > 9 && version < 200 && udpIn[37] < 255) { //valid CCT/Kelvin value
            uint8_t cct = udpIn[38];
            if (udpIn[37] > 0) { //Kelvin
              cct = (((udpIn[37] << 8) + udpIn[38]) - 1900) >> 5; 
            }
            uint8_t segid = strip.getMainSegmentId();
            strip.getSegment(segid).setCCT(cct, segid);
          }
        }
      }
    }

    bool timebaseUpdated = false;
    //apply effects from notification
    bool applyEffects = (receiveNotificationEffects || !someSel);
    if (version < 200)
    {
      if (applyEffects && currentPlaylist >= 0) unloadPlaylist();
      if (version > 10 && (receiveSegmentOptions || receiveSegmentBounds)) {
        uint8_t numSrcSegs = udpIn[39];
        for (uint8_t i = 0; i < numSrcSegs; i++) {
          uint16_t ofs = 41 + i*udpIn[40]; //start of segment offset byte
          uint8_t id = udpIn[0 +ofs];
          if (id > strip.getMaxSegments()) break;
          WS2812FX::Segment& selseg = strip.getSegment(id);
          uint16_t start  = (udpIn[1+ofs] << 8 | udpIn[2+ofs]);
          uint16_t stop   = (udpIn[3+ofs] << 8 | udpIn[4+ofs]);
          uint16_t offset = (udpIn[7+ofs] << 8 | udpIn[8+ofs]);
          if (!receiveSegmentOptions) {
            strip.setSegment(id, start, stop, selseg.grouping, selseg.spacing, offset);
            continue;
          }
<<<<<<< HEAD
          for (uint8_t j = 0; j<4; j++) selseg.setOption(j, (udpIn[9 +ofs] >> j) & 0x01, id); //only take into account mirrored, selected, on, reversed
=======
          for (uint8_t j = 0; j<4; j++) selseg.setOption(j, (udpIn[9 +ofs] >> j) & 0x01); //only take into account mirrored, selected, on, reversed
>>>>>>> 94a01999
          selseg.setOpacity(udpIn[10+ofs], id);
          if (applyEffects) {
            strip.setMode(id,  udpIn[11+ofs]);
            selseg.speed     = udpIn[12+ofs];
            selseg.intensity = udpIn[13+ofs];
            selseg.palette   = udpIn[14+ofs];
          }
          if (receiveNotificationColor || !someSel) {
            selseg.setColor(0, RGBW32(udpIn[15+ofs],udpIn[16+ofs],udpIn[17+ofs],udpIn[18+ofs]), id);
            selseg.setColor(1, RGBW32(udpIn[19+ofs],udpIn[20+ofs],udpIn[21+ofs],udpIn[22+ofs]), id);
            selseg.setColor(2, RGBW32(udpIn[23+ofs],udpIn[24+ofs],udpIn[25+ofs],udpIn[26+ofs]), id);
            selseg.setCCT(udpIn[27+ofs], id);
          }
          //setSegment() also properly resets segments
          if (receiveSegmentBounds) {
            strip.setSegment(id, start, stop, udpIn[5+ofs], udpIn[6+ofs], offset);
          } else {
            strip.setSegment(id, selseg.start, selseg.stop, udpIn[5+ofs], udpIn[6+ofs], selseg.offset);
          }
        }
<<<<<<< HEAD
        effectChanged = true;
        colorChanged = true;
=======
        stateChanged = true;
>>>>>>> 94a01999
      }
      
      if (applyEffects && (version < 11 || !receiveSegmentOptions)) { //simple effect sync, applies to all selected
        if (udpIn[8] < strip.getModeCount()) effectCurrent = udpIn[8];
        effectSpeed   = udpIn[9];
        if (version > 2) effectIntensity = udpIn[16];
        if (version > 4 && udpIn[19] < strip.getPaletteCount()) effectPalette = udpIn[19];
      }

      if (applyEffects && version > 5) {
        uint32_t t = (udpIn[25] << 24) | (udpIn[26] << 16) | (udpIn[27] << 8) | (udpIn[28]);
        t += PRESUMED_NETWORK_DELAY; //adjust trivially for network delay
        t -= millis();
        strip.timebase = t;
        timebaseUpdated = true;
      }
    }

    //adjust system time, but only if sender is more accurate than self
    if (version > 7 && version < 200)
    {
      Toki::Time tm;
      tm.sec = (udpIn[30] << 24) | (udpIn[31] << 16) | (udpIn[32] << 8) | (udpIn[33]);
      tm.ms = (udpIn[34] << 8) | (udpIn[35]);
      if (udpIn[29] > toki.getTimeSource()) { //if sender's time source is more accurate
        toki.adjust(tm, PRESUMED_NETWORK_DELAY); //adjust trivially for network delay
        uint8_t ts = TOKI_TS_UDP;
        if (udpIn[29] > 99) ts = TOKI_TS_UDP_NTP;
        else if (udpIn[29] >= TOKI_TS_SEC) ts = TOKI_TS_UDP_SEC;
        toki.setTime(tm, ts);
      } else if (timebaseUpdated && toki.getTimeSource() > 99) { //if we both have good times, get a more accurate timebase
        Toki::Time myTime = toki.getTime();
        uint32_t diff = toki.msDifference(tm, myTime);
        strip.timebase -= PRESUMED_NETWORK_DELAY; //no need to presume, use difference between NTP times at send and receive points
        if (toki.isLater(tm, myTime)) {
          strip.timebase += diff;
        } else {
          strip.timebase -= diff;
        }
      }
    }
    
    if (version > 3)
    {
      transitionDelayTemp = ((udpIn[17] << 0) & 0xFF) + ((udpIn[18] << 8) & 0xFF00);
    }

    nightlightActive = udpIn[6];
    if (nightlightActive) nightlightDelayMins = udpIn[7];
    
    if (receiveNotificationBrightness || !someSel) bri = udpIn[2];
    colorUpdated(CALL_MODE_NOTIFICATION);
    return;
  }

  if (!receiveDirect) return;
  
  //TPM2.NET
  if (udpIn[0] == 0x9c)
  {
    //WARNING: this code assumes that the final TMP2.NET payload is evenly distributed if using multiple packets (ie. frame size is constant)
    //if the number of LEDs in your installation doesn't allow that, please include padding bytes at the end of the last packet
    byte tpmType = udpIn[1];
    if (tpmType == 0xaa) { //TPM2.NET polling, expect answer
      sendTPM2Ack(); return;
    }
    if (tpmType != 0xda) return; //return if notTPM2.NET data

    realtimeIP = (isSupp) ? notifier2Udp.remoteIP() : notifierUdp.remoteIP();
    realtimeLock(realtimeTimeoutMs, REALTIME_MODE_TPM2NET);
    if (realtimeOverride) return;

    tpmPacketCount++; //increment the packet count
    if (tpmPacketCount == 1) tpmPayloadFrameSize = (udpIn[2] << 8) + udpIn[3]; //save frame size for the whole payload if this is the first packet
    byte packetNum = udpIn[4]; //starts with 1!
    byte numPackets = udpIn[5];

    uint16_t id = (tpmPayloadFrameSize/3)*(packetNum-1); //start LED
    uint16_t totalLen = strip.getLengthTotal();
    for (uint16_t i = 6; i < tpmPayloadFrameSize + 4; i += 3)
    {
      if (id < totalLen)
      {
        setRealtimePixel(id, udpIn[i], udpIn[i+1], udpIn[i+2], 0);
        id++;
      }
      else break;
    }
    if (tpmPacketCount == numPackets) //reset packet count and show if all packets were received
    {
      tpmPacketCount = 0;
      strip.show();
    }
    return;
  }

  //UDP realtime: 1 warls 2 drgb 3 drgbw
  if (udpIn[0] > 0 && udpIn[0] < 5)
  {
    realtimeIP = (isSupp) ? notifier2Udp.remoteIP() : notifierUdp.remoteIP();
    DEBUG_PRINTLN(realtimeIP);
    if (packetSize < 2) return;

    if (udpIn[1] == 0)
    {
      realtimeTimeout = 0;
      return;
    } else {
      realtimeLock(udpIn[1]*1000 +1, REALTIME_MODE_UDP);
    }
    if (realtimeOverride) return;

    uint16_t totalLen = strip.getLengthTotal();
    if (udpIn[0] == 1) //warls
    {
      for (uint16_t i = 2; i < packetSize -3; i += 4)
      {
        setRealtimePixel(udpIn[i], udpIn[i+1], udpIn[i+2], udpIn[i+3], 0);
      }
    } else if (udpIn[0] == 2) //drgb
    {
      uint16_t id = 0;
      for (uint16_t i = 2; i < packetSize -2; i += 3)
      {
        setRealtimePixel(id, udpIn[i], udpIn[i+1], udpIn[i+2], 0);

        id++; if (id >= totalLen) break;
      }
    } else if (udpIn[0] == 3) //drgbw
    {
      uint16_t id = 0;
      for (uint16_t i = 2; i < packetSize -3; i += 4)
      {
        setRealtimePixel(id, udpIn[i], udpIn[i+1], udpIn[i+2], udpIn[i+3]);
        
        id++; if (id >= totalLen) break;
      }
    } else if (udpIn[0] == 4) //dnrgb
    {
      uint16_t id = ((udpIn[3] << 0) & 0xFF) + ((udpIn[2] << 8) & 0xFF00);
      for (uint16_t i = 4; i < packetSize -2; i += 3)
      {
        if (id >= totalLen) break;
        setRealtimePixel(id, udpIn[i], udpIn[i+1], udpIn[i+2], 0);
        id++;
      }
    } else if (udpIn[0] == 5) //dnrgbw
    {
      uint16_t id = ((udpIn[3] << 0) & 0xFF) + ((udpIn[2] << 8) & 0xFF00);
      for (uint16_t i = 4; i < packetSize -2; i += 4)
      {
        if (id >= totalLen) break;
        setRealtimePixel(id, udpIn[i], udpIn[i+1], udpIn[i+2], udpIn[i+3]);
        id++;
      }
    }
    strip.show();
    return;
  }

  // API over UDP
  udpIn[packetSize] = '\0';

  if (requestJSONBufferLock(18)) {
    if (udpIn[0] >= 'A' && udpIn[0] <= 'Z') { //HTTP API
      String apireq = "win"; apireq += '&'; // reduce flash string usage
      apireq += (char*)udpIn;
      handleSet(nullptr, apireq);
    } else if (udpIn[0] == '{') { //JSON API
      DeserializationError error = deserializeJson(doc, udpIn);
      JsonObject root = doc.as<JsonObject>();
      if (!error && !root.isNull()) deserializeState(root);
    }
    releaseJSONBufferLock();
  }
}


void setRealtimePixel(uint16_t i, byte r, byte g, byte b, byte w)
{
  uint16_t pix = i + arlsOffset;
  if (pix < strip.getLengthTotal())
  {
    if (!arlsDisableGammaCorrection && strip.gammaCorrectCol)
    {
      strip.setPixelColor(pix, strip.gamma8(r), strip.gamma8(g), strip.gamma8(b), strip.gamma8(w));
    } else {
      strip.setPixelColor(pix, r, g, b, w);
    }
  }
}

/*********************************************************************************************\
   Refresh aging for remote units, drop if too old...
\*********************************************************************************************/
void refreshNodeList()
{
  for (NodesMap::iterator it = Nodes.begin(); it != Nodes.end();) {
    bool mustRemove = true;

    if (it->second.ip[0] != 0) {
      if (it->second.age < 10) {
        it->second.age++;
        mustRemove = false;
        ++it;
      }
    }

    if (mustRemove) {
      it = Nodes.erase(it);
    }
  }
}

/*********************************************************************************************\
   Broadcast system info to other nodes. (to update node lists)
\*********************************************************************************************/
void sendSysInfoUDP()
{
  if (!udp2Connected) return;

  IPAddress ip = Network.localIP();
  if (!ip || ip == IPAddress(255,255,255,255)) ip = IPAddress(4,3,2,1);

  // TODO: make a nice struct of it and clean up
  //  0: 1 byte 'binary token 255'
  //  1: 1 byte id '1'
  //  2: 4 byte ip
  //  6: 32 char name
  // 38: 1 byte node type id
  // 39: 1 byte node id
  // 40: 4 byte version ID
  // 44 bytes total

  // send my info to the world...
  uint8_t data[44] = {0};
  data[0] = 255;
  data[1] = 1;
  
  for (byte x = 0; x < 4; x++) {
    data[x + 2] = ip[x];
  }
  memcpy((byte *)data + 6, serverDescription, 32);
  #ifdef ESP8266
  data[38] = NODE_TYPE_ID_ESP8266;
  #elif defined(ARDUINO_ARCH_ESP32)
  data[38] = NODE_TYPE_ID_ESP32;
  #else
  data[38] = NODE_TYPE_ID_UNDEFINED;
  #endif
  data[39] = ip[3]; // unit ID == last IP number

  uint32_t build = VERSION;
  for (byte i=0; i<sizeof(uint32_t); i++)
    data[40+i] = (build>>(8*i)) & 0xFF;

  IPAddress broadcastIP(255, 255, 255, 255);
  notifier2Udp.beginPacket(broadcastIP, udpPort2);
  notifier2Udp.write(data, sizeof(data));
  notifier2Udp.endPacket();
}


/*********************************************************************************************\
 * Art-Net, DDP, E131 output - work in progress
\*********************************************************************************************/

#define DDP_HEADER_LEN 10
#define DDP_SYNCPACKET_LEN 10

#define DDP_FLAGS1_VER 0xc0  // version mask
#define DDP_FLAGS1_VER1 0x40 // version=1
#define DDP_FLAGS1_PUSH 0x01
#define DDP_FLAGS1_QUERY 0x02
#define DDP_FLAGS1_REPLY 0x04
#define DDP_FLAGS1_STORAGE 0x08
#define DDP_FLAGS1_TIME 0x10

#define DDP_ID_DISPLAY 1
#define DDP_ID_CONFIG 250
#define DDP_ID_STATUS 251

// 1440 channels per packet
#define DDP_CHANNELS_PER_PACKET 1440 // 480 leds

//
// Send real time UDP updates to the specified client
//
// type   - protocol type (0=DDP, 1=E1.31, 2=ArtNet)
// client - the IP address to send to
// length - the number of pixels
// buffer - a buffer of at least length*4 bytes long
// isRGBW - true if the buffer contains 4 components per pixel

uint8_t sequenceNumber = 0; // this needs to be shared across all outputs

uint8_t realtimeBroadcast(uint8_t type, IPAddress client, uint16_t length, uint8_t *buffer, uint8_t bri, bool isRGBW)  {
  if (!interfacesInited) return 1;  // network not initialised

  WiFiUDP ddpUdp;

  switch (type) {
    case 0: // DDP
    {
      // calclate the number of UDP packets we need to send
      uint16_t channelCount = length * 3; // 1 channel for every R,G,B value
      uint16_t packetCount = channelCount / DDP_CHANNELS_PER_PACKET;
      if (channelCount % DDP_CHANNELS_PER_PACKET) {
        packetCount++;
      }

      // there are 3 channels per RGB pixel
      uint32_t channel = 0; // TODO: allow specifying the start channel
      // the current position in the buffer 
      uint16_t bufferOffset = 0;

      for (uint16_t currentPacket = 0; currentPacket < packetCount; currentPacket++) {
        if (sequenceNumber > 15) sequenceNumber = 0;

        if (!ddpUdp.beginPacket(client, DDP_DEFAULT_PORT)) {  // port defined in ESPAsyncE131.h
          DEBUG_PRINTLN(F("WiFiUDP.beginPacket returned an error"));
          return 1; // problem
        }

        // the amount of data is AFTER the header in the current packet
        uint16_t packetSize = DDP_CHANNELS_PER_PACKET;

        uint8_t flags = DDP_FLAGS1_VER1;
        if (currentPacket == (packetCount - 1)) {
          // last packet, set the push flag
          // TODO: determine if we want to send an empty push packet to each destination after sending the pixel data
          flags = DDP_FLAGS1_VER1 | DDP_FLAGS1_PUSH;
          if (channelCount % DDP_CHANNELS_PER_PACKET) {
            packetSize = channelCount % DDP_CHANNELS_PER_PACKET;
          }
        }

        // write the header
        /*0*/ddpUdp.write(flags);
        /*1*/ddpUdp.write(sequenceNumber++ & 0x0F); // sequence may be unnecessary unless we are sending twice (as requested in Sync settings)
        /*2*/ddpUdp.write(0);
        /*3*/ddpUdp.write(DDP_ID_DISPLAY);
        // data offset in bytes, 32-bit number, MSB first
        /*4*/ddpUdp.write(0xFF & (channel >> 24));
        /*5*/ddpUdp.write(0xFF & (channel >> 16));
        /*6*/ddpUdp.write(0xFF & (channel >>  8));
        /*7*/ddpUdp.write(0xFF & (channel      ));
        // data length in bytes, 16-bit number, MSB first
        /*8*/ddpUdp.write(0xFF & (packetSize >> 8));
        /*9*/ddpUdp.write(0xFF & (packetSize     ));

        // write the colors, the write write(const uint8_t *buffer, size_t size) 
        // function is just a loop internally too
        for (uint16_t i = 0; i < packetSize; i += 3) {
          ddpUdp.write(scale8(buffer[bufferOffset++], bri)); // R
          ddpUdp.write(scale8(buffer[bufferOffset++], bri)); // G
          ddpUdp.write(scale8(buffer[bufferOffset++], bri)); // B
          if (isRGBW) bufferOffset++;
        }

        if (!ddpUdp.endPacket()) {            
          DEBUG_PRINTLN(F("WiFiUDP.endPacket returned an error"));
          return 1; // problem
        }

        channel += packetSize;
      }
    } break;

    case 1: //E1.31
    {
    } break;

    case 2: //ArtNet
    {
    } break;
  }
  return 0;
}<|MERGE_RESOLUTION|>--- conflicted
+++ resolved
@@ -338,11 +338,7 @@
             strip.setSegment(id, start, stop, selseg.grouping, selseg.spacing, offset);
             continue;
           }
-<<<<<<< HEAD
           for (uint8_t j = 0; j<4; j++) selseg.setOption(j, (udpIn[9 +ofs] >> j) & 0x01, id); //only take into account mirrored, selected, on, reversed
-=======
-          for (uint8_t j = 0; j<4; j++) selseg.setOption(j, (udpIn[9 +ofs] >> j) & 0x01); //only take into account mirrored, selected, on, reversed
->>>>>>> 94a01999
           selseg.setOpacity(udpIn[10+ofs], id);
           if (applyEffects) {
             strip.setMode(id,  udpIn[11+ofs]);
@@ -363,12 +359,7 @@
             strip.setSegment(id, selseg.start, selseg.stop, udpIn[5+ofs], udpIn[6+ofs], selseg.offset);
           }
         }
-<<<<<<< HEAD
-        effectChanged = true;
-        colorChanged = true;
-=======
         stateChanged = true;
->>>>>>> 94a01999
       }
       
       if (applyEffects && (version < 11 || !receiveSegmentOptions)) { //simple effect sync, applies to all selected
