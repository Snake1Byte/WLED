#define WLED_DEFINE_GLOBAL_VARS //only in one source file, wled.cpp!
#include "wled.h"
#include "wled_ethernet.h"
#include <Arduino.h>

#if defined(ARDUINO_ARCH_ESP32) && defined(WLED_DISABLE_BROWNOUT_DET)
#include "soc/soc.h"
#include "soc/rtc_cntl_reg.h"
#endif

/*
 * Main WLED class implementation. Mostly initialization and connection logic
 */

WLED::WLED()
{
}

// turns all LEDs off and restarts ESP
void WLED::reset()
{
  briT = 0;
  #ifdef WLED_ENABLE_WEBSOCKETS
  ws.closeAll(1012);
  #endif
  unsigned long dly = millis();
  while (millis() - dly < 450) {
    yield();        // enough time to send response to client
  }
  applyBri();
  DEBUG_PRINTLN(F("WLED RESET"));
  ESP.restart();
}

void WLED::loop()
{
  static uint32_t      lastHeap = UINT32_MAX;
  static unsigned long heapTime = 0;
#ifdef WLED_DEBUG
  static unsigned long lastRun = 0;
  unsigned long        loopMillis = millis();
  size_t               loopDelay = loopMillis - lastRun;
  if (lastRun == 0) loopDelay=0; // startup - don't have valid data from last run.
  if (loopDelay > 2) DEBUG_PRINTF("Loop delayed more than %ums.\n", loopDelay);
  static unsigned long maxLoopMillis = 0;
  static size_t        avgLoopMillis = 0;
  static unsigned long maxUsermodMillis = 0;
  static size_t        avgUsermodMillis = 0;
  static unsigned long maxStripMillis = 0;
  static size_t        avgStripMillis = 0;
  unsigned long        stripMillis;
#endif

  handleTime();
#ifndef WLED_DISABLE_INFRARED
  handleIR();        // 2nd call to function needed for ESP32 to return valid results -- should be good for ESP8266, too
#endif
  handleConnection();
  handleSerial();
  handleImprovWifiScan();
  handleNotifications();
  handleTransitions();
#ifdef WLED_ENABLE_DMX
  handleDMX();
#endif

  #ifdef WLED_DEBUG
  unsigned long usermodMillis = millis();
  #endif
  userLoop();
  usermods.loop();
  #ifdef WLED_DEBUG
  usermodMillis = millis() - usermodMillis;
  avgUsermodMillis += usermodMillis;
  if (usermodMillis > maxUsermodMillis) maxUsermodMillis = usermodMillis;
  #endif

  yield();
  handleIO();
  #ifndef WLED_DISABLE_INFRARED
  handleIR();
  #endif
  #ifndef WLED_DISABLE_ALEXA
  handleAlexa();
  #endif

  if (doCloseFile) {
    closeFile();
    yield();
  }

  #ifdef WLED_DEBUG
  stripMillis = millis();
  #endif
  if (!realtimeMode || realtimeOverride || (realtimeMode && useMainSegmentOnly))  // block stuff if WARLS/Adalight is enabled
  {
    if (apActive) dnsServer.processNextRequest();
    #ifndef WLED_DISABLE_OTA
    if (WLED_CONNECTED && aOtaEnabled && !otaLock && correctPIN) ArduinoOTA.handle();
    #endif
    handleNightlight();
    handlePlaylist();
    yield();

    #ifndef WLED_DISABLE_HUESYNC
    handleHue();
    yield();
    #endif

    handlePresets();
    yield();

    if (!offMode || strip.isOffRefreshRequired() || strip.needsUpdate())
      strip.service();
    #ifdef ESP8266
    else if (!noWifiSleep)
      delay(1); //required to make sure ESP enters modem sleep (see #1184)
    #endif
  }
  #ifdef WLED_DEBUG
  stripMillis = millis() - stripMillis;
  avgStripMillis += stripMillis;
  if (stripMillis > maxStripMillis) maxStripMillis = stripMillis;
  #endif

  yield();
#ifdef ESP8266
  MDNS.update();
#endif

  //millis() rolls over every 50 days
  if (lastMqttReconnectAttempt > millis()) {
    rolloverMillis++;
    lastMqttReconnectAttempt = 0;
    ntpLastSyncTime = NTP_NEVER;  // force new NTP query
    strip.restartRuntime();
  }
  if (millis() - lastMqttReconnectAttempt > 30000 || lastMqttReconnectAttempt == 0) { // lastMqttReconnectAttempt==0 forces immediate broadcast
    lastMqttReconnectAttempt = millis();
    #ifndef WLED_DISABLE_MQTT
    initMqtt();
    #endif
    yield();
    // refresh WLED nodes list
    refreshNodeList();
    if (nodeBroadcastEnabled) sendSysInfoUDP();
    yield();
  }

  // 15min PIN time-out
  if (strlen(settingsPIN)>0 && correctPIN && millis() - lastEditTime > PIN_TIMEOUT) {
    correctPIN = false;
    createEditHandler(false);
  }

  // reconnect WiFi to clear stale allocations if heap gets too low
  if (millis() - heapTime > 15000) {
    uint32_t heap = ESP.getFreeHeap();
    if (heap < MIN_HEAP_SIZE && lastHeap < MIN_HEAP_SIZE) {
      DEBUG_PRINT(F("Heap too low! ")); DEBUG_PRINTLN(heap);
      forceReconnect = true;
      strip.resetSegments(); // remove all but one segments from memory
    } else if (heap < MIN_HEAP_SIZE) {
      DEBUG_PRINTLN(F("Heap low, purging segments."));
      strip.purgeSegments();
    }
    lastHeap = heap;
    heapTime = millis();
  }

  //LED settings have been saved, re-init busses
  //This code block causes severe FPS drop on ESP32 with the original "if (busConfigs[0] != nullptr)" conditional. Investigate!
  if (doInitBusses) {
    doInitBusses = false;
    DEBUG_PRINTLN(F("Re-init busses."));
    bool aligned = strip.checkSegmentAlignment(); //see if old segments match old bus(ses)
    BusManager::removeAll();
    uint32_t mem = 0, globalBufMem = 0;
    uint16_t maxlen = 0;
    for (uint8_t i = 0; i < WLED_MAX_BUSSES+WLED_MIN_VIRTUAL_BUSSES; i++) {
      if (busConfigs[i] == nullptr) break;
      mem += BusManager::memUsage(*busConfigs[i]);
      if (useGlobalLedBuffer && busConfigs[i]->start + busConfigs[i]->count > maxlen) {
          maxlen = busConfigs[i]->start + busConfigs[i]->count;
          globalBufMem = maxlen * 4;
      }
      if (mem + globalBufMem <= MAX_LED_MEMORY) {
        BusManager::add(*busConfigs[i]);
      }
      delete busConfigs[i]; busConfigs[i] = nullptr;
    }
    strip.finalizeInit(); // also loads default ledmap if present
    if (aligned) strip.makeAutoSegments();
    else strip.fixInvalidSegments();
    doSerializeConfig = true;
  }
  if (loadLedmap >= 0) {
    strip.deserializeMap(loadLedmap);
    loadLedmap = -1;
  }
  yield();
  if (doSerializeConfig) serializeConfig();

  yield();
  handleWs();
#if defined(STATUSLED)
  handleStatusLED();
#endif

  toki.resetTick();

#if WLED_WATCHDOG_TIMEOUT > 0
  // we finished our mainloop, reset the watchdog timer
  static unsigned long lastWDTFeed = 0;
  if (!strip.isUpdating() || millis() - lastWDTFeed > (WLED_WATCHDOG_TIMEOUT*500)) {
  #ifdef ARDUINO_ARCH_ESP32
    esp_task_wdt_reset();
  #else
    ESP.wdtFeed();
  #endif
    lastWDTFeed = millis();
  }
#endif

  if (doReboot && (!doInitBusses || !doSerializeConfig)) // if busses have to be inited & saved, wait until next iteration
    reset();

// DEBUG serial logging (every 30s)
#ifdef WLED_DEBUG
  loopMillis = millis() - loopMillis;
  if (loopMillis > 30) {
    DEBUG_PRINTF("Loop took %lums.\n", loopMillis);
    DEBUG_PRINTF("Usermods took %lums.\n", usermodMillis);
    DEBUG_PRINTF("Strip took %lums.\n", stripMillis);
  }
  avgLoopMillis += loopMillis;
  if (loopMillis > maxLoopMillis) maxLoopMillis = loopMillis;
  if (millis() - debugTime > 29999) {
    DEBUG_PRINTLN(F("---DEBUG INFO---"));
    DEBUG_PRINT(F("Runtime: "));       DEBUG_PRINTLN(millis());
    DEBUG_PRINT(F("Unix time: "));     toki.printTime(toki.getTime());
    DEBUG_PRINT(F("Free heap: "));     DEBUG_PRINTLN(ESP.getFreeHeap());
    #if defined(ARDUINO_ARCH_ESP32) && defined(BOARD_HAS_PSRAM)
    if (psramFound()) {
      DEBUG_PRINT(F("Total PSRAM: "));    DEBUG_PRINT(ESP.getPsramSize()/1024); DEBUG_PRINTLN("kB");
      DEBUG_PRINT(F("Free PSRAM: "));     DEBUG_PRINT(ESP.getFreePsram()/1024); DEBUG_PRINTLN("kB");
    }
    #endif
    DEBUG_PRINT(F("Wifi state: "));      DEBUG_PRINTLN(WiFi.status());

    if (WiFi.status() != lastWifiState) {
      wifiStateChangedTime = millis();
    }
    lastWifiState = WiFi.status();
    DEBUG_PRINT(F("State time: "));      DEBUG_PRINTLN(wifiStateChangedTime);
    DEBUG_PRINT(F("NTP last sync: "));   DEBUG_PRINTLN(ntpLastSyncTime);
    DEBUG_PRINT(F("Client IP: "));       DEBUG_PRINTLN(Network.localIP());
    if (loops > 0) { // avoid division by zero
      DEBUG_PRINT(F("Loops/sec: "));       DEBUG_PRINTLN(loops / 30);
      DEBUG_PRINT(F("Loop time[ms]: "));   DEBUG_PRINT(avgLoopMillis/loops); DEBUG_PRINT("/");DEBUG_PRINTLN(maxLoopMillis);
      DEBUG_PRINT(F("UM time[ms]: "));     DEBUG_PRINT(avgUsermodMillis/loops); DEBUG_PRINT("/");DEBUG_PRINTLN(maxUsermodMillis);
      DEBUG_PRINT(F("Strip time[ms]: "));  DEBUG_PRINT(avgStripMillis/loops); DEBUG_PRINT("/"); DEBUG_PRINTLN(maxStripMillis);
    }
    strip.printSize();
    loops = 0;
    maxLoopMillis = 0;
    maxUsermodMillis = 0;
    maxStripMillis = 0;
    avgUsermodMillis = 0;
    avgStripMillis = 0;
    debugTime = millis();
  }
  loops++;
  lastRun = millis();
#endif        // WLED_DEBUG
}

#if WLED_WATCHDOG_TIMEOUT > 0
void WLED::enableWatchdog() {
  #ifdef ARDUINO_ARCH_ESP32
  esp_err_t watchdog = esp_task_wdt_init(WLED_WATCHDOG_TIMEOUT, true);
  DEBUG_PRINT(F("Watchdog enabled: "));
  if (watchdog == ESP_OK) {
    DEBUG_PRINTLN(F("OK"));
  } else {
    DEBUG_PRINTLN(watchdog);
    return;
  }
  esp_task_wdt_add(NULL);
  #else
  ESP.wdtEnable(WLED_WATCHDOG_TIMEOUT * 1000);
  #endif
}

void WLED::disableWatchdog() {
  DEBUG_PRINTLN(F("Watchdog: disabled"));
  #ifdef ARDUINO_ARCH_ESP32
  esp_task_wdt_delete(NULL);
  #else
  ESP.wdtDisable();
  #endif
}
#endif

void WLED::setup()
{
  #if defined(ARDUINO_ARCH_ESP32) && defined(WLED_DISABLE_BROWNOUT_DET)
  WRITE_PERI_REG(RTC_CNTL_BROWN_OUT_REG, 0); //disable brownout detection
  #endif

  #ifdef ARDUINO_ARCH_ESP32
  pinMode(hardwareRX, INPUT_PULLDOWN); delay(1);        // suppress noise in case RX pin is floating (at low noise energy) - see issue #3128
  #endif
  Serial.begin(115200);
  #if !ARDUINO_USB_CDC_ON_BOOT
  Serial.setTimeout(50);  // this causes troubles on new MCUs that have a "virtual" USB Serial (HWCDC)
  #else
  #endif
  #if defined(WLED_DEBUG) && defined(ARDUINO_ARCH_ESP32) && (defined(CONFIG_IDF_TARGET_ESP32S2) || defined(CONFIG_IDF_TARGET_ESP32C3) || ARDUINO_USB_CDC_ON_BOOT)
  delay(2500);  // allow CDC USB serial to initialise
  #endif
  #if !defined(WLED_DEBUG) && defined(ARDUINO_ARCH_ESP32) && !defined(WLED_DEBUG_HOST) && ARDUINO_USB_CDC_ON_BOOT
  Serial.setDebugOutput(false); // switch off kernel messages when using USBCDC
  #endif
  DEBUG_PRINTLN();
  DEBUG_PRINT(F("---WLED "));
  DEBUG_PRINT(versionString);
  DEBUG_PRINT(" ");
  DEBUG_PRINT(VERSION);
  DEBUG_PRINTLN(F(" INIT---"));
#ifdef ARDUINO_ARCH_ESP32
  DEBUG_PRINT(F("esp32 "));
  DEBUG_PRINTLN(ESP.getSdkVersion());
  #if defined(ESP_ARDUINO_VERSION)
    //DEBUG_PRINTF(F("arduino-esp32  0x%06x\n"), ESP_ARDUINO_VERSION);
    DEBUG_PRINTF("arduino-esp32 v%d.%d.%d\n", int(ESP_ARDUINO_VERSION_MAJOR), int(ESP_ARDUINO_VERSION_MINOR), int(ESP_ARDUINO_VERSION_PATCH));  // availeable since v2.0.0
  #else
    DEBUG_PRINTLN(F("arduino-esp32 v1.0.x\n"));  // we can't say in more detail.
  #endif

  DEBUG_PRINT(F("CPU:   ")); DEBUG_PRINT(ESP.getChipModel());
  DEBUG_PRINT(F(" rev.")); DEBUG_PRINT(ESP.getChipRevision());
  DEBUG_PRINT(F(", ")); DEBUG_PRINT(ESP.getChipCores()); DEBUG_PRINT(F(" core(s)"));
  DEBUG_PRINT(F(", ")); DEBUG_PRINT(ESP.getCpuFreqMHz()); DEBUG_PRINTLN(F("MHz."));
  DEBUG_PRINT(F("FLASH: ")); DEBUG_PRINT((ESP.getFlashChipSize()/1024)/1024);
  DEBUG_PRINT(F("MB, Mode ")); DEBUG_PRINT(ESP.getFlashChipMode());
  #ifdef WLED_DEBUG
  switch (ESP.getFlashChipMode()) {
    // missing: Octal modes
    case FM_QIO:  DEBUG_PRINT(F(" (QIO)")); break;
    case FM_QOUT: DEBUG_PRINT(F(" (QOUT)"));break;
    case FM_DIO:  DEBUG_PRINT(F(" (DIO)")); break;
    case FM_DOUT: DEBUG_PRINT(F(" (DOUT)"));break;
    default: break;
  }
  #endif
  DEBUG_PRINT(F(", speed ")); DEBUG_PRINT(ESP.getFlashChipSpeed()/1000000);DEBUG_PRINTLN(F("MHz."));

#else
  DEBUG_PRINT(F("esp8266 "));
  DEBUG_PRINTLN(ESP.getCoreVersion());
#endif
  DEBUG_PRINT(F("heap ")); DEBUG_PRINTLN(ESP.getFreeHeap());

#if defined(ARDUINO_ARCH_ESP32) && defined(BOARD_HAS_PSRAM)
/*
 * The following code is obsolete as PinManager::isPinOK() will return false for reserved GPIO.
 * Additionally xml.cpp will inform UI about reserved GPIO.
 *

  #if defined(CONFIG_IDF_TARGET_ESP32S3)
  // S3: reserve GPIO 33-37 for "octal" PSRAM
  managed_pin_type pins[] = { {33, true}, {34, true}, {35, true}, {36, true}, {37, true} };
  pinManager.allocateMultiplePins(pins, sizeof(pins)/sizeof(managed_pin_type), PinOwner::SPI_RAM);
  #elif defined(CONFIG_IDF_TARGET_ESP32S2)
  // S2: reserve GPIO 26-32 for PSRAM (may fail due to isPinOk() but that will also prevent other allocation)
  managed_pin_type pins[] = { {26, true}, {27, true}, {28, true}, {29, true}, {30, true}, {31, true}, {32, true} };
  pinManager.allocateMultiplePins(pins, sizeof(pins)/sizeof(managed_pin_type), PinOwner::SPI_RAM);
  #elif defined(CONFIG_IDF_TARGET_ESP32C3)
  // C3: reserve GPIO 12-17 for PSRAM (may fail due to isPinOk() but that will also prevent other allocation)
  managed_pin_type pins[] = { {12, true}, {13, true}, {14, true}, {15, true}, {16, true}, {17, true} };
  pinManager.allocateMultiplePins(pins, sizeof(pins)/sizeof(managed_pin_type), PinOwner::SPI_RAM);
  #else
  // GPIO16/GPIO17 reserved for SPI RAM
  managed_pin_type pins[] = { {16, true}, {17, true} };
  pinManager.allocateMultiplePins(pins, sizeof(pins)/sizeof(managed_pin_type), PinOwner::SPI_RAM);
  #endif
*/
  #if defined(WLED_USE_PSRAM)
  pDoc = new PSRAMDynamicJsonDocument(2*JSON_BUFFER_SIZE);
  if (!pDoc) pDoc = new PSRAMDynamicJsonDocument(JSON_BUFFER_SIZE); // falback if double sized buffer could not be allocated
  // if the above still fails requestJsonBufferLock() will always return false preventing crashes
  if (psramFound()) {
    DEBUG_PRINT(F("Total PSRAM: ")); DEBUG_PRINT(ESP.getPsramSize()/1024); DEBUG_PRINTLN("kB");
    DEBUG_PRINT(F("Free PSRAM : ")); DEBUG_PRINT(ESP.getFreePsram()/1024); DEBUG_PRINTLN("kB");
  }
  #else
    if (!pDoc) pDoc = &gDoc; // just in case ... (it should be globally assigned)
    DEBUG_PRINTLN(F("PSRAM not used."));
  #endif
#endif
#if defined(ARDUINO_ESP32_PICO)
<<<<<<< HEAD
// special handling for PICO-D4: gpio16+17 are in use for onboard SPI FLASH (not PSRAM)
managed_pin_type pins[] = { {16, true}, {17, true} };
pinManager.allocateMultiplePins(pins, sizeof(pins)/sizeof(managed_pin_type), PinOwner::SPI_RAM);
=======
  // special handling for PICO-D4: gpio16+17 are in use for onboard SPI FLASH (not PSRAM)
  managed_pin_type pins[] = { {16, true}, {17, true} };
  pinManager.allocateMultiplePins(pins, sizeof(pins)/sizeof(managed_pin_type), PinOwner::SPI_RAM);
>>>>>>> 49ceac1a
#endif

  //DEBUG_PRINT(F("LEDs inited. heap usage ~"));
  //DEBUG_PRINTLN(heapPreAlloc - ESP.getFreeHeap());

#if defined(WLED_DEBUG) && !defined(WLED_DEBUG_HOST)
  pinManager.allocatePin(hardwareTX, true, PinOwner::DebugOut); // TX (GPIO1 on ESP32) reserved for debug output
#endif
#ifdef WLED_ENABLE_DMX //reserve GPIO2 as hardcoded DMX pin
  pinManager.allocatePin(2, true, PinOwner::DMX);
#endif

  DEBUG_PRINTLN(F("Registering usermods ..."));
  registerUsermods();

  DEBUG_PRINT(F("heap ")); DEBUG_PRINTLN(ESP.getFreeHeap());

  for (uint8_t i=1; i<WLED_MAX_BUTTONS; i++) btnPin[i] = -1;

  bool fsinit = false;
  DEBUGFS_PRINTLN(F("Mount FS"));
#ifdef ARDUINO_ARCH_ESP32
  fsinit = WLED_FS.begin(true);
#else
  fsinit = WLED_FS.begin();
#endif
  if (!fsinit) {
    DEBUGFS_PRINTLN(F("FS failed!"));
    errorFlag = ERR_FS_BEGIN;
  }
#ifdef WLED_ADD_EEPROM_SUPPORT
  else deEEP();
#else
  initPresetsFile();
#endif
  updateFSInfo();

  // generate module IDs must be done before AP setup
  escapedMac = WiFi.macAddress();
  escapedMac.replace(":", "");
  escapedMac.toLowerCase();

  WLED_SET_AP_SSID(); // otherwise it is empty on first boot until config is saved
  multiWiFi.push_back(WiFiConfig(CLIENT_SSID,CLIENT_PASS)); // initialise vector with default WiFi

  DEBUG_PRINTLN(F("Reading config"));
  deserializeConfigFromFS();

#if defined(STATUSLED) && STATUSLED>=0
  if (!pinManager.isPinAllocated(STATUSLED)) {
    // NOTE: Special case: The status LED should *NOT* be allocated.
    //       See comments in handleStatusLed().
    pinMode(STATUSLED, OUTPUT);
  }
#endif

  DEBUG_PRINTLN(F("Initializing strip"));
  beginStrip();
  DEBUG_PRINT(F("heap ")); DEBUG_PRINTLN(ESP.getFreeHeap());

  DEBUG_PRINTLN(F("Usermods setup"));
  userSetup();
  usermods.setup();
  DEBUG_PRINT(F("heap ")); DEBUG_PRINTLN(ESP.getFreeHeap());

  if (strcmp(multiWiFi[0].clientSSID, DEFAULT_CLIENT_SSID) == 0)
    showWelcomePage = true;
  WiFi.persistent(false);
  #ifdef WLED_USE_ETHERNET
  WiFi.onEvent(WiFiEvent);
  #endif

  WiFi.mode(WIFI_STA); // enable scanning
  findWiFi(true);      // start scanning for available WiFi-s

  #ifdef WLED_ENABLE_ADALIGHT
  //Serial RX (Adalight, Improv, Serial JSON) only possible if GPIO3 unused
  //Serial TX (Debug, Improv, Serial JSON) only possible if GPIO1 unused
  if (!pinManager.isPinAllocated(hardwareRX) && !pinManager.isPinAllocated(hardwareTX)) {
    Serial.println(F("Ada"));
  }
  #endif

  // fill in unique mdns default
  if (strcmp(cmDNS, "x") == 0) sprintf_P(cmDNS, PSTR("wled-%*s"), 6, escapedMac.c_str() + 6);
#ifndef WLED_DISABLE_MQTT
  if (mqttDeviceTopic[0] == 0) sprintf_P(mqttDeviceTopic, PSTR("wled/%*s"), 6, escapedMac.c_str() + 6);
  if (mqttClientID[0] == 0)    sprintf_P(mqttClientID, PSTR("WLED-%*s"), 6, escapedMac.c_str() + 6);
#endif

#ifdef WLED_ENABLE_ADALIGHT
  if (Serial.available() > 0 && Serial.peek() == 'I') handleImprovPacket();
#endif

#ifndef WLED_DISABLE_OTA
  if (aOtaEnabled) {
    ArduinoOTA.onStart([]() {
      #ifdef ESP8266
      wifi_set_sleep_type(NONE_SLEEP_T);
      #endif
      #if WLED_WATCHDOG_TIMEOUT > 0
      WLED::instance().disableWatchdog();
      #endif
      DEBUG_PRINTLN(F("Start ArduinoOTA"));
    });
    ArduinoOTA.onError([](ota_error_t error) {
      #if WLED_WATCHDOG_TIMEOUT > 0
      // reenable watchdog on failed update
      WLED::instance().enableWatchdog();
      #endif
    });
    if (strlen(cmDNS) > 0)
      ArduinoOTA.setHostname(cmDNS);
  }
#endif
#ifdef WLED_ENABLE_DMX
  initDMX();
#endif

#ifdef WLED_ENABLE_ADALIGHT
  if (Serial.available() > 0 && Serial.peek() == 'I') handleImprovPacket();
#endif

  // HTTP server page init
  DEBUG_PRINTLN(F("initServer"));
  initServer();
  DEBUG_PRINT(F("heap ")); DEBUG_PRINTLN(ESP.getFreeHeap());

  // Seed FastLED random functions with an esp random value, which already works properly at this point.
#if defined(ARDUINO_ARCH_ESP32)
  const uint32_t seed32 = esp_random();
#elif defined(ARDUINO_ARCH_ESP8266)
  const uint32_t seed32 = RANDOM_REG32;
#else
  const uint32_t seed32 = random(std::numeric_limits<long>::max());
#endif
  random16_set_seed((uint16_t)((seed32 & 0xFFFF) ^ (seed32 >> 16)));

  #if WLED_WATCHDOG_TIMEOUT > 0
  enableWatchdog();
  #endif

  #if defined(ARDUINO_ARCH_ESP32) && defined(WLED_DISABLE_BROWNOUT_DET)
  WRITE_PERI_REG(RTC_CNTL_BROWN_OUT_REG, 1); //enable brownout detector
  #endif
}

void WLED::beginStrip()
{
  // Initialize NeoPixel Strip and button
  strip.finalizeInit(); // busses created during deserializeConfig()
  strip.makeAutoSegments();
  strip.setBrightness(0);
  strip.setShowCallback(handleOverlayDraw);

  if (turnOnAtBoot) {
    if (briS > 0) bri = briS;
    else if (bri == 0) bri = 128;
  } else {
    // fix for #3196
    if (bootPreset > 0) {
      bool oldTransition = fadeTransition;    // workaround if transitions are enabled
      fadeTransition = false;                 // ignore transitions temporarily
      strip.setColor(0, BLACK);               // set all segments black
      fadeTransition = oldTransition;         // restore transitions
      col[0] = col[1] = col[2] = col[3] = 0;  // needed for colorUpdated()
    }
    briLast = briS; bri = 0;
    strip.fill(BLACK);
    strip.show();
  }
  if (bootPreset > 0) {
    applyPreset(bootPreset, CALL_MODE_INIT);
  }
  colorUpdated(CALL_MODE_INIT);

  // init relay pin
  if (rlyPin>=0)
    digitalWrite(rlyPin, (rlyMde ? bri : !bri));
}

void WLED::initAP(bool resetAP)
{
  if (apBehavior == AP_BEHAVIOR_BUTTON_ONLY && !resetAP)
    return;

  if (resetAP) {
    WLED_SET_AP_SSID();
    strcpy_P(apPass, PSTR(WLED_AP_PASS));
  }
  DEBUG_PRINT(F("Opening access point "));
  DEBUG_PRINTLN(apSSID);
  WiFi.softAPConfig(IPAddress(4, 3, 2, 1), IPAddress(4, 3, 2, 1), IPAddress(255, 255, 255, 0));
  WiFi.softAP(apSSID, apPass, apChannel, apHide);
  #if defined(LOLIN_WIFI_FIX) && (defined(ARDUINO_ARCH_ESP32C3) || defined(ARDUINO_ARCH_ESP32S2) || defined(ARDUINO_ARCH_ESP32S3))
  WiFi.setTxPower(WIFI_POWER_8_5dBm);
  #endif

  if (!apActive) // start captive portal if AP active
  {
    DEBUG_PRINTLN(F("Init AP interfaces"));
    server.begin();
    if (udpPort > 0 && udpPort != ntpLocalPort) {
      udpConnected = notifierUdp.begin(udpPort);
    }
    if (udpRgbPort > 0 && udpRgbPort != ntpLocalPort && udpRgbPort != udpPort) {
      udpRgbConnected = rgbUdp.begin(udpRgbPort);
    }
    if (udpPort2 > 0 && udpPort2 != ntpLocalPort && udpPort2 != udpPort && udpPort2 != udpRgbPort) {
      udp2Connected = notifier2Udp.begin(udpPort2);
    }
    e131.begin(false, e131Port, e131Universe, E131_MAX_UNIVERSE_COUNT);
    ddp.begin(false, DDP_DEFAULT_PORT);

    dnsServer.setErrorReplyCode(DNSReplyCode::NoError);
    dnsServer.start(53, "*", WiFi.softAPIP());
  }
  apActive = true;
}

bool WLED::initEthernet()
{
#if defined(ARDUINO_ARCH_ESP32) && defined(WLED_USE_ETHERNET)

  static bool successfullyConfiguredEthernet = false;

  if (successfullyConfiguredEthernet) {
    // DEBUG_PRINTLN(F("initE: ETH already successfully configured, ignoring"));
    return false;
  }
  if (ethernetType == WLED_ETH_NONE) {
    return false;
  }
  if (ethernetType >= WLED_NUM_ETH_TYPES) {
    DEBUG_PRINT(F("initE: Ignoring attempt for invalid ethernetType ")); DEBUG_PRINTLN(ethernetType);
    return false;
  }

  DEBUG_PRINT(F("initE: Attempting ETH config: ")); DEBUG_PRINTLN(ethernetType);

  // Ethernet initialization should only succeed once -- else reboot required
  ethernet_settings es = ethernetBoards[ethernetType];
  managed_pin_type pinsToAllocate[10] = {
    // first six pins are non-configurable
    esp32_nonconfigurable_ethernet_pins[0],
    esp32_nonconfigurable_ethernet_pins[1],
    esp32_nonconfigurable_ethernet_pins[2],
    esp32_nonconfigurable_ethernet_pins[3],
    esp32_nonconfigurable_ethernet_pins[4],
    esp32_nonconfigurable_ethernet_pins[5],
    { (int8_t)es.eth_mdc,   true },  // [6] = MDC  is output and mandatory
    { (int8_t)es.eth_mdio,  true },  // [7] = MDIO is bidirectional and mandatory
    { (int8_t)es.eth_power, true },  // [8] = optional pin, not all boards use
    { ((int8_t)0xFE),       false }, // [9] = replaced with eth_clk_mode, mandatory
  };
  // update the clock pin....
  if (es.eth_clk_mode == ETH_CLOCK_GPIO0_IN) {
    pinsToAllocate[9].pin = 0;
    pinsToAllocate[9].isOutput = false;
  } else if (es.eth_clk_mode == ETH_CLOCK_GPIO0_OUT) {
    pinsToAllocate[9].pin = 0;
    pinsToAllocate[9].isOutput = true;
  } else if (es.eth_clk_mode == ETH_CLOCK_GPIO16_OUT) {
    pinsToAllocate[9].pin = 16;
    pinsToAllocate[9].isOutput = true;
  } else if (es.eth_clk_mode == ETH_CLOCK_GPIO17_OUT) {
    pinsToAllocate[9].pin = 17;
    pinsToAllocate[9].isOutput = true;
  } else {
    DEBUG_PRINT(F("initE: Failing due to invalid eth_clk_mode ("));
    DEBUG_PRINT(es.eth_clk_mode);
    DEBUG_PRINTLN(")");
    return false;
  }

  if (!pinManager.allocateMultiplePins(pinsToAllocate, 10, PinOwner::Ethernet)) {
    DEBUG_PRINTLN(F("initE: Failed to allocate ethernet pins"));
    return false;
  }

  /*
  For LAN8720 the most correct way is to perform clean reset each time before init
  applying LOW to power or nRST pin for at least 100 us (please refer to datasheet, page 59)
  ESP_IDF > V4 implements it (150 us, lan87xx_reset_hw(esp_eth_phy_t *phy) function in 
  /components/esp_eth/src/esp_eth_phy_lan87xx.c, line 280)
  but ESP_IDF < V4 does not. Lets do it:
  [not always needed, might be relevant in some EMI situations at startup and for hot resets]
  */
  #if ESP_IDF_VERSION_MAJOR==3
  if(es.eth_power>0 && es.eth_type==ETH_PHY_LAN8720) {
    pinMode(es.eth_power, OUTPUT);
    digitalWrite(es.eth_power, 0);
    delayMicroseconds(150);
    digitalWrite(es.eth_power, 1);
    delayMicroseconds(10);
  }
  #endif

  if (!ETH.begin(
                (uint8_t) es.eth_address,
                (int)     es.eth_power,
                (int)     es.eth_mdc,
                (int)     es.eth_mdio,
                (eth_phy_type_t)   es.eth_type,
                (eth_clock_mode_t) es.eth_clk_mode
                )) {
    DEBUG_PRINTLN(F("initC: ETH.begin() failed"));
    // de-allocate the allocated pins
    for (managed_pin_type mpt : pinsToAllocate) {
      pinManager.deallocatePin(mpt.pin, PinOwner::Ethernet);
    }
    return false;
  }

  successfullyConfiguredEthernet = true;
  DEBUG_PRINTLN(F("initC: *** Ethernet successfully configured! ***"));
  return true;
#else
  return false; // Ethernet not enabled for build
#endif
}

// performs asynchronous scan for available networks (which may take couple of seconds to finish)
// returns configured WiFi ID with the strongest signal (or default if no configured networks available)
int8_t WLED::findWiFi(bool doScan) {
  if (multiWiFi.size() <= 1) {
    DEBUG_PRINTLN(F("Defaulf WiFi used."));
    return 0;
  }

  if (doScan) WiFi.scanDelete();  // restart scan

  int status = WiFi.scanComplete(); // complete scan may take as much as several seconds (usually <3s with not very crowded air)

  if (status == WIFI_SCAN_FAILED) {
    DEBUG_PRINTLN(F("WiFi scan started."));
    WiFi.scanNetworks(true);  // start scanning in asynchronous mode
  } else if (status >= 0) {   // status contains number of found networks
    DEBUG_PRINT(F("WiFi scan completed: ")); DEBUG_PRINTLN(status);
    int rssi = -9999;
    unsigned selected = selectedWiFi;
    for (int o = 0; o < status; o++) {
      DEBUG_PRINT(F(" WiFi available: ")); DEBUG_PRINT(WiFi.SSID(o));
      DEBUG_PRINT(F(" RSSI: ")); DEBUG_PRINT(WiFi.RSSI(o)); DEBUG_PRINTLN(F("dB"));
      for (unsigned n = 0; n < multiWiFi.size(); n++)
        if (!strcmp(WiFi.SSID(o).c_str(), multiWiFi[n].clientSSID)) {
          // find the WiFi with the strongest signal (but keep priority of entry if signal difference is not big)
          if ((n < selected && WiFi.RSSI(o) > rssi-10) || WiFi.RSSI(o) > rssi) {
            rssi = WiFi.RSSI(o);
            selected = n;
          }
          break;
        }
    }
    DEBUG_PRINT(F("Selected: ")); DEBUG_PRINT(multiWiFi[selected].clientSSID);
    DEBUG_PRINT(F(" RSSI: ")); DEBUG_PRINT(rssi); DEBUG_PRINTLN(F("dB"));
    return selected;
  }
  //DEBUG_PRINT(F("WiFi scan running."));
  return status; // scan is still running or there was an error
}

void WLED::initConnection()
{
  DEBUG_PRINTLN(F("initConnection() called."));

  #ifdef WLED_ENABLE_WEBSOCKETS
  ws.onEvent(wsEvent);
  #endif

#ifndef WLED_DISABLE_ESPNOW
  if (statusESPNow == ESP_NOW_STATE_ON) {
    DEBUG_PRINTLN(F("ESP-NOW stopping."));
    quickEspNow.stop();
    statusESPNow = ESP_NOW_STATE_UNINIT;
  }
#endif

  WiFi.disconnect(true); // close old connections
#ifdef ESP8266
  WiFi.setPhyMode(force802_3g ? WIFI_PHY_MODE_11G : WIFI_PHY_MODE_11N);
#endif

  if (multiWiFi[selectedWiFi].staticIP != 0U && multiWiFi[selectedWiFi].staticGW != 0U) {
    WiFi.config(multiWiFi[selectedWiFi].staticIP, multiWiFi[selectedWiFi].staticGW, multiWiFi[selectedWiFi].staticSN, dnsAddress);
  } else {
    WiFi.config(IPAddress((uint32_t)0), IPAddress((uint32_t)0), IPAddress((uint32_t)0));
  }

  lastReconnectAttempt = millis();

  if (!WLED_WIFI_CONFIGURED) {
    DEBUG_PRINTLN(F("No connection configured."));
    if (!apActive) initAP();        // instantly go to ap mode
  } else if (!apActive) {
    if (apBehavior == AP_BEHAVIOR_ALWAYS) {
      DEBUG_PRINTLN(F("Access point ALWAYS enabled."));
      initAP();
    } else {
      DEBUG_PRINTLN(F("Access point disabled (init)."));
      WiFi.softAPdisconnect(true);
      WiFi.mode(WIFI_STA);
    }
  }

  if (WLED_WIFI_CONFIGURED) {
    showWelcomePage = false;
    
    DEBUG_PRINT(F("Connecting to "));
    DEBUG_PRINT(multiWiFi[selectedWiFi].clientSSID);
    DEBUG_PRINTLN(F("..."));

    // convert the "serverDescription" into a valid DNS hostname (alphanumeric)
    char hostname[25];
    prepareHostname(hostname);
    WiFi.begin(multiWiFi[selectedWiFi].clientSSID, multiWiFi[selectedWiFi].clientPass); // no harm if called multiple times

#ifdef ARDUINO_ARCH_ESP32
  #if defined(LOLIN_WIFI_FIX) && (defined(ARDUINO_ARCH_ESP32C3) || defined(ARDUINO_ARCH_ESP32S2) || defined(ARDUINO_ARCH_ESP32S3))
    WiFi.setTxPower(WIFI_POWER_8_5dBm);
  #endif
    WiFi.setSleep(!noWifiSleep);
    WiFi.setHostname(hostname);
#else
    wifi_set_sleep_type((noWifiSleep) ? NONE_SLEEP_T : MODEM_SLEEP_T);
    WiFi.hostname(hostname);
#endif
  }

#ifndef WLED_DISABLE_ESPNOW
  if (enableESPNow) {
    quickEspNow.onDataRcvd(espNowReceiveCB);
    bool espNowOK;
    if (apActive) {
      DEBUG_PRINTLN(F("ESP-NOW initing in AP mode."));
      #ifdef ESP32
      quickEspNow.setWiFiBandwidth(WIFI_IF_AP, WIFI_BW_HT20); // Only needed for ESP32 in case you need coexistence with ESP8266 in the same network
      #endif //ESP32
      espNowOK = quickEspNow.begin(apChannel, WIFI_IF_AP);  // Same channel must be used for both AP and ESP-NOW
    } else {
      DEBUG_PRINTLN(F("ESP-NOW initing in STA mode."));
      espNowOK = quickEspNow.begin(); // Use no parameters to start ESP-NOW on same channel as WiFi, in STA mode
    }
    statusESPNow = espNowOK ? ESP_NOW_STATE_ON : ESP_NOW_STATE_ERROR;
  }
#endif
}

void WLED::initInterfaces()
{
  DEBUG_PRINTLN(F("Init STA interfaces"));

#ifndef WLED_DISABLE_HUESYNC
  IPAddress ipAddress = Network.localIP();
  if (hueIP[0] == 0) {
    hueIP[0] = ipAddress[0];
    hueIP[1] = ipAddress[1];
    hueIP[2] = ipAddress[2];
  }
#endif

#ifndef WLED_DISABLE_ALEXA
  // init Alexa hue emulation
  if (alexaEnabled)
    alexaInit();
#endif

#ifndef WLED_DISABLE_OTA
  if (aOtaEnabled)
    ArduinoOTA.begin();
#endif

  // Set up mDNS responder:
  if (strlen(cmDNS) > 0) {
    // "end" must be called before "begin" is called a 2nd time
    // see https://github.com/esp8266/Arduino/issues/7213
    MDNS.end();
    MDNS.begin(cmDNS);

    DEBUG_PRINTLN(F("mDNS started"));
    MDNS.addService("http", "tcp", 80);
    MDNS.addService("wled", "tcp", 80);
    MDNS.addServiceTxt("wled", "tcp", "mac", escapedMac.c_str());
  }
  server.begin();

  if (udpPort > 0 && udpPort != ntpLocalPort) {
    udpConnected = notifierUdp.begin(udpPort);
    if (udpConnected && udpRgbPort != udpPort)
      udpRgbConnected = rgbUdp.begin(udpRgbPort);
    if (udpConnected && udpPort2 != udpPort && udpPort2 != udpRgbPort)
      udp2Connected = notifier2Udp.begin(udpPort2);
  }
  if (ntpEnabled)
    ntpConnected = ntpUdp.begin(ntpLocalPort);

  e131.begin(e131Multicast, e131Port, e131Universe, E131_MAX_UNIVERSE_COUNT);
  ddp.begin(false, DDP_DEFAULT_PORT);
  reconnectHue();
#ifndef WLED_DISABLE_MQTT
  initMqtt();
#endif
  interfacesInited = true;
  wasConnected = true;
}

void WLED::handleConnection()
{
  static bool scanDone = true;
  static byte stacO = 0;
  unsigned long now = millis();
  const bool wifiConfigured = WLED_WIFI_CONFIGURED;

  // ignore connection handling if WiFi is configured and scan still running
  // or within first 2s if WiFi is not configured or AP is always active
  if ((wifiConfigured && multiWiFi.size() > 1 && WiFi.scanComplete() < 0) || (now < 2000 && (!wifiConfigured || apBehavior == AP_BEHAVIOR_ALWAYS)))
    return;

  if (lastReconnectAttempt == 0 || forceReconnect) {
    DEBUG_PRINTLN(F("Initial connect or forced reconnect."));
    selectedWiFi = findWiFi(); // find strongest WiFi
    initConnection();
    interfacesInited = false;
    forceReconnect = false;
    wasConnected = false;
    return;
  }

  byte stac = 0;
  if (apActive) {
#ifdef ESP8266
    stac = wifi_softap_get_station_num();
#else
    wifi_sta_list_t stationList;
    esp_wifi_ap_get_sta_list(&stationList);
    stac = stationList.num;
#endif
    if (stac != stacO) {
      stacO = stac;
      DEBUG_PRINT(F("Connected AP clients: "));
      DEBUG_PRINTLN(stac);
      if (!WLED_CONNECTED && wifiConfigured) {        // trying to connect, but not connected
        if (stac)
          WiFi.disconnect();        // disable search so that AP can work
        else
          initConnection();         // restart search
      }
    }
  }

  if (!Network.isConnected()) {
    if (interfacesInited) {
      if (scanDone && multiWiFi.size() > 1) {
        DEBUG_PRINTLN(F("WiFi scan initiated on disconnect."));
        findWiFi(true); // reinit scan
        scanDone = false;
        return;         // try to connect in next iteration
      }
      DEBUG_PRINTLN(F("Disconnected!"));
      selectedWiFi = findWiFi();
      initConnection();
      interfacesInited = false;
      scanDone = true;
    }
    //send improv failed 6 seconds after second init attempt (24 sec. after provisioning)
    if (improvActive > 2 && now - lastReconnectAttempt > 6000) {
      sendImprovStateResponse(0x03, true);
      improvActive = 2;
    }
    if (now - lastReconnectAttempt > ((stac) ? 300000 : 18000) && wifiConfigured) {
      if (improvActive == 2) improvActive = 3;
      DEBUG_PRINTLN(F("Last reconnect too old."));
      if (++selectedWiFi >= multiWiFi.size()) selectedWiFi = 0; // we couldn't connect, try with another network from the list
      initConnection();
    }
    if (!apActive && now - lastReconnectAttempt > 12000 && (!wasConnected || apBehavior == AP_BEHAVIOR_NO_CONN)) {
      if (!(apBehavior == AP_BEHAVIOR_TEMPORARY && now > WLED_AP_TIMEOUT)) {
        DEBUG_PRINTLN(F("Not connected AP."));
        initAP();  // start AP only within first 5min
      }
    }
    if (apActive && apBehavior == AP_BEHAVIOR_TEMPORARY && now > WLED_AP_TIMEOUT && stac == 0) { // disconnect AP after 5min if no clients connected
      // if AP was enabled more than 10min after boot or if client was connected more than 10min after boot do not disconnect AP mode
      if (now < 2*WLED_AP_TIMEOUT) {
        dnsServer.stop();
        WiFi.softAPdisconnect(true);
        apActive = false;
        DEBUG_PRINTLN(F("Temporary AP disabled."));
      }
    }
  } else if (!interfacesInited) { //newly connected
    DEBUG_PRINTLN();
    DEBUG_PRINT(F("Connected! IP address: "));
    DEBUG_PRINTLN(Network.localIP());
    if (improvActive) {
      if (improvError == 3) sendImprovStateResponse(0x00, true);
      sendImprovStateResponse(0x04);
      if (improvActive > 1) sendImprovIPRPCResult(ImprovRPCType::Command_Wifi);
    }
    initInterfaces();
    userConnected();
    usermods.connected();
    lastMqttReconnectAttempt = 0; // force immediate update

    // shut down AP
    if (apBehavior != AP_BEHAVIOR_ALWAYS && apActive) {
      dnsServer.stop();
      WiFi.softAPdisconnect(true);
      apActive = false;
      DEBUG_PRINTLN(F("Access point disabled (connected)."));
    }
  }
}

// If status LED pin is allocated for other uses, does nothing
// else blink at 1Hz when WLED_CONNECTED is false (no WiFi, ?? no Ethernet ??)
// else blink at 2Hz when MQTT is enabled but not connected
// else turn the status LED off
#if defined(STATUSLED)
void WLED::handleStatusLED()
{
  uint32_t c = 0;

  #if STATUSLED>=0
  if (pinManager.isPinAllocated(STATUSLED)) {
    return; //lower priority if something else uses the same pin
  }
  #endif

  if (WLED_CONNECTED) {
    c = RGBW32(0,255,0,0);
    ledStatusType = 2;
  } else if (WLED_MQTT_CONNECTED) {
    c = RGBW32(0,128,0,0);
    ledStatusType = 4;
  } else if (apActive) {
    c = RGBW32(0,0,255,0);
    ledStatusType = 1;
  }
  if (ledStatusType) {
    if (millis() - ledStatusLastMillis >= (1000/ledStatusType)) {
      ledStatusLastMillis = millis();
      ledStatusState = !ledStatusState;
      #if STATUSLED>=0
      digitalWrite(STATUSLED, ledStatusState);
      #else
      BusManager::setStatusPixel(ledStatusState ? c : 0);
      #endif
    }
  } else {
    #if STATUSLED>=0
      #ifdef STATUSLEDINVERTED
      digitalWrite(STATUSLED, HIGH);
      #else
      digitalWrite(STATUSLED, LOW);
      #endif
    #else
      BusManager::setStatusPixel(0);
    #endif
  }
}
#endif<|MERGE_RESOLUTION|>--- conflicted
+++ resolved
@@ -400,15 +400,9 @@
   #endif
 #endif
 #if defined(ARDUINO_ESP32_PICO)
-<<<<<<< HEAD
-// special handling for PICO-D4: gpio16+17 are in use for onboard SPI FLASH (not PSRAM)
-managed_pin_type pins[] = { {16, true}, {17, true} };
-pinManager.allocateMultiplePins(pins, sizeof(pins)/sizeof(managed_pin_type), PinOwner::SPI_RAM);
-=======
   // special handling for PICO-D4: gpio16+17 are in use for onboard SPI FLASH (not PSRAM)
   managed_pin_type pins[] = { {16, true}, {17, true} };
   pinManager.allocateMultiplePins(pins, sizeof(pins)/sizeof(managed_pin_type), PinOwner::SPI_RAM);
->>>>>>> 49ceac1a
 #endif
 
   //DEBUG_PRINT(F("LEDs inited. heap usage ~"));
