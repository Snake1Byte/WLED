#define WLED_DEFINE_GLOBAL_VARS //only in one source file, wled.cpp!
#include "wled.h"
#include "wled_ethernet.h"
#include <Arduino.h>

#if defined(ARDUINO_ARCH_ESP32) && defined(WLED_DISABLE_BROWNOUT_DET)
#include "soc/soc.h"
#include "soc/rtc_cntl_reg.h"
#endif

/*
 * Main WLED class implementation. Mostly initialization and connection logic
 */

WLED::WLED()
{
}

// turns all LEDs off and restarts ESP
void WLED::reset()
{
  briT = 0;
  #ifdef WLED_ENABLE_WEBSOCKETS
  ws.closeAll(1012);
  #endif
  long dly = millis();
  while (millis() - dly < 450) {
    yield();        // enough time to send response to client
  }
  setAllLeds();
  DEBUG_PRINTLN(F("MODULE RESET"));
  ESP.restart();
}

void WLED::loop()
{
  #ifdef WLED_DEBUG
  static unsigned long maxUsermodMillis = 0;
  static uint16_t avgUsermodMillis = 0;
  static unsigned long maxStripMillis = 0;
  static uint16_t avgStripMillis = 0;
  #endif

  handleTime();
  handleIR();        // 2nd call to function needed for ESP32 to return valid results -- should be good for ESP8266, too
  handleConnection();
  handleSerial();
  handleNotifications();
  handleTransitions();
#ifdef WLED_ENABLE_DMX
  handleDMX();
#endif
  userLoop();

  #ifdef WLED_DEBUG
  unsigned long usermodMillis = millis();
  #endif
  usermods.loop();
  #ifdef WLED_DEBUG
  usermodMillis = millis() - usermodMillis;
  avgUsermodMillis += usermodMillis;
  if (usermodMillis > maxUsermodMillis) maxUsermodMillis = usermodMillis;
  #endif

  yield();
  handleIO();
  handleIR();
  handleAlexa();

  yield();

  if (doReboot)
    reset();
  if (doCloseFile) {
    closeFile();
    yield();
  }

  if (!realtimeMode || realtimeOverride)  // block stuff if WARLS/Adalight is enabled
  {
    if (apActive)
      dnsServer.processNextRequest();
#ifndef WLED_DISABLE_OTA
    if (WLED_CONNECTED && aOtaEnabled)
      ArduinoOTA.handle();
#endif
    handleNightlight();
    handlePlaylist();
    yield();

    handleHue();
#ifndef WLED_DISABLE_BLYNK
    handleBlynk();
#endif

    yield();

    #ifdef WLED_DEBUG
    unsigned long stripMillis = millis();
    #endif
    if (!offMode || strip.isOffRefreshRequred)
      strip.service();
#ifdef ESP8266
    else if (!noWifiSleep)
      delay(1); //required to make sure ESP enters modem sleep (see #1184)
#endif
    #ifdef WLED_DEBUG
    stripMillis = millis() - stripMillis;
    if (stripMillis > 50) DEBUG_PRINTLN("Slow strip.");
    avgStripMillis += stripMillis;
    if (stripMillis > maxStripMillis) maxStripMillis = stripMillis;
    #endif
  }
  yield();
#ifdef ESP8266
  MDNS.update();
#endif

  //millis() rolls over every 50 days
  if (lastMqttReconnectAttempt > millis()) {
    rolloverMillis++;
    lastMqttReconnectAttempt = 0;
  }
  if (millis() - lastMqttReconnectAttempt > 30000) {
    lastMqttReconnectAttempt = millis();
    initMqtt();
    yield();
    // refresh WLED nodes list
    refreshNodeList();
    if (nodeBroadcastEnabled) sendSysInfoUDP();
    yield();
  }

  //LED settings have been saved, re-init busses
  //This code block causes severe FPS drop on ESP32 with the original "if (busConfigs[0] != nullptr)" conditional. Investigate! 
  if (doInitBusses) {
    doInitBusses = false;
    DEBUG_PRINTLN(F("Re-init busses."));
    bool aligned = strip.checkSegmentAlignment(); //see if old segments match old bus(ses)
    busses.removeAll();
    uint32_t mem = 0;
    for (uint8_t i = 0; i < WLED_MAX_BUSSES; i++) {
      if (busConfigs[i] == nullptr) break;
      mem += BusManager::memUsage(*busConfigs[i]);
      if (mem <= MAX_LED_MEMORY) {
        busses.add(*busConfigs[i]);
      }
      delete busConfigs[i]; busConfigs[i] = nullptr;
    }
    strip.finalizeInit();
    loadLedmap = 0;
    if (aligned) strip.makeAutoSegments();
    else strip.fixInvalidSegments();
    yield();
    serializeConfig();
  }
  if (loadLedmap >= 0) {
    strip.deserializeMap(loadLedmap);
    loadLedmap = -1;
  }

  yield();
  handleWs();
  handleStatusLED();

// DEBUG serial logging (every 30s)
#ifdef WLED_DEBUG
  if (millis() - debugTime > 29999) {
    DEBUG_PRINTLN(F("---DEBUG INFO---"));
    DEBUG_PRINT(F("Runtime: "));       DEBUG_PRINTLN(millis());
    DEBUG_PRINT(F("Unix time: "));     toki.printTime(toki.getTime());
    DEBUG_PRINT(F("Free heap: "));     DEBUG_PRINTLN(ESP.getFreeHeap());
    #if defined(ARDUINO_ARCH_ESP32) && defined(WLED_USE_PSRAM)
    if (psramFound()) {
      DEBUG_PRINT(F("Total PSRAM: "));    DEBUG_PRINT(ESP.getPsramSize()/1024); DEBUG_PRINTLN("kB");
      DEBUG_PRINT(F("Free PSRAM: "));     DEBUG_PRINT(ESP.getFreePsram()/1024); DEBUG_PRINTLN("kB");
    } else
      DEBUG_PRINTLN(F("No PSRAM"));
    #endif
    DEBUG_PRINT(F("Wifi state: "));      DEBUG_PRINTLN(WiFi.status());

    if (WiFi.status() != lastWifiState) {
      wifiStateChangedTime = millis();
    }
    lastWifiState = WiFi.status();
    DEBUG_PRINT(F("State time: "));      DEBUG_PRINTLN(wifiStateChangedTime);
    DEBUG_PRINT(F("NTP last sync: "));   DEBUG_PRINTLN(ntpLastSyncTime);
    DEBUG_PRINT(F("Client IP: "));       DEBUG_PRINTLN(Network.localIP());
    DEBUG_PRINT(F("Loops/sec: "));       DEBUG_PRINTLN(loops / 30);
    DEBUG_PRINT(F("UM time[ms]: "));     DEBUG_PRINT(avgUsermodMillis/loops); DEBUG_PRINT("/");DEBUG_PRINTLN(maxUsermodMillis);
    DEBUG_PRINT(F("Strip time[ms]: "));  DEBUG_PRINT(avgStripMillis/loops); DEBUG_PRINT("/"); DEBUG_PRINTLN(maxStripMillis);
    loops = 0;
    maxUsermodMillis = 0;
    maxStripMillis = 0;
    avgUsermodMillis = 0;
    avgStripMillis = 0;
    debugTime = millis();
  }
  loops++;
#endif        // WLED_DEBUG
  toki.resetTick();
}

void WLED::setup()
{
  #if defined(ARDUINO_ARCH_ESP32) && defined(WLED_DISABLE_BROWNOUT_DET)
  WRITE_PERI_REG(RTC_CNTL_BROWN_OUT_REG, 0); //disable brownout detection
  #endif

  Serial.begin(115200);
  Serial.setTimeout(50);
  DEBUG_PRINTLN();
  DEBUG_PRINT(F("---WLED "));
  DEBUG_PRINT(versionString);
  DEBUG_PRINT(" ");
  DEBUG_PRINT(VERSION);
  DEBUG_PRINTLN(F(" INIT---"));
#ifdef ARDUINO_ARCH_ESP32
  DEBUG_PRINT(F("esp32 "));
  DEBUG_PRINTLN(ESP.getSdkVersion());
#else
  DEBUG_PRINT(F("esp8266 "));
  DEBUG_PRINTLN(ESP.getCoreVersion());
#endif
  DEBUG_PRINT(F("heap "));
  DEBUG_PRINTLN(ESP.getFreeHeap());

  #if defined(ARDUINO_ARCH_ESP32) && defined(WLED_USE_PSRAM)
  if (psramFound()) {
    // GPIO16/GPIO17 reserved for SPI RAM
    managed_pin_type pins[2] = { {16, true}, {17, true} };
    pinManager.allocateMultiplePins(pins, 2, PinOwner::SPI_RAM);
  }
  #endif

  //DEBUG_PRINT(F("LEDs inited. heap usage ~"));
  //DEBUG_PRINTLN(heapPreAlloc - ESP.getFreeHeap());

#ifdef WLED_DEBUG
  pinManager.allocatePin(1, true, PinOwner::DebugOut); // GPIO1 reserved for debug output
#endif
#ifdef WLED_ENABLE_DMX //reserve GPIO2 as hardcoded DMX pin
  pinManager.allocatePin(2, true, PinOwner::DMX);
#endif

  DEBUG_PRINTLN(F("Registering usermods ..."));
  registerUsermods();

  for (uint8_t i=1; i<WLED_MAX_BUTTONS; i++) btnPin[i] = -1;

  bool fsinit = false;
  DEBUGFS_PRINTLN(F("Mount FS"));
#ifdef ARDUINO_ARCH_ESP32
  fsinit = WLED_FS.begin(true);
#else
  fsinit = WLED_FS.begin();
#endif
  if (!fsinit) {
    DEBUGFS_PRINTLN(F("FS failed!"));
    errorFlag = ERR_FS_BEGIN;
  } else deEEP();
  updateFSInfo();

  DEBUG_PRINTLN(F("Reading config"));
  deserializeConfigFromFS();

#if defined(STATUSLED) && STATUSLED>=0
  if (!pinManager.isPinAllocated(STATUSLED)) {
    // NOTE: Special case: The status LED should *NOT* be allocated.
    //       See comments in handleStatusLed().
    pinMode(STATUSLED, OUTPUT);
  }
#endif

  DEBUG_PRINTLN(F("Initializing strip"));
  beginStrip();

  DEBUG_PRINTLN(F("Usermods setup"));
  userSetup();
  usermods.setup();

  if (strcmp(clientSSID, DEFAULT_CLIENT_SSID) == 0)
    showWelcomePage = true;
  WiFi.persistent(false);
  #ifdef WLED_USE_ETHERNET
  WiFi.onEvent(WiFiEvent);
  #endif

<<<<<<< HEAD
  #ifdef WLED_ENABLE_ADALIGHT // reserve GPIO3 (RX) pin for ADALight
  if (!pinManager.isPinAllocated(3)) {
=======
  #ifdef WLED_ENABLE_ADALIGHT
	//Serial RX (Adalight, Improv, Serial JSON) only possible if GPIO3 unused
	//Serial TX (Debug, Improv, Serial JSON) only possible if GPIO1 unused
  if (!pinManager.isPinAllocated(3) && !pinManager.isPinAllocated(1)) {
>>>>>>> 7101ad81
    Serial.println(F("Ada"));
    pinManager.allocatePin(3,false);
  } else {
    DEBUG_PRINTLN(F("ADALight disabled due to GPIO3 being used."));
  }
  #endif

  // generate module IDs
  escapedMac = WiFi.macAddress();
  escapedMac.replace(":", "");
  escapedMac.toLowerCase();
  if (strcmp(cmDNS, "x") == 0)        // fill in unique mdns default
  {
    strcpy_P(cmDNS, PSTR("wled-"));
    sprintf(cmDNS + 5, "%*s", 6, escapedMac.c_str() + 6);
  }
  if (mqttDeviceTopic[0] == 0) {
    strcpy_P(mqttDeviceTopic, PSTR("wled/"));
    sprintf(mqttDeviceTopic + 5, "%*s", 6, escapedMac.c_str() + 6);
  }
  if (mqttClientID[0] == 0) {
    strcpy_P(mqttClientID, PSTR("WLED-"));
    sprintf(mqttClientID + 5, "%*s", 6, escapedMac.c_str() + 6);
  }

  if (Serial.available() > 0 && Serial.peek() == 'I') handleImprovPacket();

  strip.service();

#ifndef WLED_DISABLE_OTA
  if (aOtaEnabled) {
    ArduinoOTA.onStart([]() {
#ifdef ESP8266
      wifi_set_sleep_type(NONE_SLEEP_T);
#endif
      DEBUG_PRINTLN(F("Start ArduinoOTA"));
    });
    if (strlen(cmDNS) > 0)
      ArduinoOTA.setHostname(cmDNS);
  }
#endif
#ifdef WLED_ENABLE_DMX
  initDMX();
#endif

  if (Serial.available() > 0 && Serial.peek() == 'I') handleImprovPacket();
  // HTTP server page init
  initServer();

  #if defined(ARDUINO_ARCH_ESP32) && defined(WLED_DISABLE_BROWNOUT_DET)
  WRITE_PERI_REG(RTC_CNTL_BROWN_OUT_REG, 1); //enable brownout detector
  #endif
}

void WLED::beginStrip()
{
  // Initialize NeoPixel Strip and button
  strip.finalizeInit(); // busses created during deserializeConfig()
  strip.deserializeMap();
  strip.makeAutoSegments();
  strip.setBrightness(0);
  strip.setShowCallback(handleOverlayDraw);

  if (turnOnAtBoot) {
    if (briS > 0) bri = briS;
    else if (bri == 0) bri = 128;
  } else {
    briLast = briS; bri = 0;
  }
  if (bootPreset > 0) {
    applyPreset(bootPreset, CALL_MODE_INIT);
  }
  colorUpdated(CALL_MODE_INIT);

  // init relay pin
  if (rlyPin>=0)
    digitalWrite(rlyPin, (rlyMde ? bri : !bri));
}

void WLED::initAP(bool resetAP)
{
  if (apBehavior == AP_BEHAVIOR_BUTTON_ONLY && !resetAP)
    return;

  if (!apSSID[0] || resetAP)
    strcpy_P(apSSID, PSTR("WLED-AP"));
  if (resetAP)
    strcpy_P(apPass, PSTR(DEFAULT_AP_PASS));
  DEBUG_PRINT(F("Opening access point "));
  DEBUG_PRINTLN(apSSID);
  WiFi.softAPConfig(IPAddress(4, 3, 2, 1), IPAddress(4, 3, 2, 1), IPAddress(255, 255, 255, 0));
  WiFi.softAP(apSSID, apPass, apChannel, apHide);

  if (!apActive) // start captive portal if AP active
  {
    DEBUG_PRINTLN(F("Init AP interfaces"));
    server.begin();
    if (udpPort > 0 && udpPort != ntpLocalPort) {
      udpConnected = notifierUdp.begin(udpPort);
    }
    if (udpRgbPort > 0 && udpRgbPort != ntpLocalPort && udpRgbPort != udpPort) {
      udpRgbConnected = rgbUdp.begin(udpRgbPort);
    }
    if (udpPort2 > 0 && udpPort2 != ntpLocalPort && udpPort2 != udpPort && udpPort2 != udpRgbPort) {
      udp2Connected = notifier2Udp.begin(udpPort2);
    }
    e131.begin(false, e131Port, e131Universe, E131_MAX_UNIVERSE_COUNT);
    ddp.begin(false, DDP_DEFAULT_PORT);

    dnsServer.setErrorReplyCode(DNSReplyCode::NoError);
    dnsServer.start(53, "*", WiFi.softAPIP());
  }
  apActive = true;
}

bool WLED::initEthernet()
{
#if defined(ARDUINO_ARCH_ESP32) && defined(WLED_USE_ETHERNET)

  static bool successfullyConfiguredEthernet = false;

  if (successfullyConfiguredEthernet) {
    // DEBUG_PRINTLN(F("initE: ETH already successfully configured, ignoring"));
    return false;
  }
  if (ethernetType == WLED_ETH_NONE) {
    return false;
  }
  if (ethernetType >= WLED_NUM_ETH_TYPES) {
    DEBUG_PRINT(F("initE: Ignoring attempt for invalid ethernetType ")); DEBUG_PRINTLN(ethernetType);
    return false;
  }

  DEBUG_PRINT(F("initE: Attempting ETH config: ")); DEBUG_PRINTLN(ethernetType);

  // Ethernet initialization should only succeed once -- else reboot required
  ethernet_settings es = ethernetBoards[ethernetType];
  managed_pin_type pinsToAllocate[10] = {
    // first six pins are non-configurable
    esp32_nonconfigurable_ethernet_pins[0],
    esp32_nonconfigurable_ethernet_pins[1],
    esp32_nonconfigurable_ethernet_pins[2],
    esp32_nonconfigurable_ethernet_pins[3],
    esp32_nonconfigurable_ethernet_pins[4],
    esp32_nonconfigurable_ethernet_pins[5],
    { (int8_t)es.eth_mdc,   true },  // [6] = MDC  is output and mandatory
    { (int8_t)es.eth_mdio,  true },  // [7] = MDIO is bidirectional and mandatory
    { (int8_t)es.eth_power, true },  // [8] = optional pin, not all boards use
    { ((int8_t)0xFE),       false }, // [9] = replaced with eth_clk_mode, mandatory
  };
  // update the clock pin....
  if (es.eth_clk_mode == ETH_CLOCK_GPIO0_IN) {
    pinsToAllocate[9].pin = 0;
    pinsToAllocate[9].isOutput = false;
  } else if (es.eth_clk_mode == ETH_CLOCK_GPIO0_OUT) {
    pinsToAllocate[9].pin = 0;
    pinsToAllocate[9].isOutput = true;
  } else if (es.eth_clk_mode == ETH_CLOCK_GPIO16_OUT) {
    pinsToAllocate[9].pin = 16;
    pinsToAllocate[9].isOutput = true;
  } else if (es.eth_clk_mode == ETH_CLOCK_GPIO17_OUT) {
    pinsToAllocate[9].pin = 17;
    pinsToAllocate[9].isOutput = true;
  } else {
    DEBUG_PRINT(F("initE: Failing due to invalid eth_clk_mode ("));
    DEBUG_PRINT(es.eth_clk_mode);
    DEBUG_PRINTLN(F(")"));
    return false;
  }

  if (!pinManager.allocateMultiplePins(pinsToAllocate, 10, PinOwner::Ethernet)) {
    DEBUG_PRINTLN(F("initE: Failed to allocate ethernet pins"));
    return false;
  }

  if (!ETH.begin(
                (uint8_t) es.eth_address, 
                (int)     es.eth_power, 
                (int)     es.eth_mdc, 
                (int)     es.eth_mdio, 
                (eth_phy_type_t)   es.eth_type,
                (eth_clock_mode_t) es.eth_clk_mode
                )) {
    DEBUG_PRINTLN(F("initC: ETH.begin() failed"));
    // de-allocate the allocated pins
    for (managed_pin_type mpt : pinsToAllocate) {
      pinManager.deallocatePin(mpt.pin, PinOwner::Ethernet);
    }
    return false;
  }

  successfullyConfiguredEthernet = true;
  DEBUG_PRINTLN(F("initC: *** Ethernet successfully configured! ***"));
  return true;
#else
  return false; // Ethernet not enabled for build
#endif

}

void WLED::initConnection()
{
  #ifdef WLED_ENABLE_WEBSOCKETS
  ws.onEvent(wsEvent);
  #endif


  WiFi.disconnect(true);        // close old connections
#ifdef ESP8266
  WiFi.setPhyMode(WIFI_PHY_MODE_11N);
#endif

  if (staticIP[0] != 0 && staticGateway[0] != 0) {
    WiFi.config(staticIP, staticGateway, staticSubnet, IPAddress(1, 1, 1, 1));
  } else {
    WiFi.config(0U, 0U, 0U);
  }

  lastReconnectAttempt = millis();

  if (!WLED_WIFI_CONFIGURED) {
    DEBUG_PRINTLN(F("No connection configured."));
    if (!apActive) initAP();        // instantly go to ap mode
    return;
  } else if (!apActive) {
    if (apBehavior == AP_BEHAVIOR_ALWAYS) {
      DEBUG_PRINTLN(F("Access point ALWAYS enabled."));
      initAP();
    } else {
      DEBUG_PRINTLN(F("Access point disabled (init)."));
      WiFi.softAPdisconnect(true);
      WiFi.mode(WIFI_STA);
    }
  }
  showWelcomePage = false;

  DEBUG_PRINT(F("Connecting to "));
  DEBUG_PRINT(clientSSID);
  DEBUG_PRINTLN("...");

  // convert the "serverDescription" into a valid DNS hostname (alphanumeric)
  char hostname[25] = "wled-";
  prepareHostname(hostname);

#ifdef ESP8266
  WiFi.hostname(hostname);
#endif

  WiFi.begin(clientSSID, clientPass);

#ifdef ARDUINO_ARCH_ESP32
  WiFi.setSleep(!noWifiSleep);
  WiFi.setHostname(hostname);
#else
  wifi_set_sleep_type((noWifiSleep) ? NONE_SLEEP_T : MODEM_SLEEP_T);
#endif
}

void WLED::initInterfaces()
{
  DEBUG_PRINTLN(F("Init STA interfaces"));

#ifndef WLED_DISABLE_HUESYNC
  IPAddress ipAddress = Network.localIP();
  if (hueIP[0] == 0) {
    hueIP[0] = ipAddress[0];
    hueIP[1] = ipAddress[1];
    hueIP[2] = ipAddress[2];
  }
#endif

  // init Alexa hue emulation
  if (alexaEnabled)
    alexaInit();

#ifndef WLED_DISABLE_OTA
  if (aOtaEnabled)
    ArduinoOTA.begin();
#endif

  strip.service();

  // Set up mDNS responder:
  if (strlen(cmDNS) > 0) {
    // "end" must be called before "begin" is called a 2nd time
    // see https://github.com/esp8266/Arduino/issues/7213
    MDNS.end();
    MDNS.begin(cmDNS);

    DEBUG_PRINTLN(F("mDNS started"));
    MDNS.addService("http", "tcp", 80);
    MDNS.addService("wled", "tcp", 80);
    MDNS.addServiceTxt("wled", "tcp", "mac", escapedMac.c_str());
  }
  server.begin();

  if (udpPort > 0 && udpPort != ntpLocalPort) {
    udpConnected = notifierUdp.begin(udpPort);
    if (udpConnected && udpRgbPort != udpPort)
      udpRgbConnected = rgbUdp.begin(udpRgbPort);
    if (udpConnected && udpPort2 != udpPort && udpPort2 != udpRgbPort)
      udp2Connected = notifier2Udp.begin(udpPort2);
  }
  if (ntpEnabled)
    ntpConnected = ntpUdp.begin(ntpLocalPort);

#ifndef WLED_DISABLE_BLYNK
  initBlynk(blynkApiKey, blynkHost, blynkPort);
#endif
  e131.begin(e131Multicast, e131Port, e131Universe, E131_MAX_UNIVERSE_COUNT);
  ddp.begin(false, DDP_DEFAULT_PORT);
  reconnectHue();
  initMqtt();
  interfacesInited = true;
  wasConnected = true;
}

void WLED::handleConnection()
{
  static byte stacO = 0;
  static uint32_t lastHeap = UINT32_MAX;
  static unsigned long heapTime = 0;
  unsigned long now = millis();

  if (now < 2000 && (!WLED_WIFI_CONFIGURED || apBehavior == AP_BEHAVIOR_ALWAYS))
    return;

  if (lastReconnectAttempt == 0) {
    DEBUG_PRINTLN(F("lastReconnectAttempt == 0"));
    initConnection();
    return;
  }

  // reconnect WiFi to clear stale allocations if heap gets too low
  if (now - heapTime > 5000) {
    uint32_t heap = ESP.getFreeHeap();
    if (heap < JSON_BUFFER_SIZE+512 && lastHeap < JSON_BUFFER_SIZE+512) {
      DEBUG_PRINT(F("Heap too low! "));
      DEBUG_PRINTLN(heap);
      forceReconnect = true;
    }
    lastHeap = heap;
    heapTime = now;
  }

  byte stac = 0;
  if (apActive) {
#ifdef ESP8266
    stac = wifi_softap_get_station_num();
#else
    wifi_sta_list_t stationList;
    esp_wifi_ap_get_sta_list(&stationList);
    stac = stationList.num;
#endif
    if (stac != stacO) {
      stacO = stac;
      DEBUG_PRINT(F("Connected AP clients: "));
      DEBUG_PRINTLN(stac);
      if (!WLED_CONNECTED && WLED_WIFI_CONFIGURED) {        // trying to connect, but not connected
        if (stac)
          WiFi.disconnect();        // disable search so that AP can work
        else
          initConnection();         // restart search
      }
    }
  }
  if (forceReconnect) {
    DEBUG_PRINTLN(F("Forcing reconnect."));
    initConnection();
    interfacesInited = false;
    forceReconnect = false;
    wasConnected = false;
    return;
  }
  if (!Network.isConnected()) {
    if (interfacesInited) {
      DEBUG_PRINTLN(F("Disconnected!"));
      interfacesInited = false;
      initConnection();
    }
    //send improv failed 6 seconds after second init attempt (24 sec. after provisioning)
    if (improvActive > 2 && now - lastReconnectAttempt > 6000) {
      sendImprovStateResponse(0x03, true);
      improvActive = 2;
    }
    if (now - lastReconnectAttempt > ((stac) ? 300000 : 18000) && WLED_WIFI_CONFIGURED) {
      if (improvActive == 2) improvActive = 3;
      DEBUG_PRINTLN(F("Last reconnect too old."));
      initConnection();
    }
    if (!apActive && now - lastReconnectAttempt > 12000 && (!wasConnected || apBehavior == AP_BEHAVIOR_NO_CONN)) {
      DEBUG_PRINTLN(F("Not connected AP."));
      initAP();
    }
  } else if (!interfacesInited) { //newly connected
    DEBUG_PRINTLN("");
    DEBUG_PRINT(F("Connected! IP address: "));
    DEBUG_PRINTLN(Network.localIP());
    if (improvActive) {
      if (improvError == 3) sendImprovStateResponse(0x00, true);
      sendImprovStateResponse(0x04);
      if (improvActive > 1) sendImprovRPCResponse(0x01);
    }
    initInterfaces();
    userConnected();
    usermods.connected();

    // shut down AP
    if (apBehavior != AP_BEHAVIOR_ALWAYS && apActive) {
      dnsServer.stop();
      WiFi.softAPdisconnect(true);
      apActive = false;
      DEBUG_PRINTLN(F("Access point disabled (handle)."));
    }
  }
}

// If status LED pin is allocated for other uses, does nothing
// else blink at 1Hz when WLED_CONNECTED is false (no WiFi, ?? no Ethernet ??)
// else blink at 2Hz when MQTT is enabled but not connected
// else turn the status LED off
void WLED::handleStatusLED()
{
  #if defined(STATUSLED)
  uint32_t c = 0;
  static unsigned long ledStatusLastMillis = 0;
  static unsigned short ledStatusType = 0; // current status type - corresponds to number of blinks per second
  static bool ledStatusState = false; // the current LED state

  #if STATUSLED>=0
  if (pinManager.isPinAllocated(STATUSLED)) {
    return; //lower priority if something else uses the same pin
  }
  #endif

  if (WLED_CONNECTED) {
    c = RGBW32(0,255,0,0);
    ledStatusType = 2;
  } else if (WLED_MQTT_CONNECTED) {
    c = RGBW32(0,128,0,0);
    ledStatusType = 4;
  } else if (apActive) {
    c = RGBW32(0,0,255,0);
    ledStatusType = 2;
  }
  if (ledStatusType) {
    if (millis() - ledStatusLastMillis >= (1000/ledStatusType)) {
      ledStatusLastMillis = millis();
      ledStatusState = !ledStatusState;
      #if STATUSLED>=0
      digitalWrite(STATUSLED, ledStatusState);
      #else
      busses.setStatusPixel(ledStatusState ? c : 0);
      #endif
    }
  } else {
    #if STATUSLED>=0
      #ifdef STATUSLEDINVERTED
      digitalWrite(STATUSLED, HIGH);
      #else
      digitalWrite(STATUSLED, LOW);
      #endif
    #else
      busses.setStatusPixel(0);
    #endif
  }
  #endif
}<|MERGE_RESOLUTION|>--- conflicted
+++ resolved
@@ -286,15 +286,10 @@
   WiFi.onEvent(WiFiEvent);
   #endif
 
-<<<<<<< HEAD
-  #ifdef WLED_ENABLE_ADALIGHT // reserve GPIO3 (RX) pin for ADALight
-  if (!pinManager.isPinAllocated(3)) {
-=======
   #ifdef WLED_ENABLE_ADALIGHT
 	//Serial RX (Adalight, Improv, Serial JSON) only possible if GPIO3 unused
 	//Serial TX (Debug, Improv, Serial JSON) only possible if GPIO1 unused
   if (!pinManager.isPinAllocated(3) && !pinManager.isPinAllocated(1)) {
->>>>>>> 7101ad81
     Serial.println(F("Ada"));
     pinManager.allocatePin(3,false);
   } else {
