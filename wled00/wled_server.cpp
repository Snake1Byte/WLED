--- conflicted
+++ resolved
@@ -15,32 +15,20 @@
   return true;
 }
 
-<<<<<<< HEAD
-void handleUpload(AsyncWebServerRequest *request, String filename, size_t index, uint8_t *data, size_t len, bool final){
+void handleUpload(AsyncWebServerRequest *request, const String& filename, size_t index, uint8_t *data, size_t len, bool final){
   if (!index) {
-    request->_tempFile = WLED_FS.open(filename, "w");
-=======
-void handleUpload(AsyncWebServerRequest *request, const String& filename, size_t index, uint8_t *data, size_t len, bool final){
-  if(!index){
     request->_tempFile = WLED_FS.open(filename, "w");
     DEBUG_PRINT("Uploading ");
     DEBUG_PRINTLN(filename);
->>>>>>> 3eb1fe0e
     if (filename == "/presets.json") presetsModifiedTime = toki.second();
   }
   if (len) {
     request->_tempFile.write(data,len);
   }
-<<<<<<< HEAD
   if (final) {
     request->_tempFile.close();
     request->send(200, "text/plain", F("File Uploaded!"));
     cacheInvalidate++;
-=======
-  if(final){
-    request->_tempFile.close();
-    request->send(200, "text/plain", F("File Uploaded!"));
->>>>>>> 3eb1fe0e
   }
 }
 
@@ -300,17 +288,8 @@
 
 void setStaticContentCacheHeaders(AsyncWebServerResponse *response)
 {
-<<<<<<< HEAD
   char tmp[12];
   // https://medium.com/@codebyamir/a-web-developers-guide-to-browser-caching-cc41f3b73e7c
-  #ifndef WLED_DEBUG
-  response->addHeader(F("Cache-Control"),"max-age=604800");     // 7 day caching
-  #else
-  response->addHeader(F("Cache-Control"),"no-store,max-age=0"); // prevent caching if debug build
-  #endif
-  sprintf_P(tmp, PSTR("%8d-%02x"), VERSION, cacheInvalidate);
-  response->addHeader(F("ETag"), tmp);
-=======
   #ifndef WLED_DEBUG
   //this header name is misleading, "no-cache" will not disable cache,
   //it just revalidates on every load using the "If-None-Match" header with the last ETag value
@@ -318,8 +297,8 @@
   #else
   response->addHeader(F("Cache-Control"),"no-store,max-age=0"); // prevent caching if debug build
   #endif
-  response->addHeader(F("ETag"), String(VERSION));
->>>>>>> 3eb1fe0e
+  sprintf_P(tmp, PSTR("%8d-%02x"), VERSION, cacheInvalidate);
+  response->addHeader(F("ETag"), tmp);
 }
 
 void serveIndex(AsyncWebServerRequest* request)
