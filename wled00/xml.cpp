#include "wled.h"
#include "wled_ethernet.h"

/*
 * Sending XML status files to client
 */

//build XML response to HTTP /win API request
void XML_response(Print& dest)
{
  dest.printf_P(PSTR("<?xml version=\"1.0\" ?><vs><ac>%d</ac>"), (nightlightActive && nightlightMode > NL_MODE_SET) ? briT : bri);
  for (int i = 0; i < 3; i++)
  {
   dest.printf_P(PSTR("<cl>%d</cl>"), colPri[i]);
  }
  for (int i = 0; i < 3; i++)
  {
    dest.printf_P(PSTR("<cs>%d</cs>"), colSec[i]);
  }
  dest.printf_P(PSTR("<ns>%d</ns><nr>%d</nr><nl>%d</nl><nf>%d</nf><nd>%d</nd><nt>%d</nt><fx>%d</fx><sx>%d</sx><ix>%d</ix><fp>%d</fp><wv>%d</wv><ws>%d</ws><ps>%d</ps><cy>%d</cy><ds>%s%s</ds><ss>%d</ss></vs>"),
    notifyDirect, receiveGroups!=0, nightlightActive, nightlightMode > NL_MODE_SET, nightlightDelayMins,
    nightlightTargetBri, effectCurrent, effectSpeed, effectIntensity, effectPalette,
    strip.hasWhiteChannel() ? colPri[3] : -1, colSec[3], currentPreset, currentPlaylist >= 0,
    serverDescription, realtimeMode ? PSTR(" (live)") : "",
    strip.getFirstSelectedSegId()
  );
}

static void extractPin(Print& settingsScript, const JsonObject &obj, const char *key) {
  if (obj[key].is<JsonArray>()) {
    JsonArray pins = obj[key].as<JsonArray>();
    for (JsonVariant pv : pins) {
      if (pv.as<int>() > -1) { settingsScript.print(","); settingsScript.print(pv.as<int>()); }
    }
  } else {
    if (obj[key].as<int>() > -1) { settingsScript.print(","); settingsScript.print(obj[key].as<int>()); }
  }
}

// print used pins by scanning JsonObject (1 level deep)
static void fillUMPins(Print& settingsScript, const JsonObject &mods)
{
  for (JsonPair kv : mods) {
    // kv.key() is usermod name or subobject key
    // kv.value() is object itself
    JsonObject obj = kv.value();
    if (!obj.isNull()) {
      // element is an JsonObject
      if (!obj["pin"].isNull()) {
        extractPin(settingsScript, obj, "pin");
      } else {
        // scan keys (just one level deep as is possible with usermods)
        for (JsonPair so : obj) {
          const char *key = so.key().c_str();
          if (strstr(key, "pin")) {
            // we found a key containing "pin" substring
            if (strlen(strstr(key, "pin")) == 3) {
              // and it is at the end, we found another pin
              extractPin(settingsScript, obj, key);
              continue;
            }
          }
          if (!obj[so.key()].is<JsonObject>()) continue;
          JsonObject subObj = obj[so.key()];
          if (!subObj["pin"].isNull()) {
            // get pins from subobject
            extractPin(settingsScript, subObj, "pin");
          }
        }
      }
    }
  }
}

void appendGPIOinfo(Print& settingsScript) {
  settingsScript.print(F("d.um_p=[-1")); // has to have 1 element
  if (i2c_sda > -1 && i2c_scl > -1) {
    settingsScript.printf_P(PSTR(",%d,%d"), i2c_sda, i2c_scl);
  }
  if (spi_mosi > -1 && spi_sclk > -1) {
    settingsScript.printf_P(PSTR(",%d,%d"), spi_mosi, spi_sclk);
  }
  // usermod pin reservations will become unnecessary when settings pages will read cfg.json directly
  if (requestJSONBufferLock(6)) {
    // if we can't allocate JSON buffer ignore usermod pins
    JsonObject mods = pDoc->createNestedObject("um");
    UsermodManager::addToConfig(mods);
    if (!mods.isNull()) fillUMPins(settingsScript, mods);
    releaseJSONBufferLock();
  }
  settingsScript.print(F("];"));

  // add reserved (unusable) pins
  bool firstPin = true;
  settingsScript.print(F("d.rsvd=["));
  for (unsigned i = 0; i < WLED_NUM_PINS; i++) {
    if (!PinManager::isPinOk(i, false)) {  // include readonly pins
      if (!firstPin) settingsScript.print(',');
      settingsScript.print(i);
      firstPin = false;
    }
  }
  #ifdef WLED_ENABLE_DMX
  if (!firstPin) settingsScript.print(',');
  settingsScript.print(2); // DMX hardcoded pin
  firstPin = false;
  #endif
  #if defined(WLED_DEBUG) && !defined(WLED_DEBUG_HOST)
  if (!firstPin) settingsScript.print(',');
  settingsScript.print(hardwareTX); // debug output (TX) pin
  firstPin = false;
  #endif
  #if defined(ARDUINO_ARCH_ESP32) && defined(WLED_USE_ETHERNET)
  if (ethernetType != WLED_ETH_NONE && ethernetType < WLED_NUM_ETH_TYPES) {
    if (!firstPin) settingsScript.print(',');
    for (unsigned p=0; p<WLED_ETH_RSVD_PINS_COUNT; p++) { settingsScript.printf("%d,",esp32_nonconfigurable_ethernet_pins[p].pin); }
    if (ethernetBoards[ethernetType].eth_power >= 0)    { settingsScript.printf("%d,",ethernetBoards[ethernetType].eth_power); }
    if (ethernetBoards[ethernetType].eth_mdc >= 0)      { settingsScript.printf("%d,",ethernetBoards[ethernetType].eth_mdc); }
    if (ethernetBoards[ethernetType].eth_mdio >= 0)     { settingsScript.printf("%d,",ethernetBoards[ethernetType].eth_mdio); }
    switch (ethernetBoards[ethernetType].eth_clk_mode)  {
      case ETH_CLOCK_GPIO0_IN:
      case ETH_CLOCK_GPIO0_OUT:
        settingsScript.print(0);
        break;
      case ETH_CLOCK_GPIO16_OUT:
        settingsScript.print(16);
        break;
      case ETH_CLOCK_GPIO17_OUT:
        settingsScript.print(17);
        break;
    }
  }
  #endif
  settingsScript.print(F("];")); // rsvd

  // add info for read-only GPIO
  settingsScript.print(F("d.ro_gpio=["));
  firstPin = true;
  for (unsigned i = 0; i < WLED_NUM_PINS; i++) {
    if (PinManager::isReadOnlyPin(i)) {
      // No comma before the first pin
      if (!firstPin) settingsScript.print(',');
      settingsScript.print(i);
      firstPin = false;
    }
  }
  settingsScript.print(F("];"));

  // add info about max. # of pins
  settingsScript.printf_P(PSTR("d.max_gpio=%d;"),WLED_NUM_PINS);
}

//get values for settings form in javascript
void getSettingsJS(byte subPage, Print& settingsScript)
{
  //0: menu 1: wifi 2: leds 3: ui 4: sync 5: time 6: sec
  DEBUG_PRINTF_P(PSTR("settings resp %u\n"), (unsigned)subPage);

  if (subPage <0 || subPage >10) return;
  char nS[32];

  if (subPage == SUBPAGE_MENU)
  {
  #ifdef WLED_DISABLE_2D // include only if 2D is not compiled in
    settingsScript.print(F("gId('2dbtn').style.display='none';"));
  #endif
  #ifdef WLED_ENABLE_DMX // include only if DMX is enabled
    settingsScript.print(F("gId('dmxbtn').style.display='';"));
  #endif
  }

  if (subPage == SUBPAGE_WIFI)
  {
    size_t l;
    settingsScript.printf_P(PSTR("resetWiFi(%d);"), WLED_MAX_WIFI_COUNT);
    for (size_t n = 0; n < multiWiFi.size(); n++) {
      l = strlen(multiWiFi[n].clientPass);
      char fpass[l+1]; //fill password field with ***
      fpass[l] = 0;
      memset(fpass,'*',l);
      char bssid[13];
      fillMAC2Str(bssid, multiWiFi[n].bssid);
      settingsScript.printf_P(PSTR("addWiFi(\"%s\",\"%s\",\"%s\",0x%X,0x%X,0x%X);"),
        multiWiFi[n].clientSSID,
        fpass,
        bssid,
        (uint32_t) multiWiFi[n].staticIP, // explicit cast required as this is a struct
        (uint32_t) multiWiFi[n].staticGW,
        (uint32_t) multiWiFi[n].staticSN);
    }

    printSetFormValue(settingsScript,PSTR("D0"),dnsAddress[0]);
    printSetFormValue(settingsScript,PSTR("D1"),dnsAddress[1]);
    printSetFormValue(settingsScript,PSTR("D2"),dnsAddress[2]);
    printSetFormValue(settingsScript,PSTR("D3"),dnsAddress[3]);

    printSetFormValue(settingsScript,PSTR("CM"),cmDNS);
    printSetFormIndex(settingsScript,PSTR("AB"),apBehavior);
    printSetFormValue(settingsScript,PSTR("AS"),apSSID);
    printSetFormCheckbox(settingsScript,PSTR("AH"),apHide);

    l = strlen(apPass);
    char fapass[l+1]; //fill password field with ***
    fapass[l] = 0;
    memset(fapass,'*',l);
    printSetFormValue(settingsScript,PSTR("AP"),fapass);

    printSetFormValue(settingsScript,PSTR("AC"),apChannel);
    #ifdef ARDUINO_ARCH_ESP32
    printSetFormValue(settingsScript,PSTR("TX"),txPower);
    #else
    settingsScript.print(F("gId('tx').style.display='none';"));
    #endif
    printSetFormCheckbox(settingsScript,PSTR("FG"),force802_3g);
    printSetFormCheckbox(settingsScript,PSTR("WS"),noWifiSleep);

    #ifndef WLED_DISABLE_ESPNOW
    printSetFormCheckbox(settingsScript,PSTR("RE"),enableESPNow);
    printSetFormValue(settingsScript,PSTR("RMAC"),linked_remote);
    #else
    //hide remote settings if not compiled
    settingsScript.print(F("toggle('ESPNOW');"));  // hide ESP-NOW setting
    #endif

    #if defined(ARDUINO_ARCH_ESP32) && defined(WLED_USE_ETHERNET)
    printSetFormValue(settingsScript,PSTR("ETH"),ethernetType);
    #else
    //hide ethernet setting if not compiled in
    settingsScript.print(F("gId('ethd').style.display='none';"));
    #endif

    if (Network.isConnected()) //is connected
    {
      char s[32];
      IPAddress localIP = Network.localIP();
      sprintf(s, "%d.%d.%d.%d", localIP[0], localIP[1], localIP[2], localIP[3]);

      #if defined(ARDUINO_ARCH_ESP32) && defined(WLED_USE_ETHERNET)
      if (Network.isEthernet()) strcat_P(s ,PSTR(" (Ethernet)"));
      #endif
      printSetClassElementHTML(settingsScript,PSTR("sip"),0,s);
    } else
    {
      printSetClassElementHTML(settingsScript,PSTR("sip"),0,(char*)F("Not connected"));
    }

    if (WiFi.softAPIP()[0] != 0) //is active
    {
      char s[16];
      IPAddress apIP = WiFi.softAPIP();
      sprintf(s, "%d.%d.%d.%d", apIP[0], apIP[1], apIP[2], apIP[3]);
      printSetClassElementHTML(settingsScript,PSTR("sip"),1,s);
    } else
    {
      printSetClassElementHTML(settingsScript,PSTR("sip"),1,(char*)F("Not active"));
    }

    #ifndef WLED_DISABLE_ESPNOW
    if (strlen(last_signal_src) > 0) { //Have seen an ESP-NOW Remote
      printSetClassElementHTML(settingsScript,PSTR("rlid"),0,last_signal_src);
    } else if (!enableESPNow) {
      printSetClassElementHTML(settingsScript,PSTR("rlid"),0,(char*)F("(Enable ESP-NOW to listen)"));
    } else {
      printSetClassElementHTML(settingsScript,PSTR("rlid"),0,(char*)F("None"));
    }
    #endif
  }

  if (subPage == SUBPAGE_LEDS)
  {
    appendGPIOinfo(settingsScript);

    settingsScript.printf_P(PSTR("d.ledTypes=%s;"), BusManager::getLEDTypesJSONString().c_str());

    // set limits
    settingsScript.printf_P(PSTR("bLimits(%d,%d,%d,%d,%d,%d,%d,%d);"),
      WLED_MAX_BUSSES,
      WLED_MIN_VIRTUAL_BUSSES, // irrelevant, but kept to distinguish S2/S3 in UI
      MAX_LEDS_PER_BUS,
      MAX_LED_MEMORY,
      MAX_LEDS,
      WLED_MAX_COLOR_ORDER_MAPPINGS,
      WLED_MAX_DIGITAL_CHANNELS,
      WLED_MAX_ANALOG_CHANNELS
    );

    printSetFormCheckbox(settingsScript,PSTR("MS"),strip.autoSegments);
    printSetFormCheckbox(settingsScript,PSTR("CCT"),strip.correctWB);
    printSetFormCheckbox(settingsScript,PSTR("IC"),cctICused);
    printSetFormCheckbox(settingsScript,PSTR("CR"),strip.cctFromRgb);
    printSetFormValue(settingsScript,PSTR("CB"),Bus::getCCTBlend());
    printSetFormValue(settingsScript,PSTR("FR"),strip.getTargetFps());
    printSetFormValue(settingsScript,PSTR("AW"),Bus::getGlobalAWMode());
    printSetFormCheckbox(settingsScript,PSTR("LD"),useGlobalLedBuffer);
    printSetFormCheckbox(settingsScript,PSTR("PR"),BusManager::hasParallelOutput());  // get it from bus manager not global variable

    unsigned sumMa = 0;
    for (int s = 0; s < BusManager::getNumBusses(); s++) {
<<<<<<< HEAD
      const Bus* bus = BusManager::getBus(s);
      if (!bus || !bus->isOk()) break; // should not happen but for safety
      int offset = s < 10 ? '0' : 'A';
=======
      const Bus *bus = BusManager::getBus(s);
      if (!bus || !bus->isOk()) break; // should not happen but for safety
      int offset = s < 10 ? 48 : 55;
>>>>>>> b908384b
      char lp[4] = "L0"; lp[2] = offset+s; lp[3] = 0; //ascii 0-9 //strip data pin
      char lc[4] = "LC"; lc[2] = offset+s; lc[3] = 0; //strip length
      char co[4] = "CO"; co[2] = offset+s; co[3] = 0; //strip color order
      char lt[4] = "LT"; lt[2] = offset+s; lt[3] = 0; //strip type
      char ls[4] = "LS"; ls[2] = offset+s; ls[3] = 0; //strip start LED
      char cv[4] = "CV"; cv[2] = offset+s; cv[3] = 0; //strip reverse
      char sl[4] = "SL"; sl[2] = offset+s; sl[3] = 0; //skip 1st LED
      char rf[4] = "RF"; rf[2] = offset+s; rf[3] = 0; //off refresh
      char aw[4] = "AW"; aw[2] = offset+s; aw[3] = 0; //auto white mode
      char wo[4] = "WO"; wo[2] = offset+s; wo[3] = 0; //swap channels
      char sp[4] = "SP"; sp[2] = offset+s; sp[3] = 0; //bus clock speed
      char la[4] = "LA"; la[2] = offset+s; la[3] = 0; //LED current
      char ma[4] = "MA"; ma[2] = offset+s; ma[3] = 0; //max per-port PSU current
      settingsScript.print(F("addLEDs(1);"));
      uint8_t pins[5];
      int nPins = bus->getPins(pins);
      for (int i = 0; i < nPins; i++) {
        lp[1] = '0'+i;
        if (PinManager::isPinOk(pins[i]) || bus->isVirtual()) printSetFormValue(settingsScript,lp,pins[i]);
      }
      printSetFormValue(settingsScript,lc,bus->getLength());
      printSetFormValue(settingsScript,lt,bus->getType());
      printSetFormValue(settingsScript,co,bus->getColorOrder() & 0x0F);
      printSetFormValue(settingsScript,ls,bus->getStart());
      printSetFormCheckbox(settingsScript,cv,bus->isReversed());
      printSetFormValue(settingsScript,sl,bus->skippedLeds());
      printSetFormCheckbox(settingsScript,rf,bus->isOffRefreshRequired());
      printSetFormValue(settingsScript,aw,bus->getAutoWhiteMode());
      printSetFormValue(settingsScript,wo,bus->getColorOrder() >> 4);
      unsigned speed = bus->getFrequency();
      if (bus->isPWM()) {
        switch (speed) {
          case WLED_PWM_FREQ/2    : speed = 0; break;
          case WLED_PWM_FREQ*2/3  : speed = 1; break;
          default:
          case WLED_PWM_FREQ      : speed = 2; break;
          case WLED_PWM_FREQ*2    : speed = 3; break;
          case WLED_PWM_FREQ*10/3 : speed = 4; break; // uint16_t max (19531 * 3.333)
        }
      } else if (bus->is2Pin()) {
        switch (speed) {
          case  1000 : speed = 0; break;
          case  2000 : speed = 1; break;
          default:
          case  5000 : speed = 2; break;
          case 10000 : speed = 3; break;
          case 20000 : speed = 4; break;
        }
      }
      printSetFormValue(settingsScript,sp,speed);
      printSetFormValue(settingsScript,la,bus->getLEDCurrent());
      printSetFormValue(settingsScript,ma,bus->getMaxCurrent());
      sumMa += bus->getMaxCurrent();
    }
    printSetFormValue(settingsScript,PSTR("MA"),BusManager::ablMilliampsMax() ? BusManager::ablMilliampsMax() : sumMa);
    printSetFormCheckbox(settingsScript,PSTR("ABL"),BusManager::ablMilliampsMax() || sumMa > 0);
    printSetFormCheckbox(settingsScript,PSTR("PPL"),!BusManager::ablMilliampsMax() && sumMa > 0);

    settingsScript.printf_P(PSTR("resetCOM(%d);"), WLED_MAX_COLOR_ORDER_MAPPINGS);
    const ColorOrderMap& com = BusManager::getColorOrderMap();
    for (int s = 0; s < com.count(); s++) {
      const ColorOrderMapEntry* entry = com.get(s);
      if (!entry || !entry->len) break;
      settingsScript.printf_P(PSTR("addCOM(%d,%d,%d);"), entry->start, entry->len, entry->colorOrder);
    }

    printSetFormValue(settingsScript,PSTR("CA"),briS);

    printSetFormCheckbox(settingsScript,PSTR("BO"),turnOnAtBoot);
    printSetFormValue(settingsScript,PSTR("BP"),bootPreset);

    printSetFormCheckbox(settingsScript,PSTR("GB"),gammaCorrectBri);
    printSetFormCheckbox(settingsScript,PSTR("GC"),gammaCorrectCol);
    dtostrf(gammaCorrectVal,3,1,nS); printSetFormValue(settingsScript,PSTR("GV"),nS);
    printSetFormValue(settingsScript,PSTR("TD"),transitionDelayDefault);
    printSetFormValue(settingsScript,PSTR("TP"),randomPaletteChangeTime);
    printSetFormCheckbox(settingsScript,PSTR("TH"),useHarmonicRandomPalette);
    printSetFormValue(settingsScript,PSTR("BF"),briMultiplier);
    printSetFormValue(settingsScript,PSTR("TB"),nightlightTargetBri);
    printSetFormValue(settingsScript,PSTR("TL"),nightlightDelayMinsDefault);
    printSetFormValue(settingsScript,PSTR("TW"),nightlightMode);
    printSetFormIndex(settingsScript,PSTR("PB"),strip.paletteBlend);
    printSetFormValue(settingsScript,PSTR("RL"),rlyPin);
    printSetFormCheckbox(settingsScript,PSTR("RM"),rlyMde);
    printSetFormCheckbox(settingsScript,PSTR("RO"),rlyOpenDrain);
    for (int i = 0; i < WLED_MAX_BUTTONS; i++) {
      settingsScript.printf_P(PSTR("addBtn(%d,%d,%d);"), i, btnPin[i], buttonType[i]);
    }
    printSetFormCheckbox(settingsScript,PSTR("IP"),disablePullUp);
    printSetFormValue(settingsScript,PSTR("TT"),touchThreshold);
#ifndef WLED_DISABLE_INFRARED
    printSetFormValue(settingsScript,PSTR("IR"),irPin);
    printSetFormValue(settingsScript,PSTR("IT"),irEnabled);
#endif    
    printSetFormCheckbox(settingsScript,PSTR("MSO"),!irApplyToAllSelected);
  }

  if (subPage == SUBPAGE_UI)
  {
    printSetFormValue(settingsScript,PSTR("DS"),serverDescription);
    printSetFormCheckbox(settingsScript,PSTR("SU"),simplifiedUI);
  }

  if (subPage == SUBPAGE_SYNC)
  {
    printSetFormValue(settingsScript,PSTR("UP"),udpPort);
    printSetFormValue(settingsScript,PSTR("U2"),udpPort2);
  #ifndef WLED_DISABLE_ESPNOW
    if (enableESPNow) printSetFormCheckbox(settingsScript,PSTR("EN"),useESPNowSync);
    else              settingsScript.print(F("toggle('ESPNOW');"));  // hide ESP-NOW setting
  #else
    settingsScript.print(F("toggle('ESPNOW');"));  // hide ESP-NOW setting
  #endif
    printSetFormValue(settingsScript,PSTR("GS"),syncGroups);
    printSetFormValue(settingsScript,PSTR("GR"),receiveGroups);

    printSetFormCheckbox(settingsScript,PSTR("RB"),receiveNotificationBrightness);
    printSetFormCheckbox(settingsScript,PSTR("RC"),receiveNotificationColor);
    printSetFormCheckbox(settingsScript,PSTR("RX"),receiveNotificationEffects);
    printSetFormCheckbox(settingsScript,PSTR("RP"),receiveNotificationPalette);
    printSetFormCheckbox(settingsScript,PSTR("SO"),receiveSegmentOptions);
    printSetFormCheckbox(settingsScript,PSTR("SG"),receiveSegmentBounds);
    printSetFormCheckbox(settingsScript,PSTR("SS"),sendNotifications);
    printSetFormCheckbox(settingsScript,PSTR("SD"),notifyDirect);
    printSetFormCheckbox(settingsScript,PSTR("SB"),notifyButton);
    printSetFormCheckbox(settingsScript,PSTR("SH"),notifyHue);
    printSetFormValue(settingsScript,PSTR("UR"),udpNumRetries);

    printSetFormCheckbox(settingsScript,PSTR("NL"),nodeListEnabled);
    printSetFormCheckbox(settingsScript,PSTR("NB"),nodeBroadcastEnabled);

    printSetFormCheckbox(settingsScript,PSTR("RD"),receiveDirect);
    printSetFormCheckbox(settingsScript,PSTR("MO"),useMainSegmentOnly);
    printSetFormCheckbox(settingsScript,PSTR("RLM"),realtimeRespectLedMaps);
    printSetFormValue(settingsScript,PSTR("EP"),e131Port);
    printSetFormCheckbox(settingsScript,PSTR("ES"),e131SkipOutOfSequence);
    printSetFormCheckbox(settingsScript,PSTR("EM"),e131Multicast);
    printSetFormValue(settingsScript,PSTR("EU"),e131Universe);
#ifdef WLED_ENABLE_DMX
    settingsScript.print(SET_F("hideNoDMX();"));  // hide "not compiled in" message    
#endif    
#ifndef WLED_ENABLE_DMX_INPUT
    settingsScript.print(SET_F("hideDMXInput();"));  // hide "dmx input" settings
#else
    settingsScript.print(SET_F("hideNoDMXInput();"));  //hide "not compiled in" message
    printSetFormValue(settingsScript,SET_F("IDMT"),dmxInputTransmitPin);
    printSetFormValue(settingsScript,SET_F("IDMR"),dmxInputReceivePin);
    printSetFormValue(settingsScript,SET_F("IDME"),dmxInputEnablePin);
    printSetFormValue(settingsScript,SET_F("IDMP"),dmxInputPort);
#endif
    printSetFormValue(settingsScript,PSTR("DA"),DMXAddress);
    printSetFormValue(settingsScript,PSTR("XX"),DMXSegmentSpacing);
    printSetFormValue(settingsScript,PSTR("PY"),e131Priority);
    printSetFormValue(settingsScript,PSTR("DM"),DMXMode);
    printSetFormValue(settingsScript,PSTR("ET"),realtimeTimeoutMs);
    printSetFormCheckbox(settingsScript,PSTR("FB"),arlsForceMaxBri);
    printSetFormCheckbox(settingsScript,PSTR("RG"),arlsDisableGammaCorrection);
    printSetFormValue(settingsScript,PSTR("WO"),arlsOffset);
    #ifndef WLED_DISABLE_ALEXA
    printSetFormCheckbox(settingsScript,PSTR("AL"),alexaEnabled);
    printSetFormValue(settingsScript,PSTR("AI"),alexaInvocationName);
    printSetFormCheckbox(settingsScript,PSTR("SA"),notifyAlexa);
    printSetFormValue(settingsScript,PSTR("AP"),alexaNumPresets);
    #else
    settingsScript.print(F("toggle('Alexa');"));  // hide Alexa settings
    #endif

    #ifndef WLED_DISABLE_MQTT
    printSetFormCheckbox(settingsScript,PSTR("MQ"),mqttEnabled);
    printSetFormValue(settingsScript,PSTR("MS"),mqttServer);
    printSetFormValue(settingsScript,PSTR("MQPORT"),mqttPort);
    printSetFormValue(settingsScript,PSTR("MQUSER"),mqttUser);
    byte l = strlen(mqttPass);
    char fpass[l+1]; //fill password field with ***
    fpass[l] = 0;
    memset(fpass,'*',l);
    printSetFormValue(settingsScript,PSTR("MQPASS"),fpass);
    printSetFormValue(settingsScript,PSTR("MQCID"),mqttClientID);
    printSetFormValue(settingsScript,PSTR("MD"),mqttDeviceTopic);
    printSetFormValue(settingsScript,PSTR("MG"),mqttGroupTopic);
    printSetFormCheckbox(settingsScript,PSTR("BM"),buttonPublishMqtt);
    printSetFormCheckbox(settingsScript,PSTR("RT"),retainMqttMsg);
    settingsScript.printf_P(PSTR("d.Sf.MD.maxLength=%d;d.Sf.MG.maxLength=%d;d.Sf.MS.maxLength=%d;"),
                  MQTT_MAX_TOPIC_LEN, MQTT_MAX_TOPIC_LEN, MQTT_MAX_SERVER_LEN);
    #else
    settingsScript.print(F("toggle('MQTT');"));    // hide MQTT settings
    #endif

    #ifndef WLED_DISABLE_HUESYNC
    printSetFormValue(settingsScript,PSTR("H0"),hueIP[0]);
    printSetFormValue(settingsScript,PSTR("H1"),hueIP[1]);
    printSetFormValue(settingsScript,PSTR("H2"),hueIP[2]);
    printSetFormValue(settingsScript,PSTR("H3"),hueIP[3]);
    printSetFormValue(settingsScript,PSTR("HL"),huePollLightId);
    printSetFormValue(settingsScript,PSTR("HI"),huePollIntervalMs);
    printSetFormCheckbox(settingsScript,PSTR("HP"),huePollingEnabled);
    printSetFormCheckbox(settingsScript,PSTR("HO"),hueApplyOnOff);
    printSetFormCheckbox(settingsScript,PSTR("HB"),hueApplyBri);
    printSetFormCheckbox(settingsScript,PSTR("HC"),hueApplyColor);
    char hueErrorString[25];
    switch (hueError)
    {
      case HUE_ERROR_INACTIVE     : strcpy_P(hueErrorString,PSTR("Inactive"));                break;
      case HUE_ERROR_ACTIVE       : strcpy_P(hueErrorString,PSTR("Active"));                  break;
      case HUE_ERROR_UNAUTHORIZED : strcpy_P(hueErrorString,PSTR("Unauthorized"));            break;
      case HUE_ERROR_LIGHTID      : strcpy_P(hueErrorString,PSTR("Invalid light ID"));        break;
      case HUE_ERROR_PUSHLINK     : strcpy_P(hueErrorString,PSTR("Link button not pressed")); break;
      case HUE_ERROR_JSON_PARSING : strcpy_P(hueErrorString,PSTR("JSON parsing error"));      break;
      case HUE_ERROR_TIMEOUT      : strcpy_P(hueErrorString,PSTR("Timeout"));                 break;
      default: sprintf_P(hueErrorString,PSTR("Bridge Error %i"),hueError);
    }

    printSetClassElementHTML(settingsScript,PSTR("sip"),0,hueErrorString);
    #else
    settingsScript.print(F("toggle('Hue');"));    // hide Hue Sync settings
    #endif
    printSetFormValue(settingsScript,PSTR("BD"),serialBaud);
    #ifndef WLED_ENABLE_ADALIGHT
    settingsScript.print(F("toggle('Serial');"));
    #endif
  }

  if (subPage == SUBPAGE_TIME)
  {
    printSetFormCheckbox(settingsScript,PSTR("NT"),ntpEnabled);
    printSetFormValue(settingsScript,PSTR("NS"),ntpServerName);
    printSetFormCheckbox(settingsScript,PSTR("CF"),!useAMPM);
    printSetFormIndex(settingsScript,PSTR("TZ"),currentTimezone);
    printSetFormValue(settingsScript,PSTR("UO"),utcOffsetSecs);
    char tm[32];
    dtostrf(longitude,4,2,tm);
    printSetFormValue(settingsScript,PSTR("LN"),tm);
    dtostrf(latitude,4,2,tm);
    printSetFormValue(settingsScript,PSTR("LT"),tm);
    getTimeString(tm);
    printSetClassElementHTML(settingsScript,PSTR("times"),0,tm);
    if ((int)(longitude*10.0f) || (int)(latitude*10.0f)) {
      sprintf_P(tm, PSTR("Sunrise: %02d:%02d Sunset: %02d:%02d"), hour(sunrise), minute(sunrise), hour(sunset), minute(sunset));
      printSetClassElementHTML(settingsScript,PSTR("times"),1,tm);
    }
    printSetFormCheckbox(settingsScript,PSTR("OL"),overlayCurrent);
    printSetFormValue(settingsScript,PSTR("O1"),overlayMin);
    printSetFormValue(settingsScript,PSTR("O2"),overlayMax);
    printSetFormValue(settingsScript,PSTR("OM"),analogClock12pixel);
    printSetFormCheckbox(settingsScript,PSTR("OS"),analogClockSecondsTrail);
    printSetFormCheckbox(settingsScript,PSTR("O5"),analogClock5MinuteMarks);
    printSetFormCheckbox(settingsScript,PSTR("OB"),analogClockSolidBlack);

    printSetFormCheckbox(settingsScript,PSTR("CE"),countdownMode);
    printSetFormValue(settingsScript,PSTR("CY"),countdownYear);
    printSetFormValue(settingsScript,PSTR("CI"),countdownMonth);
    printSetFormValue(settingsScript,PSTR("CD"),countdownDay);
    printSetFormValue(settingsScript,PSTR("CH"),countdownHour);
    printSetFormValue(settingsScript,PSTR("CM"),countdownMin);
    printSetFormValue(settingsScript,PSTR("CS"),countdownSec);

    printSetFormValue(settingsScript,PSTR("A0"),macroAlexaOn);
    printSetFormValue(settingsScript,PSTR("A1"),macroAlexaOff);
    printSetFormValue(settingsScript,PSTR("MC"),macroCountdown);
    printSetFormValue(settingsScript,PSTR("MN"),macroNl);
    for (unsigned i=0; i<WLED_MAX_BUTTONS; i++) {
      settingsScript.printf_P(PSTR("addRow(%d,%d,%d,%d);"), i, macroButton[i], macroLongPress[i], macroDoublePress[i]);
    }

    char k[4];
    k[2] = 0; //Time macros
    for (int i = 0; i<10; i++)
    {
      k[1] = 48+i; //ascii 0,1,2,3
      if (i<8) { k[0] = 'H'; printSetFormValue(settingsScript,k,timerHours[i]); }
      k[0] = 'N'; printSetFormValue(settingsScript,k,timerMinutes[i]);
      k[0] = 'T'; printSetFormValue(settingsScript,k,timerMacro[i]);
      k[0] = 'W'; printSetFormValue(settingsScript,k,timerWeekday[i]);
      if (i<8) {
        k[0] = 'M'; printSetFormValue(settingsScript,k,(timerMonth[i] >> 4) & 0x0F);
				k[0] = 'P'; printSetFormValue(settingsScript,k,timerMonth[i] & 0x0F);
        k[0] = 'D'; printSetFormValue(settingsScript,k,timerDay[i]);
				k[0] = 'E'; printSetFormValue(settingsScript,k,timerDayEnd[i]);
      }
    }
  }

  if (subPage == SUBPAGE_SEC)
  {
    byte l = strlen(settingsPIN);
    char fpass[l+1]; //fill PIN field with 0000
    fpass[l] = 0;
    memset(fpass,'0',l);
    printSetFormValue(settingsScript,PSTR("PIN"),fpass);
    printSetFormCheckbox(settingsScript,PSTR("NO"),otaLock);
    printSetFormCheckbox(settingsScript,PSTR("OW"),wifiLock);
    printSetFormCheckbox(settingsScript,PSTR("AO"),aOtaEnabled);
    char tmp_buf[128];
    snprintf_P(tmp_buf,sizeof(tmp_buf),PSTR("WLED %s (build %d)"),versionString,VERSION);
    printSetClassElementHTML(settingsScript,PSTR("sip"),0,tmp_buf);
    settingsScript.printf_P(PSTR("sd=\"%s\";"), serverDescription);
  }

  #ifdef WLED_ENABLE_DMX // include only if DMX is enabled
  if (subPage == SUBPAGE_DMX)
  {
    printSetFormValue(settingsScript,PSTR("PU"),e131ProxyUniverse);

    printSetFormValue(settingsScript,PSTR("CN"),DMXChannels);
    printSetFormValue(settingsScript,PSTR("CG"),DMXGap);
    printSetFormValue(settingsScript,PSTR("CS"),DMXStart);
    printSetFormValue(settingsScript,PSTR("SL"),DMXStartLED);

    printSetFormIndex(settingsScript,PSTR("CH1"),DMXFixtureMap[0]);
    printSetFormIndex(settingsScript,PSTR("CH2"),DMXFixtureMap[1]);
    printSetFormIndex(settingsScript,PSTR("CH3"),DMXFixtureMap[2]);
    printSetFormIndex(settingsScript,PSTR("CH4"),DMXFixtureMap[3]);
    printSetFormIndex(settingsScript,PSTR("CH5"),DMXFixtureMap[4]);
    printSetFormIndex(settingsScript,PSTR("CH6"),DMXFixtureMap[5]);
    printSetFormIndex(settingsScript,PSTR("CH7"),DMXFixtureMap[6]);
    printSetFormIndex(settingsScript,PSTR("CH8"),DMXFixtureMap[7]);
    printSetFormIndex(settingsScript,PSTR("CH9"),DMXFixtureMap[8]);
    printSetFormIndex(settingsScript,PSTR("CH10"),DMXFixtureMap[9]);
    printSetFormIndex(settingsScript,PSTR("CH11"),DMXFixtureMap[10]);
    printSetFormIndex(settingsScript,PSTR("CH12"),DMXFixtureMap[11]);
    printSetFormIndex(settingsScript,PSTR("CH13"),DMXFixtureMap[12]);
    printSetFormIndex(settingsScript,PSTR("CH14"),DMXFixtureMap[13]);
    printSetFormIndex(settingsScript,PSTR("CH15"),DMXFixtureMap[14]);
  }
  #endif

  if (subPage == SUBPAGE_UM) //usermods
  {
    appendGPIOinfo(settingsScript);
    settingsScript.printf_P(PSTR("numM=%d;"), UsermodManager::getModCount());
    printSetFormValue(settingsScript,PSTR("SDA"),i2c_sda);
    printSetFormValue(settingsScript,PSTR("SCL"),i2c_scl);
    printSetFormValue(settingsScript,PSTR("MOSI"),spi_mosi);
    printSetFormValue(settingsScript,PSTR("MISO"),spi_miso);
    printSetFormValue(settingsScript,PSTR("SCLK"),spi_sclk);
    settingsScript.printf_P(PSTR("addInfo('SDA','%d');"
                 "addInfo('SCL','%d');"
                 "addInfo('MOSI','%d');"
                 "addInfo('MISO','%d');"
                 "addInfo('SCLK','%d');"),
      HW_PIN_SDA, HW_PIN_SCL, HW_PIN_DATASPI, HW_PIN_MISOSPI, HW_PIN_CLOCKSPI
    );
    UsermodManager::appendConfigData(settingsScript);
  }

  if (subPage == SUBPAGE_UPDATE) // update
  {
    char tmp_buf[128];
    snprintf_P(tmp_buf,sizeof(tmp_buf),PSTR("WLED %s<br>%s<br>(%s build %d)"),
      versionString,
      releaseString,
    #if defined(ARDUINO_ARCH_ESP32)
      ESP.getChipModel(),
    #else
      "esp8266",
    #endif
      VERSION);

    printSetClassElementHTML(settingsScript,PSTR("sip"),0,tmp_buf);
  }

  if (subPage == SUBPAGE_2D) // 2D matrices
  {
    printSetFormValue(settingsScript,PSTR("SOMP"),strip.isMatrix);
    #ifndef WLED_DISABLE_2D
    settingsScript.printf_P(PSTR("maxPanels=%d;resetPanels();"),WLED_MAX_PANELS);
    if (strip.isMatrix) {
      if(strip.panels>0){
        printSetFormValue(settingsScript,PSTR("PW"),strip.panel[0].width); //Set generator Width and Height to first panel size for convenience
        printSetFormValue(settingsScript,PSTR("PH"),strip.panel[0].height);
      }
      printSetFormValue(settingsScript,PSTR("MPC"),strip.panels);
      // panels
      for (unsigned i=0; i<strip.panels; i++) {
        settingsScript.printf_P(PSTR("addPanel(%d);"), i);
        char pO[8] = { '\0' };
        snprintf_P(pO, 7, PSTR("P%d"), i);       // WLED_MAX_PANELS is 18 so pO will always only be 4 characters or less
        pO[7] = '\0';
        unsigned l = strlen(pO);
        // create P0B, P1B, ..., P63B, etc for other PxxX
        pO[l] = 'B'; printSetFormValue(settingsScript,pO,strip.panel[i].bottomStart);
        pO[l] = 'R'; printSetFormValue(settingsScript,pO,strip.panel[i].rightStart);
        pO[l] = 'V'; printSetFormValue(settingsScript,pO,strip.panel[i].vertical);
        pO[l] = 'S'; printSetFormCheckbox(settingsScript,pO,strip.panel[i].serpentine);
        pO[l] = 'X'; printSetFormValue(settingsScript,pO,strip.panel[i].xOffset);
        pO[l] = 'Y'; printSetFormValue(settingsScript,pO,strip.panel[i].yOffset);
        pO[l] = 'W'; printSetFormValue(settingsScript,pO,strip.panel[i].width);
        pO[l] = 'H'; printSetFormValue(settingsScript,pO,strip.panel[i].height);
      }
    }
    #else
    settingsScript.print(F("gId(\"somp\").remove(1);")); // remove 2D option from dropdown
    #endif
  }
}<|MERGE_RESOLUTION|>--- conflicted
+++ resolved
@@ -296,15 +296,9 @@
 
     unsigned sumMa = 0;
     for (int s = 0; s < BusManager::getNumBusses(); s++) {
-<<<<<<< HEAD
       const Bus* bus = BusManager::getBus(s);
       if (!bus || !bus->isOk()) break; // should not happen but for safety
       int offset = s < 10 ? '0' : 'A';
-=======
-      const Bus *bus = BusManager::getBus(s);
-      if (!bus || !bus->isOk()) break; // should not happen but for safety
-      int offset = s < 10 ? 48 : 55;
->>>>>>> b908384b
       char lp[4] = "L0"; lp[2] = offset+s; lp[3] = 0; //ascii 0-9 //strip data pin
       char lc[4] = "LC"; lc[2] = offset+s; lc[3] = 0; //strip length
       char co[4] = "CO"; co[2] = offset+s; co[3] = 0; //strip color order
