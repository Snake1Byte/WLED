--- conflicted
+++ resolved
@@ -84,13 +84,8 @@
   if (requestJSONBufferLock(6)) {
     // if we can't allocate JSON buffer ignore usermod pins
     JsonObject mods = pDoc->createNestedObject(F("um"));
-<<<<<<< HEAD
-    usermods.addToConfig(mods);
+    UsermodManager::addToConfig(mods);
     if (!mods.isNull()) fillUMPins(settingsScript, mods);
-=======
-    UsermodManager::addToConfig(mods);
-    if (!mods.isNull()) fillUMPins(mods);
->>>>>>> 3ccc5bab
     releaseJSONBufferLock();
   }
   settingsScript.print(F("];"));
@@ -98,13 +93,8 @@
   // add reserved (unusable) pins
   settingsScript.print(SET_F("d.rsvd=["));
   for (unsigned i = 0; i < WLED_NUM_PINS; i++) {
-<<<<<<< HEAD
-    if (!pinManager.isPinOk(i, false)) {  // include readonly pins
+    if (!PinManager::isPinOk(i, false)) {  // include readonly pins
       settingsScript.print(i); settingsScript.print(",");
-=======
-    if (!PinManager::isPinOk(i, false)) {  // include readonly pins
-      oappendi(i); oappend(",");
->>>>>>> 3ccc5bab
     }
   }
   #ifdef WLED_ENABLE_DMX
@@ -319,11 +309,7 @@
       int nPins = bus->getPins(pins);
       for (int i = 0; i < nPins; i++) {
         lp[1] = offset+i;
-<<<<<<< HEAD
-        if (pinManager.isPinOk(pins[i]) || bus->isVirtual()) printSetFormValue(settingsScript,lp,pins[i]);
-=======
-        if (PinManager::isPinOk(pins[i]) || bus->isVirtual()) sappend('v',lp,pins[i]);
->>>>>>> 3ccc5bab
+        if (PinManager::isPinOk(pins[i]) || bus->isVirtual()) printSetFormValue(settingsScript,lp,pins[i]);
       }
       printSetFormValue(settingsScript,lc,bus->getLength());
       printSetFormValue(settingsScript,lt,bus->getType());
@@ -625,9 +611,8 @@
 
   if (subPage == SUBPAGE_UM) //usermods
   {
-<<<<<<< HEAD
     appendGPIOinfo(settingsScript);
-    settingsScript.printf_P(PSTR("numM=%d;"), usermods.getModCount());
+    settingsScript.printf_P(PSTR("numM=%d;"), UsermodManager::getModCount());
     printSetFormValue(settingsScript,PSTR("SDA"),i2c_sda);
     printSetFormValue(settingsScript,PSTR("SCL"),i2c_scl);
     printSetFormValue(settingsScript,PSTR("MOSI"),spi_mosi);
@@ -640,24 +625,7 @@
                  "addInfo('SCLK','%d');"),
       HW_PIN_SDA, HW_PIN_SCL, HW_PIN_DATASPI, HW_PIN_MISOSPI, HW_PIN_CLOCKSPI
     );
-    usermods.appendConfigData(settingsScript);
-=======
-    appendGPIOinfo();
-    oappend(SET_F("numM="));
-    oappendi(UsermodManager::getModCount());
-    oappend(";");
-    sappend('v',SET_F("SDA"),i2c_sda);
-    sappend('v',SET_F("SCL"),i2c_scl);
-    sappend('v',SET_F("MOSI"),spi_mosi);
-    sappend('v',SET_F("MISO"),spi_miso);
-    sappend('v',SET_F("SCLK"),spi_sclk);
-    oappend(SET_F("addInfo('SDA','"));  oappendi(HW_PIN_SDA);      oappend(SET_F("');"));
-    oappend(SET_F("addInfo('SCL','"));  oappendi(HW_PIN_SCL);      oappend(SET_F("');"));
-    oappend(SET_F("addInfo('MOSI','")); oappendi(HW_PIN_DATASPI);  oappend(SET_F("');"));
-    oappend(SET_F("addInfo('MISO','")); oappendi(HW_PIN_MISOSPI);  oappend(SET_F("');"));
-    oappend(SET_F("addInfo('SCLK','")); oappendi(HW_PIN_CLOCKSPI); oappend(SET_F("');"));
-    UsermodManager::appendConfigData();
->>>>>>> 3ccc5bab
+    UsermodManager::appendConfigData(settingsScript);
   }
 
   if (subPage == SUBPAGE_UPDATE) // update
